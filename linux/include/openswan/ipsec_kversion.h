--- conflicted
+++ resolved
@@ -411,14 +411,10 @@
 #endif
 
 #ifndef late_initcall
-<<<<<<< HEAD
-#define	late_initcall(x)	module_init(x)
-=======
 # include <linux/init.h>
 # ifndef late_initcall
 #  define	late_initcall(x)	module_init(x)
 # endif
->>>>>>> 62bbcba1
 #endif
 
 #ifdef NET_21
