/*
 * IPSEC Tunneling code. Heavily based on drivers/net/new_tunnel.c
 * Copyright (C) 1996, 1997  John Ioannidis.
 * Copyright (C) 1998, 1999, 2000, 2001, 2002, 2003  Richard Guy Briggs.
 * 
 * OCF/receive state machine written by
 * David McCullough <dmccullough@cyberguard.com>
 * Copyright (C) 2004-2005 Intel Corporation.  All Rights Reserved.
 *
 * This program is free software; you can redistribute it and/or modify it
 * under the terms of the GNU General Public License as published by the
 * Free Software Foundation; either version 2 of the License, or (at your
 * option) any later version.  See <http://www.fsf.org/copyleft/gpl.txt>.
 * 
 * This program is distributed in the hope that it will be useful, but
 * WITHOUT ANY WARRANTY; without even the implied warranty of MERCHANTABILITY
 * or FITNESS FOR A PARTICULAR PURPOSE.  See the GNU General Public License
 * for more details.
 */

#define __NO_VERSION__
#include <linux/module.h>
#ifndef AUTOCONF_INCLUDED
#include <linux/config.h>
#endif	/* for CONFIG_IP_FORWARD */
#include <linux/version.h>
#include <linux/kernel.h> /* printk() */

#include "openswan/ipsec_param.h"

#ifdef MALLOC_SLAB
# include <linux/slab.h> /* kmalloc() */
#else /* MALLOC_SLAB */
# include <linux/malloc.h> /* kmalloc() */
#endif /* MALLOC_SLAB */
#include <linux/errno.h>  /* error codes */
#include <linux/types.h>  /* size_t */
#include <linux/file.h> 
#include <linux/interrupt.h> /* mark_bh */

#include <net/tcp.h>
#include <net/udp.h>
#include <linux/skbuff.h>

#include <linux/netdevice.h>   /* struct device, struct net_device_stats, dev_queue_xmit() and other headers */
#include <linux/etherdevice.h> /* eth_type_trans */
#include <linux/ip.h>          /* struct iphdr */
#include <net/arp.h>
#include <linux/skbuff.h>

#include <openswan.h>

# include <linux/in6.h>
# define IS_MYADDR RTN_LOCAL
# include <net/dst.h>
# define PHYSDEV_TYPE

#ifndef NETDEV_TX_BUSY
# ifdef NETDEV_XMIT_CN
#  define NETDEV_TX_BUSY NETDEV_XMIT_CN
# else
#  define NETDEV_TX_BUSY 1
# endif
#endif

#include <net/icmp.h>		/* icmp_send() */
#include <net/ip.h>
#include <net/ipv6.h>
#include <net/arp.h>
#ifdef NETDEV_23
# include <linux/netfilter_ipv4.h>
#endif /* NETDEV_23 */

#include <linux/if_arp.h>
#include <net/arp.h>

#include "openswan/ipsec_kversion.h"
#include "openswan/radij.h"
#include "openswan/ipsec_life.h"
#include "openswan/ipsec_xform.h"
#include "openswan/ipsec_eroute.h"
#include "openswan/ipsec_encap.h"
#include "openswan/ipsec_radij.h"
#include "openswan/ipsec_sa.h"
#include "openswan/ipsec_tunnel.h"
#include "openswan/ipsec_xmit.h"
#include "openswan/ipsec_rcv.h"
#include "openswan/ipsec_ipe4.h"
#include "openswan/ipsec_ah.h"
#include "openswan/ipsec_esp.h"

#include <openswan/pfkeyv2.h>
#include <openswan/pfkey.h>

#include "openswan/ipsec_proto.h"
#ifdef CONFIG_IPSEC_NAT_TRAVERSAL
#include <linux/udp.h>
#endif

static __u32 zeroes[64];

/* forward references */
DEBUG_NO_STATIC int ipsec_tunnel_attach(struct net_device *dev, struct net_device *physdev);
DEBUG_NO_STATIC int ipsec_tunnel_detach(struct net_device *dev);
extern const struct net_device_ops klips_device_ops;

#ifdef HAVE_UDP_ENCAP_CONVERT
DEBUG_NO_STATIC int ipsec_tunnel_udp_encap_prepare(int fd, int encap_type);
DEBUG_NO_STATIC void ipsec_tunnel_udp_encap_destruct(struct sock *sk);
DEBUG_NO_STATIC void ipsec_tunnel_upd_encap_cleanup(void);
#endif

#ifdef CONFIG_KLIPS_DEBUG
int debug_tunnel = 0;
#endif /* CONFIG_KLIPS_DEBUG */

DEBUG_NO_STATIC int
ipsec_tunnel_open(struct net_device *dev)
{
	struct ipsecpriv *prv = netdev_priv(dev);
	
	/*
	 * Can't open until attached.
	 */

	KLIPS_PRINT(debug_tunnel & DB_TN_INIT,
		    "klips_debug:ipsec_tunnel_open: "
		    "dev = %s, prv->dev = %s\n",
		    dev->name, prv->dev?prv->dev->name:"NONE");

	if (prv->dev == NULL)
		return -ENODEV;
	
	KLIPS_INC_USE;
	return 0;
}

DEBUG_NO_STATIC int
ipsec_tunnel_close(struct net_device *dev)
{
	KLIPS_DEC_USE;
	return 0;
}

static inline int ipsec_tunnel_xmit2(struct sk_buff *skb)
{

#ifdef NETDEV_25	/* 2.6 kernels */
	return dst_output(skb);
#else
	return ip_send(skb);
#endif
}

#ifdef HAVE_NETDEV_HEADER_OPS

int klips_header(struct sk_buff *skb, struct net_device *dev,
		 unsigned short type,
		 const void *daddr, const void *saddr, unsigned len)
{
	struct ipsecpriv *prv = netdev_priv(dev);
	struct net_device *tmp;
	int ret;
	struct net_device_stats *stats;	/* This device's statistics */
	
	if(skb == NULL) {
		KLIPS_PRINT(debug_tunnel & DB_TN_REVEC,
			    "klips_debug:ipsec_tunnel_hard_header: "
			    "no skb...\n");
		return -ENODATA;
	}

	if(dev == NULL) {
		KLIPS_PRINT(debug_tunnel & DB_TN_REVEC,
			    "klips_debug:ipsec_tunnel_hard_header: "
			    "no device...\n");
		return -ENODEV;
	}

	KLIPS_PRINT(debug_tunnel & DB_TN_REVEC,
		    "klips_debug:ipsec_tunnel_hard_header: "
		    "skb->dev=%s dev=%s.\n",
		    skb->dev ? skb->dev->name : "NULL",
		    dev->name);
	
	if(prv == NULL) {
		KLIPS_PRINT(debug_tunnel & DB_TN_REVEC,
			    "klips_debug:ipsec_tunnel_hard_header: "
			    "no private space associated with dev=%s\n",
			    dev->name ? dev->name : "NULL");
		return -ENODEV;
	}

	stats = (struct net_device_stats *) &(prv->mystats);

	if(prv->dev == NULL) {
		KLIPS_PRINT(debug_tunnel & DB_TN_REVEC,
			    "klips_debug:ipsec_tunnel_hard_header: "
			    "no physical device associated with dev=%s\n",
			    dev->name ? dev->name : "NULL");
		stats->tx_dropped++;
		return -ENODEV;
	}

	if(prv->dev->header_ops == NULL ||
			prv->dev->header_ops->create == NULL) {
		KLIPS_PRINT(debug_tunnel & DB_TN_REVEC,
			    "klips_debug:ipsec_tunnel_hard_header: "
			    "cannot revector dev=%s op=%p func=%p",
			    dev->name ? dev->name : "NULL",
				prv->dev->header_ops, prv->dev->header_ops ?
				prv->dev->header_ops->create : 0);
		/* don't fail here or devices without header ops (like ppp) fail */
		return 0;
	}

	/* check if we have to send a IPv6 packet. It might be a Router
	   Solicitation, where the building of the packet happens in
	   reverse order:
	   1. ll hdr,
	   2. IPv6 hdr,
	   3. ICMPv6 hdr
	   -> skb->nh.raw is still uninitialized when this function is
	   called!!  If this is no IPv6 packet, we can print debugging
	   messages, otherwise we skip all debugging messages and just
	   build the ll header */
	if(type != ETH_P_IPV6) {
		/* execute this only, if we don't have to build the
		   header for a IPv6 packet */
		if(!prv->dev) {
			KLIPS_PRINT(debug_tunnel & DB_TN_REVEC,
				    "klips_debug:ipsec_tunnel_hard_header: "
				    "physical device has been detached, packet dropped 0p%p->0p%p len=%d type=%d dev=%s->NULL ",
				    saddr,
				    daddr,
				    len,
				    type,
				    dev->name);
			KLIPS_PRINTMORE(debug_tunnel & DB_TN_REVEC,
					"ip=%08x->%08x\n",
					(__u32)ntohl(ip_hdr(skb)->saddr),
					(__u32)ntohl(ip_hdr(skb)->daddr) );
			stats->tx_dropped++;
			return -ENODEV;
		}
		
#define da ((struct net_device *)(prv->dev))->dev_addr
		KLIPS_PRINT(debug_tunnel & DB_TN_REVEC,
			    "klips_debug:ipsec_tunnel_hard_header: "
			    "Revectored 0p%p->0p%p len=%d type=%d dev=%s->%s dev_addr=%02x:%02x:%02x:%02x:%02x:%02x ",
			    saddr,
			    daddr,
			    len,
			    type,
			    dev->name,
			    prv->dev->name,
			    da[0], da[1], da[2], da[3], da[4], da[5]);
		KLIPS_PRINTMORE(debug_tunnel & DB_TN_REVEC,
			    "ip=%08x->%08x\n",
			    (__u32)ntohl(ip_hdr(skb)->saddr),
			    (__u32)ntohl(ip_hdr(skb)->daddr) );
	} else {
		KLIPS_PRINT(debug_tunnel,
			    "klips_debug:ipsec_tunnel_hard_header: "
			    "is IPv6 packet, skip debugging messages, only revector and build linklocal header.\n");
	}                                                                       
	tmp = skb->dev;
	skb->dev = prv->dev;
	ret = prv->dev->header_ops->create(skb, prv->dev, type,
					   (void *)daddr, (void *)saddr, len);
	skb->dev = tmp;
	return ret;
}

int klips_header_parse(const struct sk_buff *skb, unsigned char *haddr)
{
	struct ipsecpriv *prv = netdev_priv(skb->dev);
	struct net_device_stats *stats;	/* This device's statistics */
	int ret;

	stats = (struct net_device_stats *) &(prv->mystats);
	if(prv->dev == NULL) {
		KLIPS_PRINT(debug_tunnel & DB_TN_REVEC,
			    "klips_debug:klips_header_parse: "
			    "no physical device associated with dev=%s",
			    skb->dev->name ? skb->dev->name : "NULL");
		stats->tx_dropped++;
		return -ENODEV;
	}

	if(prv->dev->header_ops == NULL ||
			prv->dev->header_ops->parse == NULL) {
		KLIPS_PRINT(debug_tunnel & DB_TN_REVEC,
			    "klips_debug:klips_header_parse: "
			    "cannot revector dev=%s op=%p func=%p",
			    skb->dev->name ? skb->dev->name : "NULL",
				prv->dev->header_ops, prv->dev->header_ops ?
				prv->dev->header_ops->parse : 0);
		stats->tx_dropped++;
		return -ENODEV;
	}

	
	{
#if 0	
		struct net_device *tmp;
		tmp = skb->dev;
		skb->dev = prv->dev; 
#endif
		ret = prv->dev->header_ops->parse(skb, haddr);
#if 0
		skb->dev = tmp;
#endif
	}
	return ret;
}

DEBUG_NO_STATIC int
klips_rebuild_header(struct sk_buff *skb)
{
	struct ipsecpriv *prv = netdev_priv(skb->dev);
	struct net_device *tmp;
	int ret;
	struct net_device_stats *stats;	/* This device's statistics */
	
	if(skb->dev == NULL) {
		KLIPS_PRINT(debug_tunnel & DB_TN_REVEC,
			    "klips_debug:ipsec_tunnel_rebuild_header: "
			    "no device...");
		return -ENODEV;
	}

	if(prv == NULL) {
		KLIPS_PRINT(debug_tunnel & DB_TN_REVEC,
			    "klips_debug:ipsec_tunnel_rebuild_header: "
			    "no private space associated with dev=%s",
			    skb->dev->name ? skb->dev->name : "NULL");
		return -ENODEV;
	}

	stats = (struct net_device_stats *) &(prv->mystats);

	if(prv->dev == NULL) {
		KLIPS_PRINT(debug_tunnel & DB_TN_REVEC,
			    "klips_debug:ipsec_tunnel_rebuild_header: "
			    "no physical device associated with dev=%s",
			    skb->dev->name ? skb->dev->name : "NULL");
		stats->tx_dropped++;
		return -ENODEV;
	}

	if(prv->dev->header_ops == NULL ||
			prv->dev->header_ops->rebuild == NULL) {
		KLIPS_PRINT(debug_tunnel & DB_TN_REVEC,
			    "klips_debug:ipsec_tunnel_rebuild_header: "
			    "cannot revector dev=%s op=%p func=%p",
			    skb->dev->name ? skb->dev->name : "NULL",
				prv->dev->header_ops, prv->dev->header_ops ?
				prv->dev->header_ops->rebuild : 0);
		stats->tx_dropped++;
		return -ENODEV;
	}

	KLIPS_PRINT(debug_tunnel & DB_TN_REVEC,
		    "klips_debug:ipsec_tunnel: "
		    "Revectored rebuild_header dev=%s->%s ",
		    skb->dev->name, prv->dev->name);
	KLIPS_PRINT(debug_tunnel & DB_TN_REVEC,
		    "ip=%08x->%08x\n",
		    (__u32)ntohl(ip_hdr(skb)->saddr),
		    (__u32)ntohl(ip_hdr(skb)->daddr) );
	tmp = skb->dev;
	skb->dev = prv->dev;
	
	ret = prv->dev->header_ops->rebuild(skb);
	skb->dev = tmp;
	return ret;
}

int klips_header_cache(const struct neighbour *neigh, struct hh_cache *hh)
{
	const struct net_device *dev = neigh->dev;
	struct ipsecpriv *prv = netdev_priv(dev);
	struct net_device_stats *stats;

	stats = (struct net_device_stats *) &(prv->mystats);
	if(prv->dev == NULL) {
		KLIPS_PRINT(debug_tunnel & DB_TN_REVEC,
			    "klips_debug:klips_header_cache: "
			    "no physical device associated with dev=%s",
			    dev->name ? dev->name : "NULL");
		stats->tx_dropped++;
		return -1;
	}

	if(prv->dev->header_ops == NULL ||
			prv->dev->header_ops->cache == NULL) {
		KLIPS_PRINT(debug_tunnel & DB_TN_REVEC,
			    "klips_debug:klips_header_cache: "
			    "cannot revector dev=%s op=%p func=%p",
			    dev->name ? dev->name : "NULL",
				prv->dev->header_ops, prv->dev->header_ops ?
				prv->dev->header_ops->cache : 0);
		/* don't fail here or devices without header ops (like ppp) fail */
		return 0;
	}

	KLIPS_PRINT(debug_tunnel & DB_TN_REVEC,
		    "klips_debug:ipsec_tunnel: "
		    "Revectored cache_update\n");
	return prv->dev->header_ops->cache(neigh, hh);
}

DEBUG_NO_STATIC void
klips_header_cache_update(struct hh_cache *hh,
			  const struct net_device *dev,
			  const unsigned char *  haddr)
{
	struct ipsecpriv *prv = netdev_priv(dev);
	
	struct net_device_stats *stats;	/* This device's statistics */
	
	if(dev == NULL) {
		KLIPS_PRINT(debug_tunnel & DB_TN_REVEC,
			    "klips_debug:ipsec_tunnel_cache_update: "
			    "no device...");
		return;
	}

	if(prv == NULL) {
		KLIPS_PRINT(debug_tunnel & DB_TN_REVEC,
			    "klips_debug:ipsec_tunnel_cache_update: "
			    "no private space associated with dev=%s",
			    dev->name ? dev->name : "NULL");
		return;
	}

	stats = (struct net_device_stats *) &(prv->mystats);

	if(prv->dev == NULL) {
		KLIPS_PRINT(debug_tunnel & DB_TN_REVEC,
			    "klips_debug:ipsec_tunnel_cache_update: "
			    "no physical device associated with dev=%s",
			    dev->name ? dev->name : "NULL");
		stats->tx_dropped++;
		return;
	}

	if(prv->dev->header_ops == NULL ||
			prv->dev->header_ops->cache_update == NULL) {
		KLIPS_PRINT(debug_tunnel & DB_TN_REVEC,
			    "klips_debug:ipsec_tunnel_cache_update: "
			    "cannot revector dev=%s op=%p func=%p",
			    dev->name ? dev->name : "NULL",
				prv->dev->header_ops, prv->dev->header_ops ?
				prv->dev->header_ops->cache_update : 0);
		stats->tx_dropped++;
		return;
	}

	KLIPS_PRINT(debug_tunnel & DB_TN_REVEC,
		    "klips_debug:ipsec_tunnel: "
		    "Revectored cache_update\n");
	prv->dev->header_ops->cache_update(hh, prv->dev, haddr);
	return;
}


const struct header_ops klips_header_ops ____cacheline_aligned = {
	.create		= klips_header,
	.parse		= klips_header_parse,
	.rebuild	= klips_rebuild_header,
	.cache		= klips_header_cache,
	.cache_update	= klips_header_cache_update,
};

#endif /* HAVE_NETDEV_HEADER_OPS */

enum ipsec_xmit_value
ipsec_tunnel_strip_hard_header(struct ipsec_xmit_state *ixs)
{
	/* ixs->physdev->hard_header_len is unreliable and should not be used */
	ixs->hard_header_len = (unsigned char *)ixs->iph - ixs->skb->data;

	if(ixs->hard_header_len < 0) {
		KLIPS_PRINT(debug_tunnel & DB_TN_XMIT,
			    "klips_error:ipsec_xmit_strip_hard_header: "
			    "Negative hard_header_len (%d)?!\n", ixs->hard_header_len);
		ixs->stats->tx_dropped++;
		return IPSEC_XMIT_BADHHLEN;
	}

	/* while ixs->physdev->hard_header_len is unreliable and
	 * should not be trusted, it accurate and required for ATM, GRE and
	 * some other interfaces to work. Thanks to Willy Tarreau 
	 * <willy@w.ods.org>.
	 */
	if(ixs->hard_header_len == 0) { /* no hard header present */
		ixs->hard_header_stripped = 1;
		ixs->hard_header_len = ixs->physdev->hard_header_len;
	}

	if (debug_tunnel & DB_TN_XMIT) {
		int i;
		char c;
		
		printk(KERN_INFO "klips_debug:ipsec_xmit_strip_hard_header: "
		       ">>> skb->len=%ld hard_header_len:%d",
		       (unsigned long int)ixs->skb->len, ixs->hard_header_len);
		c = ' ';
		for (i=0; i < ixs->hard_header_len; i++) {
			printk("%c%02x", c, ixs->skb->data[i]);
			c = ':';
		}
		printk(" \n");
	}

	KLIPS_IP_PRINT(debug_tunnel & DB_TN_XMIT, osw_ip4_hdr(ixs));

	KLIPS_PRINT(debug_tunnel & DB_TN_CROUT,
		    "klips_debug:ipsec_xmit_strip_hard_header: "
		    "Original head,tailroom: %d,%d\n",
		    skb_headroom(ixs->skb), skb_tailroom(ixs->skb));

	return IPSEC_XMIT_OK;
}

enum ipsec_xmit_value
ipsec_tunnel_SAlookup(struct ipsec_xmit_state *ixs)
{
	unsigned int bypass;
	unsigned char nexthdr;
	int nexthdroff;
	char tsrc[ADDRTOT_BUF+1], tdst[ADDRTOT_BUF+1];

	bypass = FALSE;

	/*
	 * First things first -- look us up in the erouting tables.
	 */
	ixs->matcher.sen_len = sizeof (struct sockaddr_encap);
	ixs->matcher.sen_family = AF_ENCAP;
	if (osw_ip_hdr_version(ixs) == 6) {
		nexthdr = osw_ip6_hdr(ixs)->nexthdr;
		nexthdroff = ipv6_skip_exthdr(ixs->skb,
			((void *)(osw_ip6_hdr(ixs)+1)) - (void*)ixs->skb->data, &nexthdr);
		ixs->matcher.sen_type = SENT_IP6;
		ixs->matcher.sen_ip6_src = osw_ip6_hdr(ixs)->saddr;
		ixs->matcher.sen_ip6_dst = osw_ip6_hdr(ixs)->daddr;
		ixs->matcher.sen_proto6 = nexthdr;
		if (debug_tunnel & DB_TN_XMIT) {
			inet_addrtot(AF_INET6, &osw_ip6_hdr(ixs)->saddr, 0, tsrc, sizeof(tsrc));
			inet_addrtot(AF_INET6, &osw_ip6_hdr(ixs)->daddr, 0, tdst, sizeof(tdst));
		}
	} else {
		nexthdr = osw_ip4_hdr(ixs)->protocol;
		nexthdroff = 0;
		if ((ntohs(osw_ip4_hdr(ixs)->frag_off) & IP_OFFSET) == 0)
			nexthdroff = (ixs->iph + (osw_ip4_hdr(ixs)->ihl<<2)) -
				(void *)ixs->skb->data;
		ixs->matcher.sen_type = SENT_IP4;
		ixs->matcher.sen_ip_src.s_addr = osw_ip4_hdr(ixs)->saddr;
		ixs->matcher.sen_ip_dst.s_addr = osw_ip4_hdr(ixs)->daddr;
		ixs->matcher.sen_proto = nexthdr;
		if (debug_tunnel & DB_TN_XMIT) {
			inet_addrtot(AF_INET, &osw_ip4_hdr(ixs)->saddr, 0, tsrc, sizeof(tsrc));
			inet_addrtot(AF_INET, &osw_ip4_hdr(ixs)->daddr, 0, tdst, sizeof(tdst));
		}
	}
	ipsec_extract_ports(ixs->skb, nexthdr, nexthdroff, &ixs->matcher);

	/*
	 * The spinlock is to prevent any other process from accessing or deleting
	 * the eroute while we are using and updating it.
	 */
	spin_lock_bh(&eroute_lock);
	
	ixs->eroute = ipsec_findroute(&ixs->matcher);

	if (nexthdr == IPPROTO_UDP) {
		struct udphdr _udphdr, *udphdr = NULL;
		
		if (nexthdroff)
			udphdr = skb_header_pointer(ixs->skb, nexthdroff,
				sizeof(*udphdr), &_udphdr);

		KLIPS_PRINT(debug_tunnel & DB_TN_XMIT,
			    "klips_debug:udp port check: "
			    "version: %d "
			    "nexthdroff: %d "
			    "udphdr: %p\n",
			    osw_ip_hdr_version(ixs), nexthdroff, udphdr);
		
		ixs->sport=0; ixs->dport=0;

		if(ixs->skb->sk) {
#ifdef NET_26
#ifdef HAVE_INET_SK_SPORT
			ixs->sport = ntohs(inet_sk(ixs->skb->sk)->inet_sport);
			ixs->dport = ntohs(inet_sk(ixs->skb->sk)->inet_dport);
#else
			struct udp_sock *us;
			
			us = (struct udp_sock *)ixs->skb->sk;

			ixs->sport = ntohs(us->inet.sport);
			ixs->dport = ntohs(us->inet.dport);
#endif
#else
			ixs->sport = ntohs(ixs->skb->sk->sport);
			ixs->dport = ntohs(ixs->skb->sk->dport);
#endif
		} 

		if(udphdr != NULL) {
			if(ixs->sport == 0) {
				ixs->sport = ntohs(udphdr->source);
			}
			if(ixs->dport == 0) {
				ixs->dport = ntohs(udphdr->dest);
			}
		}
	}

	/*
	 * practically identical to above, but let's be careful about
	 * tcp vs udp headers
	 */
	if (nexthdr == IPPROTO_TCP) {
		struct tcphdr _tcphdr, *tcphdr = NULL;
		
		if (nexthdroff)
			tcphdr = skb_header_pointer(ixs->skb, nexthdroff,
				sizeof(*tcphdr), &_tcphdr);

		ixs->sport=0; ixs->dport=0;

		if(ixs->skb->sk) {
#ifdef NET_26
#ifdef HAVE_INET_SK_SPORT
			ixs->sport = ntohs(inet_sk(ixs->skb->sk)->inet_sport);
			ixs->dport = ntohs(inet_sk(ixs->skb->sk)->inet_dport);
#else
			struct tcp_tw_bucket *tw;
			tw = (struct tcp_tw_bucket *)ixs->skb->sk;
			ixs->sport = ntohs(tw->tw_sport);
			ixs->dport = ntohs(tw->tw_dport);
#endif
#else
			ixs->sport = ntohs(ixs->skb->sk->sport);
			ixs->dport = ntohs(ixs->skb->sk->dport);
#endif
		} 

		if(tcphdr != NULL) {
			if(ixs->sport == 0) {
				ixs->sport = ntohs(tcphdr->source);
			}
			if(ixs->dport == 0) {
				ixs->dport = ntohs(tcphdr->dest);
			}
		}
	}
<<<<<<< HEAD
=======
	
	/* default to a %drop eroute */
	ixs->outgoing_said.proto = IPPROTO_INT;
	ixs->outgoing_said.spi = htonl(SPI_DROP);
	ixs->outgoing_said.dst.u.v4.sin_addr.s_addr = INADDR_ANY;
	KLIPS_PRINT(debug_tunnel & DB_TN_XMIT,
		    "klips_debug:ipsec_xmit_SAlookup: "
		    "checking for local udp/500 IKE, udp/4500 NAT-T, ESP or AH packets "
		    "saddr=%x, er=0p%p, daddr=%x, er_dst=%x, proto=%d sport=%d dport=%d\n",
		    ntohl((unsigned int)ixs->iph->saddr),
		    ixs->eroute,
		    ntohl((unsigned int)ixs->iph->daddr),
		    ixs->eroute ? ntohl((unsigned int)ixs->eroute->er_said.dst.u.v4.sin_addr.s_addr) : 0,
		    ixs->iph->protocol,
		    ixs->sport,
		    ixs->dport); 
>>>>>>> b7e63fc9

	if (osw_ip_hdr_version(ixs) == 6) {
		char edst[ADDRTOT_BUF+1];
		struct in6_addr addr6_any = IN6ADDR_ANY_INIT;

		/* default to a %drop eroute */
		ixs->outgoing_said.proto = IPPROTO_INT;
		ixs->outgoing_said.spi = htonl(SPI_DROP);
		ixs->outgoing_said.dst.u.v6.sin6_addr = addr6_any;
		if (debug_tunnel & DB_TN_XMIT) {
			if (ixs->eroute)
				sin_addrtot(&ixs->eroute->er_said.dst.u, 0, edst, sizeof(edst));
			else
				memcpy(edst, "0", 2);
		}

<<<<<<< HEAD
		KLIPS_PRINT(debug_tunnel & DB_TN_XMIT,
				"klips_debug:ipsec_xmit_SAlookup: "
				"checking for local udp/500 IKE packet "
				"saddr=%s, er=0p%p, daddr=%s, er_dst=%s, proto=%d sport=%d dport=%d\n",
				tsrc,
				ixs->eroute,
				tdst,
				edst,
				nexthdr,
				ixs->sport,
				ixs->dport); 

		/*
		 * cheat for now...are we udp/500? If so, let it through
		 * without interference since it is most likely an IKE packet.
=======
	if (ip_chk_addr((unsigned long)ixs->iph->saddr) == IS_MYADDR
	    && (ixs->eroute==NULL
		|| ixs->iph->daddr == ixs->eroute->er_said.dst.u.v4.sin_addr.s_addr
		|| INADDR_ANY == ixs->eroute->er_said.dst.u.v4.sin_addr.s_addr)
	    && (ixs->iph->protocol == IPPROTO_ESP ||
	        ixs->iph->protocol == IPPROTO_AH ||
		(ixs->iph->protocol == IPPROTO_UDP &&
		(ixs->sport == 500 || ixs->sport == 4500)))) {
		/* Whatever the eroute, this is an IKE message 
		 * from us (i.e. not being forwarded).
		 * Furthermore, if there is a tunnel eroute,
		 * the destination is the peer for this eroute.
		 * So %pass the packet: modify the default %drop.
>>>>>>> b7e63fc9
		 */

		if (ip6_chk_addr(&osw_ip6_hdr(ixs)->saddr) == IS_MYADDR
			&& (ixs->eroute==NULL
			    || ipv6_addr_cmp(&osw_ip6_hdr(ixs)->daddr, &ixs->eroute->er_said.dst.u.v6.sin6_addr) == 0
			    || ipv6_addr_any(&ixs->eroute->er_said.dst.u.v6.sin6_addr))
			&& (nexthdr == IPPROTO_UDP &&
			    (ixs->sport == 500 || ixs->sport == 4500))) {
			/* Whatever the eroute, this is an IKE message 
			 * from us (i.e. not being forwarded).
			 * Furthermore, if there is a tunnel eroute,
			 * the destination is the peer for this eroute.
			 * So %pass the packet: modify the default %drop.
			 */
			unsigned int ptr;

			ixs->outgoing_said.spi = htonl(SPI_PASS);
			if(!ixs->skb->sk
				&& osw_ipv6_find_hdr(ixs->skb, &ptr, NEXTHDR_FRAGMENT, NULL) != ENOENT) {
				KLIPS_PRINT(debug_tunnel & DB_TN_XMIT,
						"klips_debug:ipsec_xmit_SAlookup: "
						"local UDP/500 (probably IKE) passthrough: base fragment, rest of fragments will probably get filtered.\n");
			}
			bypass = TRUE;
		}
	} else {
		/* default to a %drop eroute */
		ixs->outgoing_said.proto = IPPROTO_INT;
		ixs->outgoing_said.spi = htonl(SPI_DROP);
		ixs->outgoing_said.dst.u.v4.sin_addr.s_addr = INADDR_ANY;
		KLIPS_PRINT(debug_tunnel & DB_TN_XMIT,
				"klips_debug:ipsec_xmit_SAlookup: "
				"checking for local udp/500 IKE packet "
				"saddr=%s, er=0p%p, daddr=%s, er_dst=%x, proto=%d sport=%d dport=%d\n",
				tsrc,
				ixs->eroute,
				tdst,
				ixs->eroute ? ntohl((unsigned int)ixs->eroute->er_said.dst.u.v4.sin_addr.s_addr) : 0,
				nexthdr,
				ixs->sport,
				ixs->dport); 

		/*
		 * cheat for now...are we udp/500? If so, let it through
		 * without interference since it is most likely an IKE packet.
		 */

		if (ip_chk_addr(osw_ip4_hdr(ixs)->saddr) == IS_MYADDR
			&& (ixs->eroute==NULL
			|| osw_ip4_hdr(ixs)->daddr == ixs->eroute->er_said.dst.u.v4.sin_addr.s_addr
			|| INADDR_ANY == ixs->eroute->er_said.dst.u.v4.sin_addr.s_addr)
			&& (nexthdr == IPPROTO_UDP &&
			(ixs->sport == 500 || ixs->sport == 4500))) {
			/* Whatever the eroute, this is an IKE message 
			 * from us (i.e. not being forwarded).
			 * Furthermore, if there is a tunnel eroute,
			 * the destination is the peer for this eroute.
			 * So %pass the packet: modify the default %drop.
			 */

			ixs->outgoing_said.spi = htonl(SPI_PASS);
			if(!(ixs->skb->sk) && ((ntohs(osw_ip4_hdr(ixs)->frag_off) & IP_MF) != 0)) {
				KLIPS_PRINT(debug_tunnel & DB_TN_XMIT,
						"klips_debug:ipsec_xmit_SAlookup: "
						"local UDP/500 (probably IKE) passthrough: base fragment, rest of fragments will probably get filtered.\n");
			}
			bypass = TRUE;
		}
	}

	if (bypass==FALSE && ixs->eroute) {
		ixs->eroute->er_count++;
		ixs->eroute->er_lasttime = jiffies/HZ;
		if(ixs->eroute->er_said.proto==IPPROTO_INT
		   && ixs->eroute->er_said.spi==htonl(SPI_HOLD))
		{
			KLIPS_PRINT(debug_tunnel & DB_TN_XMIT,
				    "klips_debug:ipsec_xmit_SAlookup: "
				    "shunt SA of HOLD: skb stored in HOLD.\n");
			if(ixs->eroute->er_last != NULL) {
				ipsec_kfree_skb(ixs->eroute->er_last);
				ixs->stats->tx_dropped++;
			}
			ixs->eroute->er_last = ixs->skb;
			ixs->skb = NULL;
			spin_unlock_bh(&eroute_lock);
			return IPSEC_XMIT_STOLEN;
		}
		ixs->outgoing_said = ixs->eroute->er_said;
		ixs->eroute_pid = ixs->eroute->er_pid;

		/* Copy of the ident for the TRAP/TRAPSUBNET eroutes */
		if(ixs->outgoing_said.proto==IPPROTO_INT
		   && (ixs->outgoing_said.spi==htonl(SPI_TRAP)
		       || (ixs->outgoing_said.spi==htonl(SPI_TRAPSUBNET)))) {
			int len;
			
			ixs->ips.ips_ident_s.type = ixs->eroute->er_ident_s.type;
			ixs->ips.ips_ident_s.id = ixs->eroute->er_ident_s.id;
			ixs->ips.ips_ident_s.len = ixs->eroute->er_ident_s.len;
			if (ixs->ips.ips_ident_s.len)
			{
				len = ixs->ips.ips_ident_s.len * IPSEC_PFKEYv2_ALIGN - sizeof(struct sadb_ident);
				KLIPS_PRINT(debug_tunnel & DB_TN_XMIT,
					    "klips_debug:ipsec_xmit_SAlookup: "
					    "allocating %d bytes for ident_s shunt SA of HOLD: skb stored in HOLD.\n",
					    len);
				if ((ixs->ips.ips_ident_s.data = kmalloc(len, GFP_ATOMIC)) == NULL) {
					printk(KERN_WARNING "klips_debug:ipsec_xmit_SAlookup: "
					       "Failed, tried to allocate %d bytes for source ident.\n", 
					       len);
					ixs->stats->tx_dropped++;
					spin_unlock_bh(&eroute_lock);
					return IPSEC_XMIT_ERRMEMALLOC;
				}
				memcpy(ixs->ips.ips_ident_s.data, ixs->eroute->er_ident_s.data, len);
			}
			ixs->ips.ips_ident_d.type = ixs->eroute->er_ident_d.type;
			ixs->ips.ips_ident_d.id = ixs->eroute->er_ident_d.id;
			ixs->ips.ips_ident_d.len = ixs->eroute->er_ident_d.len;
			if (ixs->ips.ips_ident_d.len)
			{
				len = ixs->ips.ips_ident_d.len * IPSEC_PFKEYv2_ALIGN - sizeof(struct sadb_ident);
				KLIPS_PRINT(debug_tunnel & DB_TN_XMIT,
					    "klips_debug:ipsec_xmit_SAlookup: "
					    "allocating %d bytes for ident_d shunt SA of HOLD: skb stored in HOLD.\n",
					    len);
				if ((ixs->ips.ips_ident_d.data = kmalloc(len, GFP_ATOMIC)) == NULL) {
					printk(KERN_WARNING "klips_debug:ipsec_xmit_SAlookup: "
					       "Failed, tried to allocate %d bytes for dest ident.\n", 
					       len);
					ixs->stats->tx_dropped++;
					spin_unlock_bh(&eroute_lock);
					return IPSEC_XMIT_ERRMEMALLOC;
				}
				memcpy(ixs->ips.ips_ident_d.data, ixs->eroute->er_ident_d.data, len);
			}
		}
	}

	spin_unlock_bh(&eroute_lock);
	return IPSEC_XMIT_OK;
}


enum ipsec_xmit_value
ipsec_tunnel_restore_hard_header(struct ipsec_xmit_state*ixs)
{
	KLIPS_PRINT(debug_tunnel & DB_TN_CROUT,
		    "klips_debug:ipsec_xmit_restore_hard_header: "
		    "After recursive xforms -- head,tailroom: %d,%d\n",
		    skb_headroom(ixs->skb),
		    skb_tailroom(ixs->skb));

	if(ixs->saved_header) {
		if(skb_headroom(ixs->skb) < ixs->hard_header_len) {
			printk(KERN_WARNING
			       "klips_error:ipsec_xmit_restore_hard_header: "
			       "tried to skb_push hhlen=%d, %d available.  This should never happen, please report.\n",
			       ixs->hard_header_len,
			       skb_headroom(ixs->skb));
			ixs->stats->tx_errors++;
			return IPSEC_XMIT_PUSHPULLERR;

		}
		skb_push(ixs->skb, ixs->hard_header_len);
		{
			int i;
			for (i = 0; i < ixs->hard_header_len; i++) {
				ixs->skb->data[i] = ixs->saved_header[i];
			}
		}
	}

	KLIPS_PRINT(debug_tunnel & DB_TN_CROUT,
		    "klips_debug:ipsec_xmit_restore_hard_header: "
		    "With hard_header, final head,tailroom: %d,%d\n",
		    skb_headroom(ixs->skb),
		    skb_tailroom(ixs->skb));

	return IPSEC_XMIT_OK;
}


/*
 * when encap processing is complete it call this for us to continue
 */

void
ipsec_tunnel_xsm_complete(
	struct ipsec_xmit_state *ixs,
	enum ipsec_xmit_value stat)
{
	unsigned char nexthdr;
	int nexthdroff;
	if(stat != IPSEC_XMIT_OK) {
		if(stat == IPSEC_XMIT_PASS) {
			goto bypass;
		}
		
		KLIPS_PRINT(debug_tunnel & DB_TN_XMIT,
				"klips_debug:ipsec_tunnel_start_xmit: encap_bundle failed: %d\n",
				stat);
		goto cleanup;
	}

	if (osw_ip_hdr_version(ixs) == 6) {
		nexthdr = osw_ip6_hdr(ixs)->nexthdr;
		nexthdroff = ipv6_skip_exthdr(ixs->skb,
			((void *)(osw_ip6_hdr(ixs)+1)) - (void*)ixs->skb->data, &nexthdr);
		ixs->matcher.sen_type = SENT_IP6;
		ixs->matcher.sen_ip6_src = osw_ip6_hdr(ixs)->saddr;
		ixs->matcher.sen_ip6_dst = osw_ip6_hdr(ixs)->daddr;
		ixs->matcher.sen_proto6 = nexthdr;
	} else {
		nexthdr = osw_ip4_hdr(ixs)->protocol;
		nexthdroff = 0;
		if ((ntohs(osw_ip4_hdr(ixs)->frag_off) & IP_OFFSET) == 0)
			nexthdroff = (ixs->iph + (osw_ip4_hdr(ixs)->ihl<<2)) -
				(void *)ixs->skb->data;
		ixs->matcher.sen_type = SENT_IP4;
		ixs->matcher.sen_ip_src.s_addr = osw_ip4_hdr(ixs)->saddr;
		ixs->matcher.sen_ip_dst.s_addr = osw_ip4_hdr(ixs)->daddr;
		ixs->matcher.sen_proto = nexthdr;
	}
	ipsec_extract_ports(ixs->skb, nexthdr, nexthdroff, &ixs->matcher);

	spin_lock_bh(&eroute_lock);
	ixs->eroute = ipsec_findroute(&ixs->matcher);
	if(ixs->eroute) {
		ixs->outgoing_said = ixs->eroute->er_said;
		ixs->eroute_pid = ixs->eroute->er_pid;
		ixs->eroute->er_count++;
		ixs->eroute->er_lasttime = jiffies/HZ;
	}
	spin_unlock_bh(&eroute_lock);

	if (/*((ixs->orgdst != ixs->newdst) || (ixs->orgsrc != ixs->newsrc))*/
			ip_address_cmp(&ixs->orgedst, &ixs->outgoing_said.dst) != 0 &&
			!ip_address_isany(&ixs->outgoing_said.dst) &&
			ixs->eroute) {
		KLIPS_PRINT(debug_tunnel & DB_TN_XMIT,
			"klips_debug:ipsec_tunnel_start_xmit: "
			"We are recursing here.\n");
		ipsec_xsm(ixs);
		return;
	}

#ifdef NAT_TRAVERSAL
	stat = ipsec_nat_encap(ixs);
	if(stat != IPSEC_XMIT_OK) {
		goto cleanup;
	}
#endif

	stat = ipsec_tunnel_restore_hard_header(ixs);
	if(stat != IPSEC_XMIT_OK) {
		goto cleanup;
	}

bypass:
	stat = ipsec_tunnel_send(ixs);

cleanup:
	ipsec_xmit_cleanup(ixs);
	ipsec_xmit_state_delete(ixs);
}


/*
 *	This function assumes it is being called from dev_queue_xmit()
 *	and that skb is filled properly by that function.
 */
int
ipsec_tunnel_start_xmit(struct sk_buff *skb, struct net_device *dev)
{
	struct ipsec_xmit_state *ixs = NULL;
	enum ipsec_xmit_value stat;

	KLIPS_PRINT(debug_tunnel & DB_TN_XMIT,
		    "\n\nipsec_tunnel_start_xmit: STARTING");

	stat = IPSEC_XMIT_ERRMEMALLOC;
	ixs = ipsec_xmit_state_new();
	if (! ixs) {
		netif_stop_queue(dev);
		return NETDEV_TX_BUSY;
	}

	ixs->dev = dev;
	ixs->skb = skb;

	stat = ipsec_xmit_sanity_check_dev(ixs);
	if(stat != IPSEC_XMIT_OK) {
		goto cleanup;
	}

	stat = ipsec_xmit_sanity_check_skb(ixs);
	if(stat != IPSEC_XMIT_OK) {
		goto cleanup;
	}

	stat = ipsec_tunnel_strip_hard_header(ixs);
	if(stat != IPSEC_XMIT_OK) {
		goto cleanup;
	}

	stat = ipsec_tunnel_SAlookup(ixs);
	if(stat != IPSEC_XMIT_OK) {
		KLIPS_PRINT(debug_tunnel & DB_TN_XMIT,
			    "klips_debug:ipsec_tunnel_start_xmit: SAlookup failed: %d\n",
			    stat);
		goto cleanup;
	}
	
	ixs->xsm_complete = ipsec_tunnel_xsm_complete;

	ipsec_xsm(ixs);
	return 0;

 cleanup:
	ipsec_xmit_cleanup(ixs);
	ipsec_xmit_state_delete(ixs);
	return 0;
}

DEBUG_NO_STATIC struct net_device_stats *
ipsec_tunnel_get_stats(struct net_device *dev)
{
	return &(((struct ipsecpriv *)netdev_priv(dev))->mystats);
}

/*
 * Revectored calls.
 * For each of these calls, a field exists in our private structure.
 */

DEBUG_NO_STATIC int
ipsec_tunnel_hard_header(struct sk_buff *skb, struct net_device *dev,
	unsigned short type, const void *daddr, const void *saddr, unsigned len)
{
	struct ipsecpriv *prv = netdev_priv(dev);
	struct net_device *tmp;
	int ret;
	struct net_device_stats *stats;	/* This device's statistics */
	
	if(skb == NULL) {
		KLIPS_PRINT(debug_tunnel & DB_TN_REVEC,
			    "klips_debug:ipsec_tunnel_hard_header: "
			    "no skb...\n");
		return -ENODATA;
	}

	if(dev == NULL) {
		KLIPS_PRINT(debug_tunnel & DB_TN_REVEC,
			    "klips_debug:ipsec_tunnel_hard_header: "
			    "no device...\n");
		return -ENODEV;
	}

	KLIPS_PRINT(debug_tunnel & DB_TN_REVEC,
		    "klips_debug:ipsec_tunnel_hard_header: "
		    "skb->dev=%s dev=%s.\n",
		    skb->dev ? skb->dev->name : "NULL",
		    dev->name);
	
	if(prv == NULL) {
		KLIPS_PRINT(debug_tunnel & DB_TN_REVEC,
			    "klips_debug:ipsec_tunnel_hard_header: "
			    "no private space associated with dev=%s\n",
			    dev->name ? dev->name : "NULL");
		return -ENODEV;
	}

	stats = (struct net_device_stats *) &(prv->mystats);

	if(prv->dev == NULL) {
		KLIPS_PRINT(debug_tunnel & DB_TN_REVEC,
			    "klips_debug:ipsec_tunnel_hard_header: "
			    "no physical device associated with dev=%s\n",
			    dev->name ? dev->name : "NULL");
		stats->tx_dropped++;
		return -ENODEV;
	}

	/* check if we have to send a IPv6 packet. It might be a Router
	   Solicitation, where the building of the packet happens in
	   reverse order:
	   1. ll hdr,
	   2. IPv6 hdr,
	   3. ICMPv6 hdr
	   -> skb->nh.raw is still uninitialized when this function is
	   called!!  If this is no IPv6 packet, we can print debugging
	   messages, otherwise we skip all debugging messages and just
	   build the ll header */
	if(type != ETH_P_IPV6) {
		/* execute this only, if we don't have to build the
		   header for a IPv6 packet */
#ifdef HAVE_NETDEV_HEADER_OPS
		if(!prv->header_ops->create)
#else
		if(!prv->hard_header)
#endif
		{
			KLIPS_PRINT(debug_tunnel & DB_TN_REVEC,
				    "klips_debug:ipsec_tunnel_hard_header: "
				    "physical device has been detached, packet dropped 0p%p->0p%p len=%d type=%d dev=%s->NULL ",
				    saddr,
				    daddr,
				    len,
				    type,
				    dev->name);
#ifdef NET_21
			KLIPS_PRINTMORE(debug_tunnel & DB_TN_REVEC,
					"ip=%08x->%08x\n",
					(__u32)ntohl(ip_hdr(skb)->saddr),
					(__u32)ntohl(ip_hdr(skb)->daddr) );
#else /* NET_21 */
			KLIPS_PRINTMORE(debug_tunnel & DB_TN_REVEC,
					"ip=%08x->%08x\n",
					(__u32)ntohl(skb->ip_hdr->saddr),
					(__u32)ntohl(skb->ip_hdr->daddr) );
#endif /* NET_21 */
			stats->tx_dropped++;
			return -ENODEV;
		}
		
#define da ((struct net_device *)(prv->dev))->dev_addr
		KLIPS_PRINT(debug_tunnel & DB_TN_REVEC,
			    "klips_debug:ipsec_tunnel_hard_header: "
			    "Revectored 0p%p->0p%p len=%d type=%d dev=%s->%s dev_addr=%02x:%02x:%02x:%02x:%02x:%02x ",
			    saddr,
			    daddr,
			    len,
			    type,
			    dev->name,
			    prv->dev->name,
			    da[0], da[1], da[2], da[3], da[4], da[5]);
#ifdef NET_21
		KLIPS_PRINTMORE(debug_tunnel & DB_TN_REVEC,
			    "ip=%08x->%08x\n",
			    (__u32)ntohl(ip_hdr(skb)->saddr),
			    (__u32)ntohl(ip_hdr(skb)->daddr) );
#else /* NET_21 */
		KLIPS_PRINTMORE(debug_tunnel & DB_TN_REVEC,
			    "ip=%08x->%08x\n",
			    (__u32)ntohl(skb->ip_hdr->saddr),
			    (__u32)ntohl(skb->ip_hdr->daddr) );
#endif /* NET_21 */
	} else {
		KLIPS_PRINT(debug_tunnel,
			    "klips_debug:ipsec_tunnel_hard_header: "
			    "is IPv6 packet, skip debugging messages, only revector and build linklocal header.\n");
	}                                                                       
	tmp = skb->dev;
	skb->dev = prv->dev;
#ifdef HAVE_NETDEV_HEADER_OPS
	ret = prv->header_ops->create(skb, prv->dev, type, (void *)daddr, (void *)saddr, len);
#else
	ret = prv->hard_header(skb, prv->dev, type, (void *)daddr, (void *)saddr, len);
#endif
	skb->dev = tmp;
	return ret;
}

DEBUG_NO_STATIC int
#ifdef NET_21
ipsec_tunnel_rebuild_header(struct sk_buff *skb)
#else /* NET_21 */
ipsec_tunnel_rebuild_header(void *buff, struct net_device *dev,
			unsigned long raddr, struct sk_buff *skb)
#endif /* NET_21 */
{
	struct ipsecpriv *prv = netdev_priv(skb->dev);
	struct net_device *tmp;
	int ret;
	struct net_device_stats *stats;	/* This device's statistics */
	
	if(skb->dev == NULL) {
		KLIPS_PRINT(debug_tunnel & DB_TN_REVEC,
			    "klips_debug:ipsec_tunnel_rebuild_header: "
			    "no device...");
		return -ENODEV;
	}

	if(prv == NULL) {
		KLIPS_PRINT(debug_tunnel & DB_TN_REVEC,
			    "klips_debug:ipsec_tunnel_rebuild_header: "
			    "no private space associated with dev=%s",
			    skb->dev->name ? skb->dev->name : "NULL");
		return -ENODEV;
	}

	stats = (struct net_device_stats *) &(prv->mystats);

	if(prv->dev == NULL) {
		KLIPS_PRINT(debug_tunnel & DB_TN_REVEC,
			    "klips_debug:ipsec_tunnel_rebuild_header: "
			    "no physical device associated with dev=%s",
			    skb->dev->name ? skb->dev->name : "NULL");
		stats->tx_dropped++;
		return -ENODEV;
	}

#ifdef HAVE_NETDEV_HEADER_OPS
	if(!prv->header_ops->rebuild)
#else
	if(!prv->rebuild_header)
#endif
	{
		KLIPS_PRINT(debug_tunnel & DB_TN_REVEC,
			    "klips_debug:ipsec_tunnel_rebuild_header: "
			    "physical device has been detached, packet dropped skb->dev=%s->NULL ",
			    skb->dev->name);
#ifdef NET_21
		KLIPS_PRINT(debug_tunnel & DB_TN_REVEC,
			    "ip=%08x->%08x\n",
			    (__u32)ntohl(ip_hdr(skb)->saddr),
			    (__u32)ntohl(ip_hdr(skb)->daddr) );
#else /* NET_21 */
		KLIPS_PRINT(debug_tunnel & DB_TN_REVEC,
			    "ip=%08x->%08x\n",
			    (__u32)ntohl(skb->ip_hdr->saddr),
			    (__u32)ntohl(skb->ip_hdr->daddr) );
#endif /* NET_21 */
		stats->tx_dropped++;
		return -ENODEV;
	}

	KLIPS_PRINT(debug_tunnel & DB_TN_REVEC,
		    "klips_debug:ipsec_tunnel: "
		    "Revectored rebuild_header dev=%s->%s ",
		    skb->dev->name, prv->dev->name);
#ifdef NET_21
	KLIPS_PRINT(debug_tunnel & DB_TN_REVEC,
		    "ip=%08x->%08x\n",
		    (__u32)ntohl(ip_hdr(skb)->saddr),
		    (__u32)ntohl(ip_hdr(skb)->daddr) );
#else /* NET_21 */
	KLIPS_PRINT(debug_tunnel & DB_TN_REVEC,
		    "ip=%08x->%08x\n",
		    (__u32)ntohl(skb->ip_hdr->saddr),
		    (__u32)ntohl(skb->ip_hdr->daddr) );
#endif /* NET_21 */
	tmp = skb->dev;
	skb->dev = prv->dev;

#ifdef HAVE_NETDEV_HEADER_OPS
	ret = prv->header_ops->rebuild(skb);
#else
#ifdef NET_21
	ret = prv->rebuild_header(skb);
#else /* NET_21 */
	ret = prv->rebuild_header(buff, prv->dev, raddr, skb);
#endif /* NET_21 */
#endif
	skb->dev = tmp;
	return ret;
}

#ifdef HAVE_SET_MAC_ADDR
DEBUG_NO_STATIC int
ipsec_tunnel_set_mac_address(struct net_device *dev, void *addr)
{
	struct ipsecpriv *prv = netdev_priv(dev);
	
	struct net_device_stats *stats;	/* This device's statistics */
	
	if(dev == NULL) {
		KLIPS_PRINT(debug_tunnel & DB_TN_REVEC,
			    "klips_debug:ipsec_tunnel_set_mac_address: "
			    "no device...");
		return -ENODEV;
	}

	if(prv == NULL) {
		KLIPS_PRINT(debug_tunnel & DB_TN_REVEC,
			    "klips_debug:ipsec_tunnel_set_mac_address: "
			    "no private space associated with dev=%s",
			    dev->name ? dev->name : "NULL");
		return -ENODEV;
	}

	stats = (struct net_device_stats *) &(prv->mystats);

	if(prv->dev == NULL) {
		KLIPS_PRINT(debug_tunnel & DB_TN_REVEC,
			    "klips_debug:ipsec_tunnel_set_mac_address: "
			    "no physical device associated with dev=%s",
			    dev->name ? dev->name : "NULL");
		stats->tx_dropped++;
		return -ENODEV;
	}

	if(!prv->dev) {
		KLIPS_PRINT(debug_tunnel & DB_TN_REVEC,
			    "klips_debug:ipsec_tunnel_set_mac_address: "
			    "physical device has been detached, cannot set - skb->dev=%s->NULL\n",
			    dev->name);
		return -ENODEV;
	}

	KLIPS_PRINT(debug_tunnel & DB_TN_REVEC,
		    "klips_debug:ipsec_tunnel_set_mac_address: "
		    "Revectored dev=%s->%s addr=0p%p\n",
		    dev->name, prv->dev->name, addr);
	return prv->set_mac_address(prv->dev, addr);

}
#endif /* HAVE_SET_MAC_ADDR */

#ifndef NET_21
DEBUG_NO_STATIC void
ipsec_tunnel_cache_bind(struct hh_cache **hhp, struct net_device *dev,
				 unsigned short htype, __u32 daddr)
{
	struct ipsecpriv *prv = (struct ipsecpriv *) netdev_priv(dev);
	
	struct net_device_stats *stats;	/* This device's statistics */
	
	if(dev == NULL) {
		KLIPS_PRINT(debug_tunnel & DB_TN_REVEC,
			    "klips_debug:ipsec_tunnel_cache_bind: "
			    "no device...");
		return;
	}

	if(prv == NULL) {
		KLIPS_PRINT(debug_tunnel & DB_TN_REVEC,
			    "klips_debug:ipsec_tunnel_cache_bind: "
			    "no private space associated with dev=%s",
			    dev->name ? dev->name : "NULL");
		return;
	}

	stats = (struct net_device_stats *) &(prv->mystats);

	if(prv->dev == NULL) {
		KLIPS_PRINT(debug_tunnel & DB_TN_REVEC,
			    "klips_debug:ipsec_tunnel_cache_bind: "
			    "no physical device associated with dev=%s",
			    dev->name ? dev->name : "NULL");
		stats->tx_dropped++;
		return;
	}

	if(!prv->header_cache_bind) {
		KLIPS_PRINT(debug_tunnel & DB_TN_REVEC,
			    "klips_debug:ipsec_tunnel_cache_bind: "
			    "physical device has been detached, cannot set - skb->dev=%s->NULL\n",
			    dev->name);
		stats->tx_dropped++;
		return;
	}

	KLIPS_PRINT(debug_tunnel & DB_TN_REVEC,
		    "klips_debug:ipsec_tunnel_cache_bind: "
		    "Revectored \n");
	prv->header_cache_bind(hhp, prv->dev, htype, daddr);
	return;
}
#endif /* !NET_21 */


DEBUG_NO_STATIC void
ipsec_tunnel_cache_update(struct hh_cache *hh, const struct net_device *dev,
				const unsigned char *  haddr)
{
	struct ipsecpriv *prv = netdev_priv(dev);
	
	struct net_device_stats *stats;	/* This device's statistics */
	
	if(dev == NULL) {
		KLIPS_PRINT(debug_tunnel & DB_TN_REVEC,
			    "klips_debug:ipsec_tunnel_cache_update: "
			    "no device...");
		return;
	}

	if(prv == NULL) {
		KLIPS_PRINT(debug_tunnel & DB_TN_REVEC,
			    "klips_debug:ipsec_tunnel_cache_update: "
			    "no private space associated with dev=%s",
			    dev->name ? dev->name : "NULL");
		return;
	}

	stats = (struct net_device_stats *) &(prv->mystats);

	if(prv->dev == NULL) {
		KLIPS_PRINT(debug_tunnel & DB_TN_REVEC,
			    "klips_debug:ipsec_tunnel_cache_update: "
			    "no physical device associated with dev=%s",
			    dev->name ? dev->name : "NULL");
		stats->tx_dropped++;
		return;
	}

#ifdef HAVE_NETDEV_HEADER_OPS
	if(!prv->header_ops->cache_update)
#else
	if(!prv->header_cache_update)
#endif
	{
		KLIPS_PRINT(debug_tunnel & DB_TN_REVEC,
			    "klips_debug:ipsec_tunnel_cache_update: "
			    "physical device has been detached, cannot set - skb->dev=%s->NULL\n",
			    dev->name);
		return;
	}

	KLIPS_PRINT(debug_tunnel & DB_TN_REVEC,
		    "klips_debug:ipsec_tunnel: "
		    "Revectored cache_update\n");
#ifdef HAVE_NETDEV_HEADER_OPS
	prv->header_ops->cache_update(hh, prv->dev, haddr);
#else
	prv->header_cache_update(hh, prv->dev, haddr);
#endif
	return;
}

#ifdef HAVE_NETDEV_HEADER_OPS
const struct header_ops ipsec_tunnel_header_ops = {
	.create		= ipsec_tunnel_hard_header,
	.rebuild	= ipsec_tunnel_rebuild_header,
	.cache_update	= ipsec_tunnel_cache_update,
};
#endif

#ifdef NET_21
DEBUG_NO_STATIC int
ipsec_tunnel_neigh_setup(struct neighbour *n)
{
	KLIPS_PRINT(debug_tunnel & DB_TN_REVEC,
		    "klips_debug:ipsec_tunnel_neigh_setup:\n");

        if (n->nud_state == NUD_NONE) {
                n->ops = &arp_broken_ops;
                n->output = n->ops->output;
        }
        return 0;
}

DEBUG_NO_STATIC int
ipsec_tunnel_neigh_setup_dev(struct net_device *dev, struct neigh_parms *p)
{
	KLIPS_PRINT(debug_tunnel & DB_TN_REVEC,
		    "klips_debug:ipsec_tunnel_neigh_setup_dev: "
		    "setting up %s\n",
		    dev ? dev->name : "NULL");

        if (p->tbl->family == AF_INET) {
                p->neigh_setup = ipsec_tunnel_neigh_setup;
                p->ucast_probes = 0;
                p->mcast_probes = 0;
        }
        return 0;
}
#endif /* NET_21 */

/*
 * We call the detach routine to detach the ipsec tunnel from another device.
 */

DEBUG_NO_STATIC int
ipsec_tunnel_detach(struct net_device *dev)
{
        int i;
	struct ipsecpriv *prv = netdev_priv(dev);

	if(dev == NULL) {
		KLIPS_PRINT(debug_tunnel & DB_TN_REVEC,
			    "klips_debug:ipsec_tunnel_detach: "
			    "no device...");
		return -ENODEV;
	}

	if(prv == NULL) {
		KLIPS_PRINT(debug_tunnel & DB_TN_REVEC,
			    "klips_debug:ipsec_tunnel_detach: "
			    "no private space associated with dev=%s",
			    dev->name ? dev->name : "NULL");
		return -ENODATA;
	}

	KLIPS_PRINT(debug_tunnel & DB_TN_INIT,
		    "klips_debug:ipsec_tunnel_detach: "
		    "physical device %s being detached from virtual device %s\n",
		    prv->dev ? prv->dev->name : "NULL",
		    dev->name);

	ipsec_dev_put(prv->dev);
	prv->dev = NULL;
	prv->hard_start_xmit = NULL;
	prv->get_stats = NULL;

#ifdef HAVE_NETDEV_HEADER_OPS
	prv->header_ops = NULL;
#else
	prv->hard_header = NULL;
	prv->rebuild_header = NULL;
	prv->header_cache_update = NULL;
#ifndef NET_21
	prv->header_cache_bind = NULL;
#else
/*	prv->neigh_setup        = NULL; */
#endif
#endif
	prv->set_mac_address = NULL;
	dev->hard_header_len = 0;

#ifdef DETACH_AND_DOWN
#ifdef HAVE_NETDEV_HEADER_OPS
	dev->header_ops = NULL;
#else
	dev->hard_header = NULL;
	dev->rebuild_header = NULL;
	dev->header_cache_update = NULL;
#ifndef NET_21
	dev->header_cache_bind = NULL;
#else
	dev->neigh_setup        = NULL;
#endif
#endif
#ifdef HAVE_SET_MAC_ADDR
	dev->set_mac_address = NULL;
#endif
	dev->mtu = 0;
#endif /* DETACH_AND_DOWN */
	
	prv->mtu = 0;
	for (i=0; i<MAX_ADDR_LEN; i++) {
		dev->dev_addr[i] = 0;
	}
	dev->addr_len = 0;
#ifdef PHYSDEV_TYPE
	dev->type = ARPHRD_VOID; /* ARPHRD_TUNNEL; */
#endif /*  PHYSDEV_TYPE */
	
	return 0;
}

/*
 * We call the clear routine to detach all ipsec tunnels from other devices.
 */
DEBUG_NO_STATIC int
ipsec_tunnel_clear(void)
{
	int i;
	struct net_device *ipsecdev = NULL, *prvdev;
	struct ipsecpriv *prv;
	int ret;

	KLIPS_PRINT(debug_tunnel & DB_TN_INIT,
		    "klips_debug:ipsec_tunnel_clear: .\n");

	for(i = 0; i < IPSEC_NUM_IF; i++) {
   	        ipsecdev = ipsecdevices[i];
		if(ipsecdev != NULL) {
			if((prv = (struct ipsecpriv *)netdev_priv(ipsecdev))) {
				prvdev = (struct net_device *)(prv->dev);
				if(prvdev) {
					KLIPS_PRINT(debug_tunnel & DB_TN_INIT,
						    "klips_debug:ipsec_tunnel_clear: "
						    "physical device for device %s is %s\n",
						    ipsecdev->name, prvdev->name);
					if((ret = ipsec_tunnel_detach(ipsecdev))) {
						KLIPS_PRINT(debug_tunnel & DB_TN_INIT,
							    "klips_debug:ipsec_tunnel_clear: "
							    "error %d detatching device %s from device %s.\n",
							    ret, ipsecdev->name, prvdev->name);
						return ret;
					}
				}
			}
		}
	}
	return 0;
}

/* 
 * Used mostly for KLIPS to setup interface, for also with NETKEY when using
 * 2.6.23+ UDP XFRM code to mark sockets UDP_ENCAP_ESPINUDP_NON_IKE
 */
DEBUG_NO_STATIC int
ipsec_tunnel_ioctl(struct net_device *dev, struct ifreq *ifr, int cmd)
{
	/* struct ipsectunnelconf *cf = (struct ipsectunnelconf *)&ifr->ifr_data;*/
	/* overlay our struct ipsectunnel onto ifr.ifr_ifru union (hope it fits!) */
	struct ipsectunnelconf *cf=(struct ipsectunnelconf *)ifr->ifr_ifru.ifru_newname;
	struct ipsecpriv *prv = netdev_priv(dev);
	struct net_device *them; /* physical device */
#ifdef CONFIG_IP_ALIAS
	char *colon;
	char realphysname[IFNAMSIZ];
#endif /* CONFIG_IP_ALIAS */
	
	if(dev == NULL) {
		KLIPS_PRINT(debug_tunnel & DB_TN_INIT,
			    "klips_debug:ipsec_tunnel_ioctl: "
			    "device not supplied.\n");
		return -ENODEV;
	}

	KLIPS_PRINT(debug_tunnel & DB_TN_INIT,
		    "klips_debug:ipsec_tunnel_ioctl: "
		    "tncfg service call #%d for dev=%s\n",
		    cmd,
		    dev->name ? dev->name : "NULL");
	switch (cmd) {
#if defined(KLIPS)
	/* attach a virtual ipsec? device to a physical device */
	case IPSEC_SET_DEV:
		KLIPS_PRINT(debug_tunnel & DB_TN_INIT,
			    "klips_debug:ipsec_tunnel_ioctl: "
			    "calling ipsec_tunnel_attatch...\n");
#ifdef CONFIG_IP_ALIAS
		/* If this is an IP alias interface, get its real physical name */
		strncpy(realphysname, cf->cf_name, IFNAMSIZ);
		realphysname[IFNAMSIZ-1] = 0;
		colon = strchr(realphysname, ':');
		if (colon) *colon = 0;
		them = ipsec_dev_get(realphysname);
#else /* CONFIG_IP_ALIAS */
		them = ipsec_dev_get(cf->cf_name);
#endif /* CONFIG_IP_ALIAS */

		if (them == NULL) {
			KLIPS_PRINT(debug_tunnel & DB_TN_INIT,
				    "klips_debug:ipsec_tunnel_ioctl: "
				    "physical device %s requested is null\n",
				    cf->cf_name);
			return -ENXIO;
		}
		
#if 0
		if (them->flags & IFF_UP) {
			KLIPS_PRINT(debug_tunnel & DB_TN_INIT,
				    "klips_debug:ipsec_tunnel_ioctl: "
				    "physical device %s requested is not up.\n",
				    cf->cf_name);
			ipsec_dev_put(them);
			return -ENXIO;
		}
#endif
		
		if (prv && prv->dev) {
			KLIPS_PRINT(debug_tunnel & DB_TN_INIT,
				    "klips_debug:ipsec_tunnel_ioctl: "
				    "virtual device is already connected to %s.\n",
				    prv->dev->name ? prv->dev->name : "NULL");
			ipsec_dev_put(them);
			return -EBUSY;
		}
		return ipsec_tunnel_attach(dev, them);

	case IPSEC_DEL_DEV:
		KLIPS_PRINT(debug_tunnel & DB_TN_INIT,
			    "klips_debug:ipsec_tunnel_ioctl: "
			    "calling ipsec_tunnel_detatch.\n");
		if (! prv->dev) {
			KLIPS_PRINT(debug_tunnel & DB_TN_INIT,
				    "klips_debug:ipsec_tunnel_ioctl: "
				    "physical device not connected.\n");
			return -ENODEV;
		}
		return ipsec_tunnel_detach(dev);
	       
	case IPSEC_CLR_DEV:
		KLIPS_PRINT(debug_tunnel & DB_TN_INIT,
			    "klips_debug:ipsec_tunnel_ioctl: "
			    "calling ipsec_tunnel_clear.\n");
		return ipsec_tunnel_clear();
#endif /* KLIPS */

#ifdef HAVE_UDP_ENCAP_CONVERT
	/*
	 * we get two int args in ifr_data, the socket fd (0)
	 * and the type of encapsulation needed (1).
	 */
	case IPSEC_UDP_ENCAP_CONVERT:
	{
		/*unsigned int *ifp =(unsigned int *)&ifr->ifr_data;*/
		/* overlay our struct ipsectunnel onto ifr.ifr_ifru union (hope it fits!) */
		unsigned int *ifp =(unsigned int *)ifr->ifr_ifru.ifru_newname;

		return ipsec_tunnel_udp_encap_prepare(ifp[0], ifp[1]);
	}
#endif /* HAVE_UDP_ENCAP_CONVERT */

	default:
		KLIPS_PRINT(debug_tunnel & DB_TN_INIT,
			    "klips_debug:ipsec_tunnel_ioctl: "
			    "unknown command %d.\n",
			    cmd);
		return -EOPNOTSUPP;

	}
}

#ifdef HAVE_UDP_ENCAP_CONVERT

#define IPSEC_TUNNEL_UDP_ENCAP_MAGIC 0x58c0b472
struct ipsec_tunnel_udp_encap_ctx {
	u32 magic;
	atomic_t refcnt;
	struct list_head link;
	struct sock *sk;
	void (*old_sk_destruct)(struct sock *sk);
};
#define list_head_to_udp_encap_ctx(lh) \
	list_entry(lh, struct ipsec_tunnel_udp_encap_ctx, link)

static spinlock_t ipsec_tunnel_udp_encap_lock = SPIN_LOCK_UNLOCKED;
static LIST_HEAD(ipsec_tunnel_udp_encap_list);

DEBUG_NO_STATIC int ipsec_tunnel_udp_encap_prepare(int fd, int encap_type)
{
	struct socket *sock = NULL;
	struct sock *sk;
	struct ipsec_tunnel_udp_encap_ctx *ctx = NULL;
	int err = 0;

	switch (encap_type) {
	case UDP_ENCAP_ESPINUDP:
	case UDP_ENCAP_ESPINUDP_NON_IKE:
		break;
	default:
		printk ("ipsec: pid %d sent fd %d with invalid encap_type %d\n",
				fd, current->pid, encap_type);
		return -EINVAL;
	}

	/* translate descriptor to socket structure */
	err = -EBADF;
	sock = sockfd_lookup(fd, &err);
	if (!sock) {
		printk ("ipsec: failed to lookup socket for fd %d for pid %d\n",
				fd, current->pid);
		goto error;
	}
	sk = sock->sk;

	/* Quick sanity checks */
	err = -EAFNOSUPPORT;
	if (sock->ops->family != AF_INET) {
		printk ("ipsec: pid %d sent fd %d with wrong family, "
				"got %d, expected %d\n",
				current->pid, fd, sock->ops->family, AF_INET);
		goto error;
	}

	err = -EPROTONOSUPPORT;
	if (sk->sk_protocol != IPPROTO_UDP) {
		printk ("ipsec: pid %d sent fd %d with wrong protocol, "
				"got %d, expected %d\n",
				current->pid, fd, sk->sk_protocol, IPPROTO_UDP);
		goto error;
	}

	err = -EBUSY;
	if (udp_sk(sk)->encap_type) {
		printk ("ipsec: pid %d sent fd %d with encap_type "
				"assigned to %d",
				current->pid, fd, udp_sk(sk)->encap_type);
		goto error;
	}

	err = -EBUSY;
	ctx = (struct ipsec_tunnel_udp_encap_ctx*)sk->sk_user_data;
	if (ctx) {
		printk ("ipsec: pid %d sent fd %d with user_data assigned\n",
				current->pid, fd);
		goto error;
	}

	err = -ENOMEM;
	sk->sk_user_data = ctx = kzalloc(sizeof (*ctx), GFP_KERNEL);
	if (!ctx)
		goto error;

	/* setup the context */
	ctx->magic           = IPSEC_TUNNEL_UDP_ENCAP_MAGIC;
	ctx->sk              = sk;
	ctx->old_sk_destruct = sk->sk_destruct;
	wmb();

	/* one ref is for sk other for the list */
	atomic_set(&ctx->refcnt, 2);

	/* convert socket to use our (de)encapsulation routine */
	sk->sk_destruct        = ipsec_tunnel_udp_encap_destruct;
	udp_sk(sk)->encap_type = encap_type;
	udp_sk(sk)->encap_rcv  = klips26_udp_encap_rcv;

	/* add the tunnel to our list */
	spin_lock_bh(&ipsec_tunnel_udp_encap_lock);
	list_add(&ctx->link, &ipsec_tunnel_udp_encap_list);
	spin_unlock_bh(&ipsec_tunnel_udp_encap_lock);

	KLIPS_PRINT(debug_tunnel
			, "UDP socket: %u set to %s (0x%x) encap mode\n"
			, fd
			, encap_type == UDP_ENCAP_ESPINUDP_NON_IKE ?
			"UDP_ENCAP_ESPINUDP_NON_IKE" : "UDP_ENCAP_ESPINUDP_NON_ESP"
			, encap_type
		   );

	/* success */
	err = 0;

error:
	if (sock)
		sockfd_put(sock);
	return err;
}

DEBUG_NO_STATIC void ipsec_tunnel_udp_encap_restore(
		struct ipsec_tunnel_udp_encap_ctx *ctx)
{
	struct sock *sk = ctx->sk;

	/* revert the socket back */
	udp_sk(sk)->encap_type = 0;
	udp_sk(sk)->encap_rcv  = NULL;

	sk->sk_user_data = NULL;
	sk->sk_destruct = ctx->old_sk_destruct;

	if (sk->sk_destruct)
		sk->sk_destruct(sk);
}

DEBUG_NO_STATIC void ipsec_tunnel_udp_encap_destruct(struct sock *sk)
{
	struct ipsec_tunnel_udp_encap_ctx *ctx;

	if (!sk || !sk->sk_user_data)
		return;

	ctx = (struct ipsec_tunnel_udp_encap_ctx*)sk->sk_user_data;
	if (ctx->magic != IPSEC_TUNNEL_UDP_ENCAP_MAGIC) {
		printk ("ipsec: called to destroy ctx with wrong magic, "
				"got %08x, expected %08x\n",
				ctx->magic, IPSEC_TUNNEL_UDP_ENCAP_MAGIC);
		return;
	}

	ipsec_tunnel_udp_encap_restore(ctx);

	/* remove it from the list */
	spin_lock_bh(&ipsec_tunnel_udp_encap_lock);
	if (ctx->link.next) {
		/* we are on the list, remove and deref */
		list_del(&ctx->link);
		atomic_dec(&ctx->refcnt);
	} else {
		/* it was already removed, someone else will clean up */
		ctx = NULL;
	}
	spin_unlock_bh(&ipsec_tunnel_udp_encap_lock);

	/* if we removed it from the list, then we need to free it */
	if (ctx && atomic_dec_and_test(&ctx->refcnt))
		kfree(ctx);
}

DEBUG_NO_STATIC void ipsec_tunnel_upd_encap_cleanup(void)
{
	struct ipsec_tunnel_udp_encap_ctx *ctx;

	for (;;) {
		ctx = NULL;
		spin_lock_bh(&ipsec_tunnel_udp_encap_lock);
		if (!list_empty(&ipsec_tunnel_udp_encap_list)) {
			struct list_head *ent;
			ent = ipsec_tunnel_udp_encap_list.next;
			list_del(ent);
			ctx = list_head_to_udp_encap_ctx(ent);
		}
		spin_unlock_bh(&ipsec_tunnel_udp_encap_lock);

		/* are we done? */
		if (!ctx)
			break;

		ipsec_tunnel_udp_encap_restore(ctx);

		if (atomic_dec_and_test(&ctx->refcnt))
			kfree(ctx);
	}
}
#endif



struct net_device *ipsec_get_device(int inst)
{
  struct net_device *ipsec_dev;

  ipsec_dev = NULL;

  if(inst < IPSEC_NUM_IF) {
    ipsec_dev = ipsecdevices[inst];
  }

  return ipsec_dev;
}

int
ipsec_device_event(struct notifier_block *unused, unsigned long event, void *ptr)
{
	struct net_device *dev = ptr;
	struct net_device *ipsec_dev;
	struct ipsecpriv *priv;
	int i;

	if (dev == NULL) {
		KLIPS_PRINT(debug_tunnel & DB_TN_INIT,
			    "klips_debug:ipsec_device_event: "
			    "dev=NULL for event type %ld.\n",
			    event);
		return(NOTIFY_DONE);
	}

	/* check for loopback devices */
	if (dev && (dev->flags & IFF_LOOPBACK)) {
		return(NOTIFY_DONE);
	}

	switch (event) {
	case NETDEV_DOWN:
		/* look very carefully at the scope of these compiler
		   directives before changing anything... -- RGB */
#ifdef NET_21
	case NETDEV_UNREGISTER:
		switch (event) {
		case NETDEV_DOWN:
#endif /* NET_21 */
			KLIPS_PRINT(debug_tunnel & DB_TN_INIT,
				    "klips_debug:ipsec_device_event: "
				    "NETDEV_DOWN dev=%s flags=%x\n",
				    dev->name,
				    dev->flags);
			if(strncmp(dev->name, "ipsec", strlen("ipsec")) == 0) {
				printk(KERN_CRIT "IPSEC EVENT: KLIPS device %s shut down.\n",
				       dev->name);
			}
#ifdef NET_21
			break;
		case NETDEV_UNREGISTER:
			KLIPS_PRINT(debug_tunnel & DB_TN_INIT,
				    "klips_debug:ipsec_device_event: "
				    "NETDEV_UNREGISTER dev=%s flags=%x\n",
				    dev->name,
				    dev->flags);
			break;
		}
#endif /* NET_21 */
		
		/* find the attached physical device and detach it. */
		for(i = 0; i < IPSEC_NUM_IF; i++) {
			ipsec_dev = ipsecdevices[i];

			if(ipsec_dev) {
				priv = (struct ipsecpriv *)netdev_priv(ipsec_dev);
				if(priv) {
					;
					if(((struct net_device *)(priv->dev)) == dev) {
						/* dev_close(ipsec_dev); */
						/* return */ ipsec_tunnel_detach(ipsec_dev);
						KLIPS_PRINT(debug_tunnel & DB_TN_INIT,
							    "klips_debug:ipsec_device_event: "
							    "device '%s' has been detached.\n",
							    ipsec_dev->name);
						break;
					}
				} else {
					KLIPS_PRINT(debug_tunnel & DB_TN_INIT,
						    "klips_debug:ipsec_device_event: "
						    "device '%s' has no private data space!\n",
						    ipsec_dev->name);
				}
			}
		}
		break;
	case NETDEV_UP:
		KLIPS_PRINT(debug_tunnel & DB_TN_INIT,
			    "klips_debug:ipsec_device_event: "
			    "NETDEV_UP dev=%s\n",
			    dev->name);
		break;
#ifdef NET_21
	case NETDEV_REBOOT:
		KLIPS_PRINT(debug_tunnel & DB_TN_INIT,
			    "klips_debug:ipsec_device_event: "
			    "NETDEV_REBOOT dev=%s\n",
			    dev->name);
		break;
	case NETDEV_CHANGE:
		KLIPS_PRINT(debug_tunnel & DB_TN_INIT,
			    "klips_debug:ipsec_device_event: "
			    "NETDEV_CHANGE dev=%s flags=%x\n",
			    dev->name,
			    dev->flags);
		break;
	case NETDEV_REGISTER:
		KLIPS_PRINT(debug_tunnel & DB_TN_INIT,
			    "klips_debug:ipsec_device_event: "
			    "NETDEV_REGISTER dev=%s\n",
			    dev->name);
		break;
	case NETDEV_CHANGEMTU:
		KLIPS_PRINT(debug_tunnel & DB_TN_INIT,
			    "klips_debug:ipsec_device_event: "
			    "NETDEV_CHANGEMTU dev=%s to mtu=%d\n",
			    dev->name,
			    dev->mtu);
		break;
	case NETDEV_CHANGEADDR:
		KLIPS_PRINT(debug_tunnel & DB_TN_INIT,
			    "klips_debug:ipsec_device_event: "
			    "NETDEV_CHANGEADDR dev=%s\n",
			    dev->name);
		break;
	case NETDEV_GOING_DOWN:
		KLIPS_PRINT(debug_tunnel & DB_TN_INIT,
			    "klips_debug:ipsec_device_event: "
			    "NETDEV_GOING_DOWN dev=%s\n",
			    dev->name);
		break;
	case NETDEV_CHANGENAME:
		KLIPS_PRINT(debug_tunnel & DB_TN_INIT,
			    "klips_debug:ipsec_device_event: "
			    "NETDEV_CHANGENAME dev=%s\n",
			    dev->name);
		break;
#endif /* NET_21 */
	default:
		KLIPS_PRINT(debug_tunnel & DB_TN_INIT,
			    "klips_debug:ipsec_device_event: "
			    "event type %ld unrecognised for dev=%s\n",
			    event,
			    dev->name);
		break;
	}
	return NOTIFY_DONE;
}

/*
 *	Called when an ipsec tunnel device is initialized.
 *	The ipsec tunnel device structure is passed to us.
 */
 
int
ipsec_tunnel_init(struct net_device *dev)
{
	int i;

	KLIPS_PRINT(debug_tunnel,
		    "klips_debug:ipsec_tunnel_init: "
		    "allocating %lu bytes initialising device: %s\n",
		    (unsigned long) sizeof(struct ipsecpriv),
		    dev->name ? dev->name : "NULL");

#ifdef alloc_netdev
	dev->destructor         = free_netdev;
#endif

#ifndef HAVE_NETDEV_PRIV
	{
		struct ipsecpriv *priv_dev;
		priv_dev = kmalloc(sizeof(struct ipsecpriv), GFP_KERNEL);
		if (priv_dev == NULL)
			return;
		dev->priv = priv_dev;
	}
#endif
	memset((caddr_t)netdev_priv(dev), 0, sizeof(struct ipsecpriv));

	for(i = 0; i < sizeof(zeroes); i++) {
		((__u8*)(zeroes))[i] = 0;
	}
	
#ifdef HAVE_NETDEV_HEADER_OPS
	dev->header_ops		= NULL;
#else
	dev->hard_header	= NULL;
	dev->rebuild_header 	= NULL;
#ifndef NET_21
	dev->header_cache_bind 	= NULL;
#endif /* !NET_21 */
	dev->header_cache_update= NULL;
#endif
#ifdef HAVE_NET_DEVICE_OPS
	dev->netdev_ops         = &klips_device_ops;
#else
        dev->open               = ipsec_tunnel_open;
        dev->stop               = ipsec_tunnel_close;
        dev->hard_start_xmit    = ipsec_tunnel_start_xmit;
        dev->get_stats          = ipsec_tunnel_get_stats;
#ifdef HAVE_SET_MAC_ADDR
        dev->set_mac_address    = NULL;
#endif
        dev->do_ioctl           = ipsec_tunnel_ioctl;
        dev->neigh_setup        = ipsec_tunnel_neigh_setup_dev;
#endif

#ifdef NET_21
/*	prv->neigh_setup        = NULL; */
#endif /* NET_21 */
	dev->hard_header_len 	= 0;
	dev->mtu		= 0;
	dev->addr_len		= 0;
	dev->type		= ARPHRD_VOID; /* ARPHRD_TUNNEL; */ /* ARPHRD_ETHER; */
	dev->tx_queue_len	= 10;		/* Small queue */
#ifdef IFF_XMIT_DST_RELEASE
	dev->priv_flags	       &= ~IFF_XMIT_DST_RELEASE;
#endif
	memset((caddr_t)(dev->broadcast),0xFF, ETH_ALEN);	/* what if this is not attached to ethernet? */

	/* New-style flags. */
	dev->flags		= IFF_NOARP /* 0 */ /* Petr Novak */;

	/* We're done.  Have I forgotten anything? */
	return 0;
}

/* * * * * * * * * * * * * * * * * * * * * * * * * * * * * * * * * */
/*  Module specific interface (but it links with the rest of IPSEC)  */
/* * * * * * * * * * * * * * * * * * * * * * * * * * * * * * * * * */

int
ipsec_tunnel_probe(struct net_device *dev)
{
	ipsec_tunnel_init(dev); 
	return 0;
}

#ifdef alloc_netdev
static void ipsec_tunnel_netdev_setup(struct net_device *dev)
{
}
#endif

struct net_device *ipsecdevices[IPSEC_NUM_IFMAX];
int ipsecdevices_max=-1;

int
ipsec_tunnel_createnum(int ifnum)
{
	char name[IFNAMSIZ];
	struct net_device *dev_ipsec;
	int vifentry;

	if(ifnum > IPSEC_NUM_IFMAX) {
		return -ENOENT;
	}

	if(ipsecdevices[ifnum]!=NULL) {
		return -EEXIST;
	}
	
	/* no identical device */
	if(ifnum > ipsecdevices_max) {
		ipsecdevices_max=ifnum;
	}
	vifentry = ifnum;
	
	KLIPS_PRINT(debug_tunnel & DB_TN_INIT,
		    "klips_debug:ipsec_tunnel_init_devices: "
		    "creating and registering IPSEC_NUM_IF=%u device\n",
		    ifnum);

	sprintf(name, IPSEC_DEV_FORMAT, ifnum);
#ifdef alloc_netdev
	dev_ipsec = alloc_netdev(sizeof(struct ipsecpriv), name, ipsec_tunnel_netdev_setup);
#else
	dev_ipsec = (struct net_device*)kmalloc(sizeof(struct net_device), GFP_KERNEL);
#endif
	if (dev_ipsec == NULL) {
		printk(KERN_ERR "klips_debug:ipsec_tunnel_init_devices: "
		       "failed to allocate memory for device %s, quitting device init.\n",
		       name);
		return -ENOMEM;
	}
#ifndef alloc_netdev
	memset((caddr_t)dev_ipsec, 0, sizeof(struct net_device));
#ifdef NETDEV_23
	strncpy(dev_ipsec->name, name, sizeof(dev_ipsec->name));
#else /* NETDEV_23 */
	dev_ipsec->name = (char*)kmalloc(IFNAMSIZ, GFP_KERNEL);
	if (dev_ipsec->name == NULL) {
		KLIPS_PRINT(debug_tunnel & DB_TN_INIT,
			    "klips_debug:ipsec_tunnel_init_devices: "
			    "failed to allocate memory for device %s name, quitting device init.\n",
			    name);
		return -ENOMEM;
	}
	memset((caddr_t)dev_ipsec->name, 0, IFNAMSIZ);
	strncpy(dev_ipsec->name, name, IFNAMSIZ);
#endif /* NETDEV_23 */
#ifdef PAUL_FIXME
	dev_ipsec->next = NULL;
#endif
#endif /* alloc_netdev */
#ifndef USE_NETDEV_OPS
	dev_ipsec->init = &ipsec_tunnel_probe;
#else
	dev_ipsec->netdev_ops = &klips_device_ops;
#endif
	KLIPS_PRINT(debug_tunnel & DB_TN_INIT,
		    "klips_debug:ipsec_tunnel_init_devices: "
		    "registering device %s\n",
		    dev_ipsec->name);
	
	/* reference and hold the device reference */
	ipsec_dev_hold(dev_ipsec);
	ipsecdevices[vifentry]=dev_ipsec;
	
	if (register_netdev(dev_ipsec) != 0) {
		KLIPS_PRINT(1 || debug_tunnel & DB_TN_INIT,
			    "klips_debug:ipsec_tunnel_init_devices: "
			    "registering device %s failed, quitting device init.\n",
			    dev_ipsec->name);
		return -EIO;
	} else {
		KLIPS_PRINT(debug_tunnel & DB_TN_INIT,
			    "klips_debug:ipsec_tunnel_init_devices: "
			    "registering device %s succeeded, continuing...\n",
			    dev_ipsec->name);
	}
	return 0;
}
	

int 
ipsec_tunnel_init_devices(void)
{
	int i;
	int error;
	
	KLIPS_PRINT(debug_tunnel & DB_TN_INIT,
		    "klips_debug:ipsec_tunnel_init_devices: "
		    "creating and registering IPSEC_NUM_IF=%u devices, allocating %lu per device, IFNAMSIZ=%u.\n",
		    IPSEC_NUM_IF,
		    (unsigned long) (sizeof(struct net_device) + IFNAMSIZ),
		    IFNAMSIZ);

	for(i = 0; i < IPSEC_NUM_IF; i++) {
		error = ipsec_tunnel_createnum(i);
		
		if(error) break;
	}
	return 0;
}

int
ipsec_tunnel_deletenum(int vifnum)
{
	struct net_device *dev_ipsec;
	
	if(vifnum > IPSEC_NUM_IFMAX) {
		return -ENOENT;
	}

	dev_ipsec = ipsecdevices[vifnum];
	if(dev_ipsec == NULL) {
		return -ENOENT;
	}

	/* release reference */
	ipsecdevices[vifnum]=NULL;
	ipsec_dev_put(dev_ipsec);
	
	KLIPS_PRINT(debug_tunnel, "Unregistering %s (refcnt=%d)\n",
		    dev_ipsec->name,
		    atomic_read(&dev_ipsec->refcnt));
	unregister_netdev(dev_ipsec);
	KLIPS_PRINT(debug_tunnel, "Unregisted %s\n", dev_ipsec->name);
#ifndef NETDEV_23
	kfree(dev_ipsec->name);
	dev_ipsec->name=NULL;
#endif /* !NETDEV_23 */
#ifndef alloc_netdev
	kfree(dev_ipsec->priv);
	dev_ipsec->priv=NULL;
#endif /* alloc_netdev */

	return 0;
}


struct net_device *
ipsec_tunnel_get_device(int vifnum)
{
	struct net_device *nd;
	
	if(vifnum < ipsecdevices_max) {
		nd = ipsecdevices[vifnum];

		if(nd) ipsec_dev_hold(nd);
		return nd;
	} else {
		return NULL;
	}
}

/* void */
int
ipsec_tunnel_cleanup_devices(void)
{
	int error = 0;
	int i;
	struct net_device *dev_ipsec;
	
	for(i = 0; i < IPSEC_NUM_IF; i++) {
   	        dev_ipsec = ipsecdevices[i];
		if(dev_ipsec == NULL) {
		  continue;
		}

		/* release reference */
		ipsecdevices[i]=NULL;
		ipsec_dev_put(dev_ipsec);

		KLIPS_PRINT(debug_tunnel, "Unregistering %s (refcnt=%d)\n",
			    dev_ipsec->name,
			    atomic_read(&dev_ipsec->refcnt));
		unregister_netdev(dev_ipsec);
		KLIPS_PRINT(debug_tunnel, "Unregisted %s\n", dev_ipsec->name);
#ifndef NETDEV_23
		kfree(dev_ipsec->name);
		dev_ipsec->name=NULL;
#endif /* !NETDEV_23 */
#ifndef alloc_netdev
		kfree(dev_ipsec->priv);
		dev_ipsec->priv=NULL;
#endif /* alloc_netdev */
	}

#ifdef HAVE_UDP_ENCAP_CONVERT
	/* once all devices are down, it's time to restore UDP connections to
	 * not use as for (de)encapsulation anymore */
	ipsec_tunnel_upd_encap_cleanup();
#endif

	return error;
}

/* ------------------------------------------------------------------------
 * this handles creating and managing state for xmit path
 */

static spinlock_t ixs_cache_lock = SPIN_LOCK_UNLOCKED;
#ifdef HAVE_KMEM_CACHE_MACRO
static struct kmem_cache *ixs_cache_allocator = NULL;
#else
static kmem_cache_t *ixs_cache_allocator = NULL;
#endif
static unsigned  ixs_cache_allocated_count = 0;

#if !defined(MODULE_PARM) && defined(module_param)
/*
 * As of 2.6.17 MODULE_PARM no longer exists, use module_param instead.
 */
#define	MODULE_PARM(a,b)	module_param(a,int,0644)
#endif

int ipsec_ixs_cache_allocated_count_max = 1000;
MODULE_PARM(ipsec_ixs_cache_allocated_count_max, "i");
MODULE_PARM_DESC(ipsec_ixs_cache_allocated_count_max,
	"Maximum outstanding transmit packets");

int
ipsec_xmit_state_cache_init (void)
{
        if (ixs_cache_allocator)
                return -EBUSY;

        spin_lock_init(&ixs_cache_lock);
#ifdef HAVE_KMEM_CACHE_MACRO
	/* ixs_cache_allocator = KMEM_CACHE(ipsec_ixs,0); */
        ixs_cache_allocator = kmem_cache_create ("ipsec_ixs",
                sizeof (struct ipsec_xmit_state), 0,
                0, NULL);
#else
        ixs_cache_allocator = kmem_cache_create ("ipsec_ixs",
                sizeof (struct ipsec_xmit_state), 0,
                0, NULL, NULL);
#endif
        if (! ixs_cache_allocator)
                return -ENOMEM;

        return 0;
}

void
ipsec_xmit_state_cache_cleanup (void)
{
        if (unlikely (ixs_cache_allocated_count))
                printk ("ipsec: deleting ipsec_ixs kmem_cache while in use\n");

        if (ixs_cache_allocator) {
                kmem_cache_destroy (ixs_cache_allocator);
                ixs_cache_allocator = NULL;
        }
        ixs_cache_allocated_count = 0;
}

struct ipsec_xmit_state *
ipsec_xmit_state_new (void)
{
	struct ipsec_xmit_state *ixs;

        spin_lock_bh (&ixs_cache_lock);

	if (ixs_cache_allocated_count >= ipsec_ixs_cache_allocated_count_max) {
		spin_unlock_bh (&ixs_cache_lock);
		KLIPS_PRINT(debug_tunnel,
			"klips_debug:ipsec_xmit_state_new: "
			"exceeded maximum outstanding TX packet cnt %d\n",
			ixs_cache_allocated_count);
		return NULL;
	}

        ixs = kmem_cache_alloc (ixs_cache_allocator, GFP_ATOMIC);

        if (likely (ixs != NULL))
                ixs_cache_allocated_count++;

        spin_unlock_bh (&ixs_cache_lock);

        if (unlikely (NULL == ixs))
                goto bail;

        /* initialize the object */
#if 1 /* optimised to only clear the required bits */
		memset((caddr_t)ixs, 0, sizeof(*ixs));
#else
		ixs->pass = 0;
		ixs->state = 0;
		ixs->next_state = 0;
		ixs->ipsp = NULL;
		ixs->sa_len = 0;
		ixs->stats = NULL;
		ixs->ips.ips_ident_s.data = NULL;
		ixs->ips.ips_ident_d.data = NULL;
		ixs->outgoing_said.proto = 0;
#ifdef NAT_TRAVERSAL
		ixs->natt_type = 0, ixs->natt_head = 0;
		ixs->natt_sport = 0, ixs->natt_dport = 0;
#endif
		ixs->tot_headroom = 0;
		ixs->tot_tailroom = 0;
		ixs->eroute = NULL;
		ixs->hard_header_stripped = 0;
		ixs->hard_header_len = 0;
		ixs->cur_mtu = 0; /* FIXME: can we do something better ? */

		ixs->oskb = NULL;
		ixs->saved_header = NULL;	/* saved copy of the hard header */
		ixs->route = NULL;
#endif /* memset */

bail:
        return ixs;
}

void
ipsec_xmit_state_delete (struct ipsec_xmit_state *ixs)
{
        if (unlikely (! ixs))
                return;

        if (ixs->dev && netif_queue_stopped(ixs->dev))
                netif_wake_queue(ixs->dev);

        spin_lock_bh (&ixs_cache_lock);

        ixs_cache_allocated_count--;
        kmem_cache_free (ixs_cache_allocator, ixs);

        spin_unlock_bh (&ixs_cache_lock);
}

#ifdef HAVE_NET_DEVICE_OPS
const struct net_device_ops klips_device_ops = {
	/* Add our tunnel functions to the device */
	.ndo_init               = ipsec_tunnel_probe,
	.ndo_open               = ipsec_tunnel_open,
	.ndo_stop		= ipsec_tunnel_close,
	.ndo_start_xmit 	= ipsec_tunnel_start_xmit,
	.ndo_get_stats  	= ipsec_tunnel_get_stats,
	.ndo_neigh_setup        = ipsec_tunnel_neigh_setup_dev,
	.ndo_do_ioctl		= ipsec_tunnel_ioctl,

#ifdef HAVE_SET_MAC_ADDR
	.ndo_set_mac_address = ipsec_tunnel_set_mac_address,
#endif
};
#endif

/*
 * We call the attach routine to attach another device.
 */

DEBUG_NO_STATIC int
ipsec_tunnel_attach(struct net_device *dev, struct net_device *physdev)
{
        int i;
	struct ipsecpriv *prv = netdev_priv(dev);

	if(dev == NULL) {
		KLIPS_PRINT(debug_tunnel & DB_TN_REVEC,
			    "klips_debug:ipsec_tunnel_attach: "
			    "no device...");
		return -ENODEV;
	}

	if(prv == NULL) {
		KLIPS_PRINT(debug_tunnel & DB_TN_REVEC,
			    "klips_debug:ipsec_tunnel_attach: "
			    "no private space associated with dev=%s",
			    dev->name ? dev->name : "NULL");
		return -ENODATA;
	}

#ifdef HAVE_NETDEV_HEADER_OPS
	dev->header_ops = &klips_header_ops;                                    
#endif                                                                         
#ifdef HAVE_NET_DEVICE_OPS
	dev->netdev_ops = &klips_device_ops;
#else
# ifdef HAVE_SET_MAC_ADDR
	dev->set_mac_address = ipsec_tunnel_set_mac_address;
# endif
#endif /* HAVE_NET_DEVICE_OPS */
	prv->dev = physdev;

#ifdef HAVE_NET_DEVICE_OPS
	prv->hard_start_xmit = physdev->netdev_ops->ndo_start_xmit;
	prv->get_stats       = physdev->netdev_ops->ndo_get_stats;
#else
	prv->hard_start_xmit = physdev->hard_start_xmit;
	prv->get_stats       = physdev->get_stats;
#endif
	dev->hard_header_len = physdev->hard_header_len;

/*	prv->neigh_setup        = physdev->neigh_setup; */
	dev->mtu = 16260; /* 0xfff0; */ /* dev->mtu; */
	prv->mtu = physdev->mtu;

#ifdef PHYSDEV_TYPE
	dev->type = physdev->type; /* ARPHRD_TUNNEL; */
#endif /*  PHYSDEV_TYPE */

	dev->addr_len = physdev->addr_len;
	for (i=0; i<dev->addr_len; i++) {
		dev->dev_addr[i] = physdev->dev_addr[i];
	}
#ifdef CONFIG_KLIPS_DEBUG
	if(debug_tunnel & DB_TN_INIT) {
		printk(KERN_INFO "klips_debug:ipsec_tunnel_attach: "
		       "physical device %s being attached has HW address: %2x",
		       physdev->name, physdev->dev_addr[0]);
		for (i=1; i < physdev->addr_len; i++) {
			printk(":%02x", physdev->dev_addr[i]);
		}
		printk("\n");
	}
#endif /* CONFIG_KLIPS_DEBUG */

	return 0;
}

/*
 * stolen from ip6tables,  we need a copy incase iptables iscompiled out of
 * the kernel.
 *
 * find the offset to specified header or the protocol number of last header
 * if target < 0. "last header" is transport protocol header, ESP, or
 * "No next header".
 *
 * If target header is found, its offset is set in *offset and return protocol
 * number. Otherwise, return -1.
 *
 * If the first fragment doesn't contain the final protocol header or
 * NEXTHDR_NONE it is considered invalid.
 *
 * Note that non-1st fragment is special case that "the protocol number
 * of last header" is "next header" field in Fragment header. In this case,
 * *offset is meaningless and fragment offset is stored in *fragoff if fragoff
 * isn't NULL.
 *
 */
int osw_ipv6_find_hdr(const struct sk_buff *skb,
	unsigned int *offset, int target, unsigned short *fragoff)
{
	unsigned int start = skb_network_offset(skb) + sizeof(struct ipv6hdr);
	u8 nexthdr = ipv6_hdr(skb)->nexthdr;
	unsigned int len = skb->len - start;

	if (fragoff)
		*fragoff = 0;

	while (nexthdr != target) {
		struct ipv6_opt_hdr _hdr, *hp;
		unsigned int hdrlen;

		if ((!ipv6_ext_hdr(nexthdr)) || nexthdr == NEXTHDR_NONE) {
			if (target < 0)
				break;
			return -ENOENT;
		}

		hp = skb_header_pointer(skb, start, sizeof(_hdr), &_hdr);
		if (hp == NULL)
			return -EBADMSG;
		if (nexthdr == NEXTHDR_FRAGMENT) {
			unsigned short _frag_off;
			__be16 *fp;
			fp = skb_header_pointer(skb,
						start+offsetof(struct frag_hdr,
							       frag_off),
						sizeof(_frag_off),
						&_frag_off);
			if (fp == NULL)
				return -EBADMSG;

			_frag_off = ntohs(*fp) & ~0x7;
			if (_frag_off) {
				if (target < 0 &&
				    ((!ipv6_ext_hdr(hp->nexthdr)) ||
				     hp->nexthdr == NEXTHDR_NONE)) {
					if (fragoff)
						*fragoff = _frag_off;
					return hp->nexthdr;
				}
				return -ENOENT;
			}
			hdrlen = 8;
		} else if (nexthdr == NEXTHDR_AUTH)
			hdrlen = (hp->hdrlen + 2) << 2;
		else
			hdrlen = ipv6_optlen(hp);

		nexthdr = hp->nexthdr;
		len -= hdrlen;
		start += hdrlen;
	}

	*offset = start;
	return nexthdr;
}


/*
 * Local Variables:
 * c-style: linux
 * End:
 */<|MERGE_RESOLUTION|>--- conflicted
+++ resolved
@@ -661,25 +661,6 @@
 			}
 		}
 	}
-<<<<<<< HEAD
-=======
-	
-	/* default to a %drop eroute */
-	ixs->outgoing_said.proto = IPPROTO_INT;
-	ixs->outgoing_said.spi = htonl(SPI_DROP);
-	ixs->outgoing_said.dst.u.v4.sin_addr.s_addr = INADDR_ANY;
-	KLIPS_PRINT(debug_tunnel & DB_TN_XMIT,
-		    "klips_debug:ipsec_xmit_SAlookup: "
-		    "checking for local udp/500 IKE, udp/4500 NAT-T, ESP or AH packets "
-		    "saddr=%x, er=0p%p, daddr=%x, er_dst=%x, proto=%d sport=%d dport=%d\n",
-		    ntohl((unsigned int)ixs->iph->saddr),
-		    ixs->eroute,
-		    ntohl((unsigned int)ixs->iph->daddr),
-		    ixs->eroute ? ntohl((unsigned int)ixs->eroute->er_said.dst.u.v4.sin_addr.s_addr) : 0,
-		    ixs->iph->protocol,
-		    ixs->sport,
-		    ixs->dport); 
->>>>>>> b7e63fc9
 
 	if (osw_ip_hdr_version(ixs) == 6) {
 		char edst[ADDRTOT_BUF+1];
@@ -696,10 +677,9 @@
 				memcpy(edst, "0", 2);
 		}
 
-<<<<<<< HEAD
 		KLIPS_PRINT(debug_tunnel & DB_TN_XMIT,
 				"klips_debug:ipsec_xmit_SAlookup: "
-				"checking for local udp/500 IKE packet "
+				"checking for local udp/500 IKE, udp/4500 NAT-T, ESP or AH packets "
 				"saddr=%s, er=0p%p, daddr=%s, er_dst=%s, proto=%d sport=%d dport=%d\n",
 				tsrc,
 				ixs->eroute,
@@ -712,21 +692,6 @@
 		/*
 		 * cheat for now...are we udp/500? If so, let it through
 		 * without interference since it is most likely an IKE packet.
-=======
-	if (ip_chk_addr((unsigned long)ixs->iph->saddr) == IS_MYADDR
-	    && (ixs->eroute==NULL
-		|| ixs->iph->daddr == ixs->eroute->er_said.dst.u.v4.sin_addr.s_addr
-		|| INADDR_ANY == ixs->eroute->er_said.dst.u.v4.sin_addr.s_addr)
-	    && (ixs->iph->protocol == IPPROTO_ESP ||
-	        ixs->iph->protocol == IPPROTO_AH ||
-		(ixs->iph->protocol == IPPROTO_UDP &&
-		(ixs->sport == 500 || ixs->sport == 4500)))) {
-		/* Whatever the eroute, this is an IKE message 
-		 * from us (i.e. not being forwarded).
-		 * Furthermore, if there is a tunnel eroute,
-		 * the destination is the peer for this eroute.
-		 * So %pass the packet: modify the default %drop.
->>>>>>> b7e63fc9
 		 */
 
 		if (ip6_chk_addr(&osw_ip6_hdr(ixs)->saddr) == IS_MYADDR
@@ -759,7 +724,7 @@
 		ixs->outgoing_said.dst.u.v4.sin_addr.s_addr = INADDR_ANY;
 		KLIPS_PRINT(debug_tunnel & DB_TN_XMIT,
 				"klips_debug:ipsec_xmit_SAlookup: "
-				"checking for local udp/500 IKE packet "
+				"checking for local udp/500 IKE, udp/4500 NAT-T, ESP or AH packets "
 				"saddr=%s, er=0p%p, daddr=%s, er_dst=%x, proto=%d sport=%d dport=%d\n",
 				tsrc,
 				ixs->eroute,
