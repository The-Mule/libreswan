--- conflicted
+++ resolved
@@ -1487,71 +1487,6 @@
 }
 
 /*
-<<<<<<< HEAD
-=======
- * $Log: ipsec_sa.c,v $
- * Revision 1.31  2005/11/11 04:38:56  paul
- * More alg code properly #ifdef CONFIG_KLIPS_ALG
- * Based on David McCullough's patch
- *
- * Revision 1.30.2.1  2006/04/20 16:33:07  mcr
- * remove all of CONFIG_KLIPS_ALG --- one can no longer build without it.
- * Fix in-kernel module compilation. Sub-makefiles do not work.
- *
- * Revision 1.30  2005/05/24 01:02:35  mcr
- * 	some refactoring/simplification of situation where alg
- * 	is not found.
- *
- * Revision 1.29  2005/05/18 19:13:28  mcr
- * 	rename debug messages. make sure that algo not found is not
- * 	a debug message.
- *
- * Revision 1.28  2005/05/11 01:30:20  mcr
- * 	removed "poor-man"s OOP in favour of proper C structures.
- *
- * Revision 1.27  2005/04/29 05:10:22  mcr
- * 	removed from extraenous includes to make unit testing easier.
- *
- * Revision 1.26  2005/04/14 20:56:24  mcr
- * 	moved (pfkey_)ipsec_sa_init to ipsec_sa.c.
- *
- * Revision 1.25  2004/08/22 20:12:16  mcr
- * 	one more KLIPS_NAT->IPSEC_NAT.
- *
- * Revision 1.24  2004/07/10 19:11:18  mcr
- * 	CONFIG_IPSEC -> CONFIG_KLIPS.
- *
- * Revision 1.23  2004/04/06 02:49:26  mcr
- * 	pullup of algo code from alg-branch.
- *
- * Revision 1.22.2.1  2003/12/22 15:25:52  jjo
- * . Merged algo-0.8.1-rc11-test1 into alg-branch
- *
- * Revision 1.22  2003/12/10 01:14:27  mcr
- * 	NAT-traversal patches to KLIPS.
- *
- * Revision 1.21  2003/10/31 02:27:55  mcr
- * 	pulled up port-selector patches and sa_id elimination.
- *
- * Revision 1.20.4.1  2003/10/29 01:30:41  mcr
- * 	elimited "struct sa_id".
- *
- * Revision 1.20  2003/02/06 01:50:34  rgb
- * Fixed initialisation bug for first sadb hash bucket that would only manifest itself on platforms where NULL != 0.
- *
- * Revision 1.19  2003/01/30 02:32:22  rgb
- *
- * Rename SAref table macro names for clarity.
- * Transmit error code through to caller from callee for better diagnosis of problems.
- * Convert IPsecSAref_t from signed to unsigned to fix apparent SAref exhaustion bug.
- *
- * Revision 1.18  2002/10/12 23:11:53  dhr
- *
- * [KenB + DHR] more 64-bit cleanup
- *
- * Revision 1.17  2002/10/07 18:31:43  rgb
- * Move field width sanity checks to ipsec_sa.c
->>>>>>> 70041b9a
  *
  * Local Variables:
  * c-file-style: "linux"
