--- conflicted
+++ resolved
@@ -860,91 +860,6 @@
 }
 
 /*
-<<<<<<< HEAD
-=======
- * $Log: pfkey_v2_ext_process.c,v $
- * Revision 1.20.2.1  2006/04/20 16:33:07  mcr
- * remove all of CONFIG_KLIPS_ALG --- one can no longer build without it.
- * Fix in-kernel module compilation. Sub-makefiles do not work.
- *
- * Revision 1.20  2005/04/29 05:10:22  mcr
- * 	removed from extraenous includes to make unit testing easier.
- *
- * Revision 1.19  2004/12/04 07:14:18  mcr
- * 	resolution to gcc3-ism was wrong. fixed to assign correct
- * 	variable.
- *
- * Revision 1.18  2004/12/03 21:25:57  mcr
- * 	compile time fixes for running on 2.6.
- * 	still experimental.
- *
- * Revision 1.17  2004/08/21 00:45:04  mcr
- * 	CONFIG_KLIPS_NAT was wrong, also need to include udp.h.
- *
- * Revision 1.16  2004/07/10 19:11:18  mcr
- * 	CONFIG_IPSEC -> CONFIG_KLIPS.
- *
- * Revision 1.15  2004/04/06 02:49:26  mcr
- * 	pullup of algo code from alg-branch.
- *
- * Revision 1.14  2004/02/03 03:13:59  mcr
- * 	no longer #ifdef out NON_ESP mode. That was a mistake.
- *
- * Revision 1.13  2003/12/15 18:13:12  mcr
- * 	when compiling with NAT traversal, don't assume that the
- * 	kernel has been patched, unless CONFIG_IPSEC_NAT_NON_ESP
- * 	is set.
- *
- * Revision 1.12.2.1  2003/12/22 15:25:52  jjo
- *      Merged algo-0.8.1-rc11-test1 into alg-branch
- *
- * Revision 1.12  2003/12/10 01:14:27  mcr
- * 	NAT-traversal patches to KLIPS.
- *
- * Revision 1.11  2003/10/31 02:27:55  mcr
- * 	pulled up port-selector patches and sa_id elimination.
- *
- * Revision 1.10.4.2  2003/10/29 01:30:41  mcr
- * 	elimited "struct sa_id".
- *
- * Revision 1.10.4.1  2003/09/21 13:59:56  mcr
- * 	pre-liminary X.509 patch - does not yet pass tests.
- *
- * Revision 1.10  2003/02/06 01:51:41  rgb
- * Removed no longer relevant comment
- *
- * Revision 1.9  2003/01/30 02:32:44  rgb
- *
- * Transmit error code through to caller from callee for better diagnosis of problems.
- *
- * Revision 1.8  2002/12/13 22:42:22  mcr
- * 	restored sa_ref code
- *
- * Revision 1.7  2002/12/13 22:40:48  mcr
- * 	temporarily removed sadb_x_sa_ref reference for 2.xx
- *
- * Revision 1.6  2002/10/05 05:02:58  dhr
- *
- * C labels go on statements
- *
- * Revision 1.5  2002/09/20 15:41:08  rgb
- * Switch from pfkey_alloc_ipsec_sa() to ipsec_sa_alloc().
- * Added sadb_x_sa_ref to struct sadb_sa.
- *
- * Revision 1.4  2002/09/20 05:02:02  rgb
- * Added memory allocation debugging.
- *
- * Revision 1.3  2002/07/24 18:44:54  rgb
- * Type fiddling to tame ia64 compiler.
- *
- * Revision 1.2  2002/05/27 18:55:03  rgb
- * Remove final vistiges of tdb references via IPSEC_KLIPS1_COMPAT.
- *
- * Revision 1.1  2002/05/14 02:33:51  rgb
- * Moved all the extension processing functions to pfkey_v2_ext_process.c.
- *
- *
->>>>>>> 70041b9a
  * Local variables:
  * c-file-style: "linux"
  * End:
