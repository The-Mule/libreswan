--- conflicted
+++ resolved
@@ -9,11 +9,7 @@
 # OUTPUT/${host}.console.txt and OUTPUT/${host}.console.diff
 # If the resulting OUTPUT/${host}.console.diff is empty, it is removed.
 
-<<<<<<< HEAD
-set -ui
-=======
 set -ue
->>>>>>> e11eb2a5
 
 if [ ! -d OUTPUT ] ; then
 	echo "$0: no OUTPUT subdirectory.  Is `pwd` a test directory?" >&2
