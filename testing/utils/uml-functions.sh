#! /bin/sh 
#
# 
# $Id: uml-functions.sh,v 1.45 2005/11/21 08:44:57 mcr Exp $
#

setup_make() {
    domodules=$1

    TAB="	@"
    depends=""

    echo "# RULES for making module"

    # figure out our base architecture, as we'll need in the Makefiles.
    SUBARCH=${ARCH-`uname -m`}
    case $SUBARCH in
	i?86) SUBARCH=i386;;
    esac

    echo "IPSECDIR=${OPENSWANSRCDIR}/linux/net/ipsec"
    echo "USE_OBJDIR=${USE_OBJDIR}"
    echo "OPENSWANSRCDIR=${OPENSWANSRCDIR}"
    echo "include ${OPENSWANSRCDIR}/Makefile.inc"
    echo "include ${OPENSWANSRCDIR}/Makefile.ver"
    echo 
    
    echo "all: "
    echo "$TAB echo Default make called"
    echo "$TAB exit 1"
    echo

    if $domodules
    then
	echo "module/ipsec.o: ${OPENSWANSRCDIR}/packaging/makefiles/module.make \${IPSECDIR}/*.c"
	echo "$TAB mkdir -p module"
	echo "$TAB make -C ${OPENSWANSRCDIR} OPENSWANSRCDIR=${OPENSWANSRCDIR} MODBUILDDIR=$POOLSPACE/module MODBUILDDIR=$POOLSPACE/module KERNELSRC=$UMLPLAIN ARCH=um SUBARCH=${SUBARCH} module "
	echo

	echo "module26/ipsec.ko: ${OPENSWANSRCDIR}/packaging/makefiles/module26.make \${IPSECDIR}/*.c"
	echo "$TAB mkdir -p module26"
	echo "$TAB make -C ${OPENSWANSRCDIR} OPENSWANSRCDIR=${OPENSWANSRCDIR} MODBUILDDIR=$POOLSPACE/module MOD26BUILDDIR=$POOLSPACE/module26 KERNELSRC=$UMLPLAIN ARCH=um SUBARCH=${SUBARCH} module26 "
	echo
    fi

    # now describe how to build the initrd.
    echo "initrd.uml: ${OPENSWANSRCDIR}/testing/utils/initrd.list"
    echo "$TAB fakeroot ${OPENSWANSRCDIR}/testing/utils/buildinitrd ${OPENSWANSRCDIR}/testing/utils/initrd.list ${OPENSWANSRCDIR} ${BASICROOT}" 
}

# output should directed to a Makefile
setup_host_make() {
    host=$1
    KERNEL=$2
    HOSTTYPE=$3
    KERNVER=$4
    domodules=$5          # true or false
    KERNDIR=`dirname $KERNEL`
    TAB="	@"
    hostroot=$host/root
    depends=""

    echo "# RULES for host $host"
    echo 

    echo "$hostroot:"
    echo "$TAB mkdir -p $host $hostroot"
    echo
    depends="$depends $host/root"

    echo "# make a hard link copy of the ROOT, but"
    echo "# make private copy of /var."
    echo "$hostroot/sbin/init : ${BASICROOT}/sbin/init"
    echo "$TAB -(cd ${BASICROOT} && find . -print | cpio -pld $POOLSPACE/$hostroot 2>/dev/null )"
    echo "$TAB rm -rf $hostroot/var"

    echo "$TAB (cd ${BASICROOT} && find var -print | cpio -pd $POOLSPACE/$hostroot 2>/dev/null )"

    # make sure that we have /dev, /tmp and /var/run
    echo "$TAB mkdir -p $hostroot/dev $hostroot/tmp $hostroot/var/run $hostroot/usr/share $hostroot/proc $hostroot/var/log/pluto/peer"
    echo "$TAB rm -f $hostroot/dev/console $hostroot/dev/null"
    echo "$TAB touch $hostroot/dev/console $hostroot/dev/null"

    # root image may be debian, but we expect rh-style /etc/rc.d
    echo "$TAB mkdir -p $hostroot/etc/rc.d"
    echo "$TAB mkdir -p $hostroot/testing $hostroot/usr/src $hostroot/usr/obj"
    echo "$TAB if [ ! -d $hostroot/etc/rc.d/init.d ]; then (cd $hostroot/etc/rc.d && ln -fs ../init.d ../rc?.d . ); fi"

    # nuke certain other files that get in the way of booting
    echo "$TAB rm -f $hostroot/etc/mtab $hostroot/sbin/hwclock"

    # set up the timezone
    echo "$TAB rm -f $hostroot/etc/localtime "

    # dummy out fsck.
    echo "$TAB ln -f $hostroot/bin/true $hostroot/sbin/fsck.hostfs"

    # force it to GMT, otherwise (RH7.1) use host's zoneinfo.
    if [ -f /usr/share/zoneinfo/GMT ] 
    then
      echo "$TAB cp /usr/share/zoneinfo/GMT $hostroot/etc/localtime"
    else
      echo "$TAB cp /etc/localtime $hostroot/etc/localtime"
    fi

    # now remove any files that we shouldn't have copied.
    echo "$TAB (cd ${TESTINGROOT}/baseconfigs/all && find . -type f -print) | (cd $hostroot && xargs rm -f)"
    echo "$TAB (cd ${TESTINGROOT}/baseconfigs/$host && find . -type f -print) | (cd $hostroot && xargs rm -f)"
    # okay, that's all the stock stuff
    echo 
    depends="$depends $hostroot/sbin/init"

    # copy global configuration files, and make sure that they are up-to-date.
    (cd ${TESTINGROOT}/baseconfigs/all && find . -type f -print) | sed -e 's,^\./,,' >makeuml.$$
    echo -n >makeuml2.$$
    cat makeuml.$$ | while read file
    do
        case $file in
	    *~) ;;
	    *CVS/*);;
	    */.\#*);;
	    etc/fstab);;
	    *) echo "$hostroot/$file : ${TESTINGROOT}/baseconfigs/all/$file $hostroot"
	       echo "$TAB rm -f $hostroot/$file && mkdir -p `dirname $hostroot/$file` && cp ${TESTINGROOT}/baseconfigs/all/$file $hostroot/$file"
	       echo
	       echo -n $hostroot/$file ' ' >>makeuml2.$$
	esac
    done	 
    nicelists=`cat makeuml2.$$`
    depends="$depends $nicelists"
    rm -f makeuml.$$ makeuml2.$$

    # copy configuration files, but make sure that they are up-to-date.
    (cd ${TESTINGROOT}/baseconfigs/$host && find . -type f -print) | sed -e 's,^\./,,'  >makeuml.$$
    echo -n >makeuml2.$$
    cat makeuml.$$ | while read file
    do
        case $file in
	    *~) ;;
	    *CVS/*);;
	    etc/fstab);;
	    */.\#*);;
	    *) echo "$hostroot/$file : ${TESTINGROOT}/baseconfigs/$host/$file $hostroot"
	       echo "$TAB rm -f $hostroot/$file && mkdir -p `dirname $hostroot/$file` && cp ${TESTINGROOT}/baseconfigs/$host/$file $hostroot/$file"
	       echo
	       echo -n $hostroot/$file ' ' >>makeuml2.$$
	esac
    done	 
 
    nicelists=`cat makeuml2.$$`
    depends="$depends $nicelists"
    rm -f makeuml.$$ makeuml2.$$

    # setup the mount of /usr/share
    echo "$hostroot/etc/fstab : ${TESTINGROOT}/baseconfigs/$host/etc/fstab"
    echo "$TAB cp ${TESTINGROOT}/baseconfigs/$host/etc/fstab $hostroot/etc/fstab"
    echo "$TAB echo none	   /usr/share		     hostfs   defaults,ro,$SHAREROOT 0 0 >>$hostroot/etc/fstab"
    echo "$TAB echo none	   /testing		     hostfs   defaults,ro,${TESTINGROOT} 0 0 >>$hostroot/etc/fstab"
    echo "$TAB echo none	   /usr/src		     hostfs   defaults,ro,${OPENSWANSRCDIR} 0 0 >>$hostroot/etc/fstab"
    echo "$TAB echo none	   /usr/obj		     hostfs   defaults,ro,\${OBJDIRTOP} 0 0 >>$hostroot/etc/fstab"
    echo "$TAB echo none	   /usr/local		     hostfs   defaults,rw,${POOLSPACE}/${hostroot}/usr/local 0 0 >>$hostroot/etc/fstab"
    echo "$TAB echo none	   /var/tmp		     hostfs   defaults,rw,${POOLSPACE}/${hostroot}/var/tmp 0 0 >>$hostroot/etc/fstab"
    depends="$depends $hostroot/etc/fstab"

    # split Debian "interfaces" file into RH ifcfg-* file
    echo "$hostroot/etc/sysconfig/network-scripts/ifcfg-eth0: $hostroot/etc/network/interfaces"
    echo "$TAB mkdir -p $hostroot/etc/sysconfig/network-scripts"
    echo "$TAB ${TESTINGROOT}/utils/interfaces2ifcfg.pl $hostroot/etc/network/interfaces $hostroot/etc/sysconfig/network-scripts"
    echo
    depends="$depends $hostroot/etc/sysconfig/network-scripts/ifcfg-eth0"

    if [ "X$HOSTTYPE" == "Xopenswan" ]
    then
	# install FreeSWAN if appropriate.
        
	echo "$hostroot/usr/local/sbin/ipsec : ${OPENSWANSRCDIR}/Makefile.inc ${OPENSWANSRCDIR}/Makefile.ver"
	echo "$TAB cd ${OPENSWANSRCDIR} && make DESTDIR=$POOLSPACE/$hostroot USE_OBJDIR=true install"
	echo
	depends="$depends $hostroot/usr/local/sbin/ipsec"

	case ${KERNVER} in
	    26) DOTO=".ko";;
	    *) DOTO=".o";;
	esac

	if $domodules
	then
	    # update the module, if any.
	    echo "$hostroot/ipsec.o : module${KERNVER}/ipsec${DOTO} $hostroot"
	    echo "$TAB -cp module${KERNVER}/ipsec${DOTO} $hostroot/ipsec.o"
	    echo
	    depends="$depends $hostroot/ipsec.o"

	    # make module startup script
	    startscript=$POOLSPACE/$host/startmodule.sh
	    echo "$startscript : $OPENSWANSRCDIR/umlsetup.sh $hostroot/ipsec.o initrd.uml"
	    echo "$TAB echo '#!/bin/sh' >$startscript"
	    echo "$TAB echo ''          >>$startscript"
	    echo "$TAB echo '# get $net value from baseconfig'          >>$startscript"
	    echo "$TAB echo . ${TESTINGROOT}/baseconfigs/net.$host.sh   >>$startscript"
	    echo "$TAB echo ''          >>$startscript"
	    echo "$TAB # the umlroot= is a local hack >>$startscript"
<<<<<<< HEAD
	    echo "$TAB echo '$POOLSPACE/plain${KERNVER}/linux initrd=$POOLSPACE/initrd.uml umlroot=$POOLSPACE/$hostroot root=/dev/ram0 rw ssl=pty umid=$host \$\$net \$\$UML_DEBUG_OPT \$\$UML_"${host}"_OPT \$\$*' >>$startscript"
=======
	    echo "$TAB echo '$POOLSPACE/plain${KERNVER}/linux initrd=$POOLSPACE/initrd.uml umlroot=$POOLSPACE/$hostroot root=/dev/ram0 rw ssl=pty umid=$host \$\$net \$\$UML_DEBUG_OPT \$\$UML_"${host}"_OPT  init=/linuxrc gim\$\$*' >>$startscript"
>>>>>>> 37321a6f
	    echo "$TAB chmod +x $startscript"
	    echo
	    depends="$depends $startscript"
	fi
    fi

    # make startup script
    startscript=$POOLSPACE/$host/start.sh
    echo "$startscript : $OPENSWANSRCDIR/umlsetup.sh initrd.uml"
    echo "$TAB echo '#!/bin/sh' >$startscript"
    echo "$TAB echo ''          >>$startscript"
    echo "$TAB echo '# get $net value from baseconfig'          >>$startscript"
    echo "$TAB echo . ${TESTINGROOT}/baseconfigs/net.$host.sh   >>$startscript"
    echo "$TAB echo ''          >>$startscript"
    echo "$TAB # the umlroot= is a local hack >>$startscript"
<<<<<<< HEAD
    echo "$TAB echo '$KERNEL initrd=$POOLSPACE/initrd.uml umlroot=$POOLSPACE/$hostroot root=/dev/ram0 rw ssl=pty umid=$host \$\$net \$\$UML_DEBUG_OPT \$\$UML_"${host}"_OPT \$\$*' >>$startscript"
=======
    echo "$TAB echo '$KERNEL initrd=$POOLSPACE/initrd.uml umlroot=$POOLSPACE/$hostroot root=/dev/ram0 rw ssl=pty umid=$host \$\$net \$\$UML_DEBUG_OPT \$\$UML_"${host}"_OPT  init=/linuxrc \$\$*' >>$startscript"
>>>>>>> 37321a6f
    echo "$TAB echo 'if [ -n \"\$\$UML_SLEEP\" ]; then eval \$\$UML_SLEEP; fi'  >>$startscript"
    echo "$TAB chmod +x $startscript"
    echo
    depends="$depends $startscript"

    echo "$host : $depends"
    echo "$TAB for dir in ${UML_extra_DIRS-x}; do (if [ -d \$\$dir ]; then echo installing in \$\$dir; cd \$\$dir && make DESTDIR=$POOLSPACE/$hostroot install; fi); done;"
    echo
}

setup_host() {
    host=$1
    KERNEL=$2
    KERNDIR=`dirname $KERNEL`

    hostroot=$POOLSPACE/$host/root
    mkdir -p $hostroot
    # copy (with hard links) 
    (cd ${BASICROOT} && find . -print | cpio -pld $hostroot 2>/dev/null )

    # make private copy of /var.
    rm -rf $hostroot/var
    (cd ${BASICROOT} && find var -print | cpio -pd $hostroot 2>/dev/null )

    # make sure that we have /dev, /tmp and /var/run
    mkdir -p $hostroot/dev $hostroot/tmp $hostroot/var/run $hostroot/usr/share $hostroot/proc

    # root image is debian, but FreeSWAN expects redhat
    mkdir -p $hostroot/etc/rc.d
    if [ ! -d $hostroot/etc/rc.d/init.d ]
    then
      (cd $hostroot/etc/rc.d && ln -fs ../init.d ../rc?.d . )
    fi
    
    # nuke certain other files that get in the way of booting
    rm -f $hostroot/etc/mtab
    rm -f $hostroot/sbin/hwclock

    # set up the timezone
    rm -f $hostroot/etc/localtime 

    # dummy out fsck.
    ln -f $hostroot/bin/true $hostroot/sbin/fsck.hostfs

    # force it to GMT, otherwise (RH7.1) use host's zoneinfo.
    if [ -f /usr/share/zoneinfo/GMT ] 
    then
      cp /usr/share/zoneinfo/GMT $hostroot/etc/localtime
    else
      cp /etc/localtime $hostroot/etc/localtime
    fi

    # or, you might want to force it to local
    # cp /etc/localtime $hostroot/etc/localtime

    # copy configuration files
    ### XXX this should be done with a generated Makefile.
    (cd ${TESTINGROOT}/baseconfigs/$host && tar cf - .) | (cd $hostroot && tar -x -f - --unlink-first)

    # setup the mount of /usr/share
    echo "none	   /usr/share		     hostfs   defaults,ro,$SHAREROOT 0 0" >>$hostroot/etc/fstab

    # split Debian "interfaces" file into RH ifcfg-* file
    mkdir -p $hostroot/etc/sysconfig/network-scripts
    ${TESTINGROOT}/utils/interfaces2ifcfg.pl $hostroot/etc/network/interfaces $hostroot/etc/sysconfig/network-scripts

    # make startup script
    startscript=$POOLSPACE/$host/start.sh
    if [ ! -f $startscript ]
    then
	echo '#!/bin/sh' >$startscript
	echo ''          >>$startscript
	echo '# get $net value from baseconfig'          >>$startscript
	echo ". ${TESTINGROOT}/baseconfigs/net.$host.sh" >>$startscript
	echo ''          >>$startscript
	echo "$KERNEL ubd0=$hostroot umid=$host \$net \$UML_DEBUG_OPT \$UML_$host_OPT \$*" >>$startscript
	chmod +x $startscript
    fi
}

applypatches() {
    if [ ! -d arch/um/.PATCHAPPLIED ] 
    then
	echo Applying $UMLPATCH

	if [ "$UMLPATCH" != "none" ] && [ "$UMLPATCH" != /dev/null ]
	then
	    if bzcat $UMLPATCH | patch -p1 
	    then
		:
	    else
		echo "Failed to apply UML patch: $UMLPATCH"
		exit 1;
	    fi
        fi

	if [ -n "$UMLPATCH2" ] && [ -f $UMLPATCH2 ]
	then
		echo Applying $UMLPATCH2
		if bzcat $UMLPATCH2 | patch -p1 
		then
		    :
		else
		    echo "Failed to apply UML patch: $UMLPATCH2"
		    exit 1;
		fi
	fi

	if [ -n "$NONINTPATCH" ] && [ "$NONINTPATCH" != "none" ]
	then
	    if [ -f "$NONINTPATCH" ]
	    then
		echo Applying non-interactive config patch
		cat $NONINTPATCH | patch -p1
		NONINTCONFIG=oldconfig_nonint
	    else
		echo Can not find +$NONINTPATCH+
		exit 1
	    fi
	fi

	if [ -n "$EXTRAPATCH" ]
	then
	    echo Applying other version specific stuff
	    cat $EXTRAPATCH | patch -p1
	fi

	for patch in ${TESTINGROOT}/kernelconfigs/local_${KERNEL_MAJ_VERSION}_*.patch
	do
	    if [ -f $patch ] 
	    then
		echo Applying local patch $patch
		cat $patch | patch -p1
	    fi
	done
	mkdir -p arch/um/.PATCHAPPLIED

	if $NATTPATCH
	then
	    echo Applying the NAT-Traversal patch
	    (cd $OPENSWANSRCDIR && make nattpatch${KERNVERSION} ) | patch -p1
	else
            echo Not applying the NAT-Traversal patch
	fi
    fi
}

#
# $Log: uml-functions.sh,v $
# Revision 1.45  2005/11/21 08:44:57  mcr
# 	adjust UML to use initrd and cramfs.
#
# Revision 1.44  2005/11/08 19:21:15  mcr
# 	add OPENSWANSRCDIR= to generated makefile.
#
# Revision 1.43  2005/09/28 12:51:59  mcr
# 	added /usr/obj mount point.
#
# Revision 1.42  2005/09/14 14:47:30  mcr
# 	create /dev/console and /dev/null so that 2.6.12 (no devfs) will
# 	work right.
#
# Revision 1.41  2005/08/31 03:36:15  mcr
# 	fixed quoting of $SLEEP, rename to UML_SLEEP.
# 	rm kernel before we copy it, in case it is being used.
#
# Revision 1.40  2005/08/14 21:38:50  mcr
# 	include ssl=pty to get serial ports onto pty's
# 	for gdbserver use.
#
# Revision 1.39  2005/07/25 19:15:44  mcr
# 	fix generate of start.sh, to properly expand SLEEP.
#
# Revision 1.38  2005/07/14 01:35:54  mcr
# 	use USE_OBJDIR.
#
# Revision 1.37  2005/05/11 02:17:52  mcr
# 	add option to sleep at end of UML run.
#
# Revision 1.36  2005/04/15 02:16:53  mcr
# 	re-factored kernel directory creation/patching to routine.
#
# Revision 1.35  2004/10/17 17:38:35  mcr
# 	add /usr/local and /var/tmp mounts to /etc/fstab so that
# 	they can be umount'ed/mount'ed to flush changes.
#
# Revision 1.34  2004/09/13 02:27:42  mcr
# 	install klips26 module as ipsec.o, not ipsec.ko.
#
# Revision 1.33  2004/09/06 18:39:45  mcr
# 	copy/rename the .ko file to ipsec.o.
#
# Revision 1.32  2004/09/06 04:49:42  mcr
# 	make sure to copy the right module into the UML root.
#
# Revision 1.31  2004/08/18 02:11:08  mcr
# 	kernel 2.6 changes.
#
# Revision 1.30  2004/04/03 19:44:52  ken
# FREESWANSRCDIR -> OPENSWANSRCDIR (patch by folken)
#
# Revision 1.29  2003/10/31 02:43:34  mcr
# 	pull up of port-selector tests
#
# Revision 1.28.2.1  2003/10/29 02:11:00  mcr
# 	make sure that local module makefile gets version info included.
#
# Revision 1.28  2003/09/02 19:45:48  mcr
# 	use rootfs= directive instead of ubd0= directive for
# 	setting hostfs root file system.
#
# Revision 1.27  2003/07/30 16:46:57  mcr
# 	created /var/log/pluto/peer directory in UMLs.
#
# Revision 1.26  2003/06/22 21:53:53  mcr
# 	generated makefile list had $hostroot missing, put it in with
# 	a more obvious way.
#
# Revision 1.25  2003/06/22 21:41:05  mcr
# 	while the file targets themselves were sanitized, the list of
# 	targets was not sanitized by the same process, and so got out
# 	of sync - it left in CVS backups. Now use the same process.
# 	Problem discovered by DHR in week of 2003/06/17.
#
# Revision 1.24  2002/11/11 17:07:18  mcr
# 	ignore CVS backup files.
#
# Revision 1.23  2002/10/30 05:00:35  rgb
# Added missing escape to catch litteral "." followed by "/" rather than
# "any char" followed by "/".
#
# Revision 1.22  2002/10/26 15:10:39  mcr
# 	make sure that all files are in the dependancy list.
#
# Revision 1.21  2002/10/22 01:13:49  mcr
# 	UML root file system will copy files from "all" config
# 	and then files from specific hosts.
#
# Revision 1.20  2002/10/17 02:39:53  mcr
# 	make sure to set SUBARCH for module builds.
#
# Revision 1.19  2002/10/02 02:18:29  mcr
# 	con=pts was not a good idea - it isn't harmless for 2.4.18.
#
# Revision 1.18  2002/09/30 16:04:29  mcr
# 	include "con=pts" for 2.4.19 UMLs.
#
# Revision 1.17  2002/09/16 18:23:58  mcr
# 	make the installed UML copy of FreeSWAN depend upon
# 	Makefile.ver as well.
#
# Revision 1.16  2002/08/29 23:47:09  mcr
# 	when generating UMLPOOL/Makefile, make sure that the generated
# 	ipsec.o depends upon the KLIPS source code
#
# Revision 1.15  2002/08/08 01:53:36  mcr
# 	when building the UML environment, make the $OPENSWANSRCDIR
# 	available as /usr/src, and the $OPENSWANSRCDIR/testing as /testing.
#
# Revision 1.14  2002/08/05 00:17:45  mcr
# 	do not install FreeSWAN for "regular hosts"
#
# Revision 1.13  2002/08/02 22:33:06  mcr
# 	create startmodule.sh that uses UMLPOOL/plain.
# 	copy ipsec.o module from UMLPOOL/module.
# 	build UMLPOOL/module/ipsec.o in common section.
#
# Revision 1.12  2002/07/29 15:47:21  mcr
# 	copying of BASICROOT often results in an error, which can be
# 	ignored.
# 	ignore CVS directories more carefully.
#
# Revision 1.11  2002/07/29 05:58:58  mcr
# 	generated UMLPOOL/Makefile now installs FreeSWAN as well.
#
# Revision 1.10  2002/07/29 05:52:31  mcr
# 	more adjusting of quoting - lost $* on end of command line.
# 	this is needed so that klipstest can invoke "east single"
#
# Revision 1.9  2002/07/29 05:46:42  mcr
# 	quiet the make output with @ on every line.
# 	the depends list does not get updated in a subshell, so
# 	reprocess it again.
# 	adjust quoting for start.sh script...
#
# Revision 1.8  2002/07/29 02:46:58  mcr
# 	make sure that the directories are made before they are used.
# 	remove ./ from file names so that dependancies find the right file.
#
# Revision 1.7  2002/07/29 01:02:20  mcr
# 	instead of actually doing all the operations, build
# 	a makefile in $POOLSPACE that will do it whenever necessary.
#
# Revision 1.6  2002/07/15 09:58:14  mcr
# 	removed ubd1 from /etc/fstab, and command line.
# 	add /usr/share mount to /etc/fstab post-copy.
#
# Revision 1.5  2002/04/04 00:19:02  mcr
# 	when setting up root file systems, see if we built an ipsec.o
# 	as part of the kernel build, and if so, copy it to /ipsec.o for
# 	later use.
#
# Revision 1.4  2002/01/12 02:50:29  mcr
# 	when removing /var to make private copy, make sure that
# 	-f(orce) is set.
#
# Revision 1.3  2001/11/23 00:38:41  mcr
# 	make /var private
# 	make fake fsck.hostfs
# 	split Debian interfaces file into RH file using script.
#
# Revision 1.2  2001/11/07 20:10:20  mcr
# 	revised setup comments after RGB consultation.
# 	removed all non-variables from umlsetup-sample.sh.
#
# Revision 1.1  2001/11/07 19:25:17  mcr
# 	split out some functions from make-uml.
#
#

<|MERGE_RESOLUTION|>--- conflicted
+++ resolved
@@ -200,11 +200,7 @@
 	    echo "$TAB echo . ${TESTINGROOT}/baseconfigs/net.$host.sh   >>$startscript"
 	    echo "$TAB echo ''          >>$startscript"
 	    echo "$TAB # the umlroot= is a local hack >>$startscript"
-<<<<<<< HEAD
-	    echo "$TAB echo '$POOLSPACE/plain${KERNVER}/linux initrd=$POOLSPACE/initrd.uml umlroot=$POOLSPACE/$hostroot root=/dev/ram0 rw ssl=pty umid=$host \$\$net \$\$UML_DEBUG_OPT \$\$UML_"${host}"_OPT \$\$*' >>$startscript"
-=======
 	    echo "$TAB echo '$POOLSPACE/plain${KERNVER}/linux initrd=$POOLSPACE/initrd.uml umlroot=$POOLSPACE/$hostroot root=/dev/ram0 rw ssl=pty umid=$host \$\$net \$\$UML_DEBUG_OPT \$\$UML_"${host}"_OPT  init=/linuxrc gim\$\$*' >>$startscript"
->>>>>>> 37321a6f
 	    echo "$TAB chmod +x $startscript"
 	    echo
 	    depends="$depends $startscript"
@@ -220,11 +216,7 @@
     echo "$TAB echo . ${TESTINGROOT}/baseconfigs/net.$host.sh   >>$startscript"
     echo "$TAB echo ''          >>$startscript"
     echo "$TAB # the umlroot= is a local hack >>$startscript"
-<<<<<<< HEAD
-    echo "$TAB echo '$KERNEL initrd=$POOLSPACE/initrd.uml umlroot=$POOLSPACE/$hostroot root=/dev/ram0 rw ssl=pty umid=$host \$\$net \$\$UML_DEBUG_OPT \$\$UML_"${host}"_OPT \$\$*' >>$startscript"
-=======
     echo "$TAB echo '$KERNEL initrd=$POOLSPACE/initrd.uml umlroot=$POOLSPACE/$hostroot root=/dev/ram0 rw ssl=pty umid=$host \$\$net \$\$UML_DEBUG_OPT \$\$UML_"${host}"_OPT  init=/linuxrc \$\$*' >>$startscript"
->>>>>>> 37321a6f
     echo "$TAB echo 'if [ -n \"\$\$UML_SLEEP\" ]; then eval \$\$UML_SLEEP; fi'  >>$startscript"
     echo "$TAB chmod +x $startscript"
     echo
