/testing/guestbin/swan-prep --userland strongswan
west #
 ip addr add 192.0.100.254/24 dev eth0:1
west #
 ip route add 192.0.200.0/24 via 192.1.2.23  dev eth1
west #
 # confirm that the network is alive
west #
 ping -n -c 4 -I 192.0.1.254 192.0.2.254
PING 192.0.2.254 (192.0.2.254) from 192.0.1.254 : 56(84) bytes of data.
64 bytes from 192.0.2.254: icmp_seq=1 ttl=64 time=0.XXX ms
64 bytes from 192.0.2.254: icmp_seq=2 ttl=64 time=0.XXX ms
64 bytes from 192.0.2.254: icmp_seq=3 ttl=64 time=0.XXX ms
64 bytes from 192.0.2.254: icmp_seq=4 ttl=64 time=0.XXX ms
--- 192.0.2.254 ping statistics ---
4 packets transmitted, 4 received, 0% packet loss, time XXXX
rtt min/avg/max/mdev = 0.XXX/0.XXX/0.XXX/0.XXX ms
west #
 ping -n -c 4 -I 192.0.100.254 192.0.200.254
PING 192.0.200.254 (192.0.200.254) from 192.0.100.254 : 56(84) bytes of data.
64 bytes from 192.0.200.254: icmp_seq=1 ttl=64 time=0.XXX ms
64 bytes from 192.0.200.254: icmp_seq=2 ttl=64 time=0.XXX ms
64 bytes from 192.0.200.254: icmp_seq=3 ttl=64 time=0.XXX ms
64 bytes from 192.0.200.254: icmp_seq=4 ttl=64 time=0.XXX ms
--- 192.0.200.254 ping statistics ---
4 packets transmitted, 4 received, 0% packet loss, time XXXX
rtt min/avg/max/mdev = 0.XXX/0.XXX/0.XXX/0.XXX ms
west #
 # make sure that clear text does not get through
west #
 iptables -A INPUT -i eth1 -s 192.0.2.0/24 -j LOGDROP
west #
 iptables -A INPUT -i eth1 -s 192.0.200.0/24 -j LOGDROP
west #
 iptables -I INPUT -m policy --dir in --pol ipsec -j ACCEPT
west #
 # confirm with a ping
west #
 ping -n -c 4 -I 192.0.1.254 192.0.2.254
PING 192.0.2.254 (192.0.2.254) from 192.0.1.254 : 56(84) bytes of data.
[ 00.00] IN=eth1 OUT= MAC=12:00:00:64:64:45:12:00:00:64:64:23:08:00 SRC=192.0.2.254 DST=192.0.1.254 LEN=84 TOS=0x00 PREC=0x00 TTL=64 ID=000 PROTO=ICMP TYPE=0 CODE=0 ID=000 SEQ=1 
[ 00.00] IN=eth1 OUT= MAC=12:00:00:64:64:45:12:00:00:64:64:23:08:00 SRC=192.0.2.254 DST=192.0.1.254 LEN=84 TOS=0x00 PREC=0x00 TTL=64 ID=000 PROTO=ICMP TYPE=0 CODE=0 ID=000 SEQ=2 
[ 00.00] IN=eth1 OUT= MAC=12:00:00:64:64:45:12:00:00:64:64:23:08:00 SRC=192.0.2.254 DST=192.0.1.254 LEN=84 TOS=0x00 PREC=0x00 TTL=64 ID=000 PROTO=ICMP TYPE=0 CODE=0 ID=000 SEQ=3 
[ 00.00] IN=eth1 OUT= MAC=12:00:00:64:64:45:12:00:00:64:64:23:08:00 SRC=192.0.2.254 DST=192.0.1.254 LEN=84 TOS=0x00 PREC=0x00 TTL=64 ID=000 PROTO=ICMP TYPE=0 CODE=0 ID=000 SEQ=4 
--- 192.0.2.254 ping statistics ---
4 packets transmitted, 0 received, 100% packet loss, time XXXX
west #
 ping -n -c 4 -I 192.0.100.254 192.0.200.254
PING 192.0.200.254 (192.0.200.254) from 192.0.100.254 : 56(84) bytes of data.
[ 00.00] IN=eth1 OUT= MAC=12:00:00:64:64:45:12:00:00:64:64:23:08:00 SRC=192.0.200.254 DST=192.0.100.254 LEN=84 TOS=0x00 PREC=0x00 TTL=64 ID=000 PROTO=ICMP TYPE=0 CODE=0 ID=000 SEQ=1 
[ 00.00] IN=eth1 OUT= MAC=12:00:00:64:64:45:12:00:00:64:64:23:08:00 SRC=192.0.200.254 DST=192.0.100.254 LEN=84 TOS=0x00 PREC=0x00 TTL=64 ID=000 PROTO=ICMP TYPE=0 CODE=0 ID=000 SEQ=2 
[ 00.00] IN=eth1 OUT= MAC=12:00:00:64:64:45:12:00:00:64:64:23:08:00 SRC=192.0.200.254 DST=192.0.100.254 LEN=84 TOS=0x00 PREC=0x00 TTL=64 ID=000 PROTO=ICMP TYPE=0 CODE=0 ID=000 SEQ=3 
[ 00.00] IN=eth1 OUT= MAC=12:00:00:64:64:45:12:00:00:64:64:23:08:00 SRC=192.0.200.254 DST=192.0.100.254 LEN=84 TOS=0x00 PREC=0x00 TTL=64 ID=000 PROTO=ICMP TYPE=0 CODE=0 ID=000 SEQ=4 
--- 192.0.200.254 ping statistics ---
4 packets transmitted, 0 received, 100% packet loss, time XXXX
west #
 strongswan starter --debug-all
Starting strongSwan X.X.X IPsec [starter]...
Loading config setup
Loading conn 'westnet-eastnet-ikev2'
  left=192.1.2.45
  leftid=@west
  right=192.1.2.23
  rightid=@east
  rightsubnet=192.0.2.0/24
  leftsubnet=192.0.1.0/24
  authby=secret
  keyexchange=ikev2
  auto=add
Loading conn 'westnet-eastnet-ikev2b'
  left=192.1.2.45
  leftid=@west
  right=192.1.2.23
  rightid=@east
  rightsubnet=192.0.200.0/24
  leftsubnet=192.0.100.0/24
  authby=secret
  keyexchange=ikev2
  auto=add
found netkey IPsec stack
west #
 echo "initdone"
initdone
west #
 strongswan up westnet-eastnet-ikev2
initiating IKE_SA westnet-eastnet-ikev2[1] to 192.1.2.23
generating IKE_SA_INIT request 0 [ SA KE No N(NATD_S_IP) N(NATD_D_IP) ]
sending packet: from 192.1.2.45[500] to 192.1.2.23[500] (XXX bytes)
received packet: from 192.1.2.23[500] to 192.1.2.45[500] (XXX bytes)
parsed IKE_SA_INIT response 0 [ SA KE No N(NATD_S_IP) N(NATD_D_IP) ]
sending cert request for "C=ca, ST=Ontario, L=Toronto, O=Libreswan, OU=Test Department, CN=Libreswan test CA for mainca, E=testing@libreswan.org"
authentication of 'west' (myself) with pre-shared key
establishing CHILD_SA westnet-eastnet-ikev2
<<<<<<< HEAD
generating IKE_AUTH request 1 [ IDi N(INIT_CONTACT) CERTREQ IDr AUTH SA TSi TSr N(MOBIKE_SUP) N(ADD_4_ADDR) N(ADD_4_ADDR) N(ADD_4_ADDR) N(EAP_ONLY) ]
=======
generating IKE_AUTH request 1 [ IDi N(INIT_CONTACT) CERTREQ IDr AUTH SA TSi TSr N(MOBIKE_SUP) N(ADD_4_ADDR) N(ADD_4_ADDR) N(EAP_ONLY) ]
>>>>>>> ba71757f
sending packet: from 192.1.2.45[4500] to 192.1.2.23[4500] (XXX bytes)
received packet: from 192.1.2.23[4500] to 192.1.2.45[4500] (XXX bytes)
parsed IKE_AUTH response 1 [ IDr AUTH SA TSi TSr ]
authentication of 'east' with pre-shared key successful
IKE_SA westnet-eastnet-ikev2[1] established between 192.1.2.45[west]...192.1.2.23[east]
scheduling reauthentication in XXXs
maximum IKE_SA lifetime XXXs
connection 'westnet-eastnet-ikev2' established successfully
west #
 ping -n -c 4 -I 192.0.1.254 192.0.2.254
PING 192.0.2.254 (192.0.2.254) from 192.0.1.254 : 56(84) bytes of data.
64 bytes from 192.0.2.254: icmp_seq=1 ttl=64 time=0.XXX ms
64 bytes from 192.0.2.254: icmp_seq=2 ttl=64 time=0.XXX ms
64 bytes from 192.0.2.254: icmp_seq=3 ttl=64 time=0.XXX ms
64 bytes from 192.0.2.254: icmp_seq=4 ttl=64 time=0.XXX ms
--- 192.0.2.254 ping statistics ---
4 packets transmitted, 4 received, 0% packet loss, time XXXX
rtt min/avg/max/mdev = 0.XXX/0.XXX/0.XXX/0.XXX ms
west #
 strongswan up westnet-eastnet-ikev2b
establishing CHILD_SA westnet-eastnet-ikev2b
generating CREATE_CHILD_SA request 2 [ SA No TSi TSr ]
sending packet: from 192.1.2.45[4500] to 192.1.2.23[4500] (XXX bytes)
received packet: from 192.1.2.23[4500] to 192.1.2.45[4500] (XXX bytes)
parsed CREATE_CHILD_SA response 2 [ SA No TSi TSr ]
connection 'westnet-eastnet-ikev2b' established successfully
west #
<<<<<<< HEAD
 ping -n -c 4 -I 192.0.100.254 192.0.200.254
PING 192.0.200.254 (192.0.200.254) from 192.0.100.254 : 56(84) bytes of data.
64 bytes from 192.0.200.254: icmp_seq=1 ttl=64 time=0.XXX ms
64 bytes from 192.0.200.254: icmp_seq=2 ttl=64 time=0.XXX ms
64 bytes from 192.0.200.254: icmp_seq=3 ttl=64 time=0.XXX ms
64 bytes from 192.0.200.254: icmp_seq=4 ttl=64 time=0.XXX ms
--- 192.0.200.254 ping statistics ---
4 packets transmitted, 4 received, 0% packet loss, time XXXX
rtt min/avg/max/mdev = 0.XXX/0.XXX/0.XXX/0.XXX ms
=======
 # give failure time to happen
>>>>>>> ba71757f
west #
 echo done
done
west #
 echo done
done
west #
 if [ -f /var/run/pluto/pluto.pid ]; then ipsec look ; fi
west #
 if [ -f /var/run/charon.pid ]; then strongswan status ; fi
Security Associations (1 up, 0 connecting):
westnet-eastnet-ikev2[1]: ESTABLISHED XXX seconds ago, 192.1.2.45[west]...192.1.2.23[east]
westnet-eastnet-ikev2{1}:  INSTALLED, TUNNEL, ESP SPIs: SPISPI_i SPISPI_o
westnet-eastnet-ikev2{1}:   192.0.1.0/24 === 192.0.2.0/24 
westnet-eastnet-ikev2b{2}:  INSTALLED, TUNNEL, ESP SPIs: SPISPI_i SPISPI_o
westnet-eastnet-ikev2b{2}:   192.0.100.0/24 === 192.0.200.0/24 
west #
west #
 if [ -n "`ls /tmp/core* 2>/dev/null`" ]; then echo CORE FOUND; mv /tmp/core* OUTPUT/; fi
west #
 if [ -f /sbin/ausearch ]; then ausearch -r -m avc -ts recent ; fi
<|MERGE_RESOLUTION|>--- conflicted
+++ resolved
@@ -1,8 +1,4 @@
 /testing/guestbin/swan-prep --userland strongswan
-west #
- ip addr add 192.0.100.254/24 dev eth0:1
-west #
- ip route add 192.0.200.0/24 via 192.1.2.23  dev eth1
 west #
  # confirm that the network is alive
 west #
@@ -16,21 +12,9 @@
 4 packets transmitted, 4 received, 0% packet loss, time XXXX
 rtt min/avg/max/mdev = 0.XXX/0.XXX/0.XXX/0.XXX ms
 west #
- ping -n -c 4 -I 192.0.100.254 192.0.200.254
-PING 192.0.200.254 (192.0.200.254) from 192.0.100.254 : 56(84) bytes of data.
-64 bytes from 192.0.200.254: icmp_seq=1 ttl=64 time=0.XXX ms
-64 bytes from 192.0.200.254: icmp_seq=2 ttl=64 time=0.XXX ms
-64 bytes from 192.0.200.254: icmp_seq=3 ttl=64 time=0.XXX ms
-64 bytes from 192.0.200.254: icmp_seq=4 ttl=64 time=0.XXX ms
---- 192.0.200.254 ping statistics ---
-4 packets transmitted, 4 received, 0% packet loss, time XXXX
-rtt min/avg/max/mdev = 0.XXX/0.XXX/0.XXX/0.XXX ms
-west #
  # make sure that clear text does not get through
 west #
  iptables -A INPUT -i eth1 -s 192.0.2.0/24 -j LOGDROP
-west #
- iptables -A INPUT -i eth1 -s 192.0.200.0/24 -j LOGDROP
 west #
  iptables -I INPUT -m policy --dir in --pol ipsec -j ACCEPT
 west #
@@ -43,15 +27,6 @@
 [ 00.00] IN=eth1 OUT= MAC=12:00:00:64:64:45:12:00:00:64:64:23:08:00 SRC=192.0.2.254 DST=192.0.1.254 LEN=84 TOS=0x00 PREC=0x00 TTL=64 ID=000 PROTO=ICMP TYPE=0 CODE=0 ID=000 SEQ=3 
 [ 00.00] IN=eth1 OUT= MAC=12:00:00:64:64:45:12:00:00:64:64:23:08:00 SRC=192.0.2.254 DST=192.0.1.254 LEN=84 TOS=0x00 PREC=0x00 TTL=64 ID=000 PROTO=ICMP TYPE=0 CODE=0 ID=000 SEQ=4 
 --- 192.0.2.254 ping statistics ---
-4 packets transmitted, 0 received, 100% packet loss, time XXXX
-west #
- ping -n -c 4 -I 192.0.100.254 192.0.200.254
-PING 192.0.200.254 (192.0.200.254) from 192.0.100.254 : 56(84) bytes of data.
-[ 00.00] IN=eth1 OUT= MAC=12:00:00:64:64:45:12:00:00:64:64:23:08:00 SRC=192.0.200.254 DST=192.0.100.254 LEN=84 TOS=0x00 PREC=0x00 TTL=64 ID=000 PROTO=ICMP TYPE=0 CODE=0 ID=000 SEQ=1 
-[ 00.00] IN=eth1 OUT= MAC=12:00:00:64:64:45:12:00:00:64:64:23:08:00 SRC=192.0.200.254 DST=192.0.100.254 LEN=84 TOS=0x00 PREC=0x00 TTL=64 ID=000 PROTO=ICMP TYPE=0 CODE=0 ID=000 SEQ=2 
-[ 00.00] IN=eth1 OUT= MAC=12:00:00:64:64:45:12:00:00:64:64:23:08:00 SRC=192.0.200.254 DST=192.0.100.254 LEN=84 TOS=0x00 PREC=0x00 TTL=64 ID=000 PROTO=ICMP TYPE=0 CODE=0 ID=000 SEQ=3 
-[ 00.00] IN=eth1 OUT= MAC=12:00:00:64:64:45:12:00:00:64:64:23:08:00 SRC=192.0.200.254 DST=192.0.100.254 LEN=84 TOS=0x00 PREC=0x00 TTL=64 ID=000 PROTO=ICMP TYPE=0 CODE=0 ID=000 SEQ=4 
---- 192.0.200.254 ping statistics ---
 4 packets transmitted, 0 received, 100% packet loss, time XXXX
 west #
  strongswan starter --debug-all
@@ -91,11 +66,7 @@
 sending cert request for "C=ca, ST=Ontario, L=Toronto, O=Libreswan, OU=Test Department, CN=Libreswan test CA for mainca, E=testing@libreswan.org"
 authentication of 'west' (myself) with pre-shared key
 establishing CHILD_SA westnet-eastnet-ikev2
-<<<<<<< HEAD
-generating IKE_AUTH request 1 [ IDi N(INIT_CONTACT) CERTREQ IDr AUTH SA TSi TSr N(MOBIKE_SUP) N(ADD_4_ADDR) N(ADD_4_ADDR) N(ADD_4_ADDR) N(EAP_ONLY) ]
-=======
 generating IKE_AUTH request 1 [ IDi N(INIT_CONTACT) CERTREQ IDr AUTH SA TSi TSr N(MOBIKE_SUP) N(ADD_4_ADDR) N(ADD_4_ADDR) N(EAP_ONLY) ]
->>>>>>> ba71757f
 sending packet: from 192.1.2.45[4500] to 192.1.2.23[4500] (XXX bytes)
 received packet: from 192.1.2.23[4500] to 192.1.2.45[4500] (XXX bytes)
 parsed IKE_AUTH response 1 [ IDr AUTH SA TSi TSr ]
@@ -105,16 +76,6 @@
 maximum IKE_SA lifetime XXXs
 connection 'westnet-eastnet-ikev2' established successfully
 west #
- ping -n -c 4 -I 192.0.1.254 192.0.2.254
-PING 192.0.2.254 (192.0.2.254) from 192.0.1.254 : 56(84) bytes of data.
-64 bytes from 192.0.2.254: icmp_seq=1 ttl=64 time=0.XXX ms
-64 bytes from 192.0.2.254: icmp_seq=2 ttl=64 time=0.XXX ms
-64 bytes from 192.0.2.254: icmp_seq=3 ttl=64 time=0.XXX ms
-64 bytes from 192.0.2.254: icmp_seq=4 ttl=64 time=0.XXX ms
---- 192.0.2.254 ping statistics ---
-4 packets transmitted, 4 received, 0% packet loss, time XXXX
-rtt min/avg/max/mdev = 0.XXX/0.XXX/0.XXX/0.XXX ms
-west #
  strongswan up westnet-eastnet-ikev2b
 establishing CHILD_SA westnet-eastnet-ikev2b
 generating CREATE_CHILD_SA request 2 [ SA No TSi TSr ]
@@ -123,22 +84,9 @@
 parsed CREATE_CHILD_SA response 2 [ SA No TSi TSr ]
 connection 'westnet-eastnet-ikev2b' established successfully
 west #
-<<<<<<< HEAD
- ping -n -c 4 -I 192.0.100.254 192.0.200.254
-PING 192.0.200.254 (192.0.200.254) from 192.0.100.254 : 56(84) bytes of data.
-64 bytes from 192.0.200.254: icmp_seq=1 ttl=64 time=0.XXX ms
-64 bytes from 192.0.200.254: icmp_seq=2 ttl=64 time=0.XXX ms
-64 bytes from 192.0.200.254: icmp_seq=3 ttl=64 time=0.XXX ms
-64 bytes from 192.0.200.254: icmp_seq=4 ttl=64 time=0.XXX ms
---- 192.0.200.254 ping statistics ---
-4 packets transmitted, 4 received, 0% packet loss, time XXXX
-rtt min/avg/max/mdev = 0.XXX/0.XXX/0.XXX/0.XXX ms
-=======
  # give failure time to happen
->>>>>>> ba71757f
 west #
- echo done
-done
+ sleep 3
 west #
  echo done
 done
