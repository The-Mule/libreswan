west:~#
 TESTNAME=transport-01
west:~#
 source /testing/pluto/bin/westlocal.sh
west:~#
 iptables -F INPUT
west:~#
 iptables -F OUTPUT
west:~#
 ping -n -c 4 192.0.2.254
PING 192.0.2.254 (192.0.2.254): 56 data bytes

--- 192.0.2.254 ping statistics ---
4 packets transmitted, 0 packets received, 100% packet loss
west:~#
 telnet east-out 3 | wc -l
Connection closed by foreign host.
     30
west:~#
<<<<<<< HEAD
=======
 telnet east-out 3 | wc -l
Connection closed by foreign host.
     30
west:~#
>>>>>>> 642922d6
 iptables -A INPUT -i eth1 -s 192.1.2.23 -p tcp --sport 3 -j REJECT
west:~#
 iptables -A OUTPUT -o eth1 -d 192.1.2.23 -p tcp --dport 3 -j REJECT
west:~#
 ping -n -c 4 192.0.2.254
PING 192.0.2.254 (192.0.2.254): 56 data bytes
64 bytes from 192.0.2.254: icmp_seq=0 ttl=257 time=999 ms
64 bytes from 192.0.2.254: icmp_seq=1 ttl=257 time=999 ms
64 bytes from 192.0.2.254: icmp_seq=2 ttl=257 time=999 ms
64 bytes from 192.0.2.254: icmp_seq=3 ttl=257 time=999 ms

--- 192.0.2.254 ping statistics ---
4 packets transmitted, 4 packets received, 0% packet loss
round-trip min/avg/max = 3.1/4.5/9.26 ms
west:~#
 telnet east-out 3 | wc -l
telnet: Unable to connect to remote host: Connection refused
      1
west:~#
 telnet east-out 3 | wc -l
telnet: Unable to connect to remote host: Connection refused
      1
west:~#
 ipsec setup start
ipsec_setup: Starting Openswan IPsec VERSION
west:~#
 ipsec auto --add west--east-port3
west:~#
 ipsec auto --add west--east-pass
<<<<<<< HEAD
west:~#
 /testing/pluto/bin/wait-until-pluto-started
west:~#
 ipsec auto --route west--east-pass
west:~#
=======
west:~#
 /testing/pluto/bin/wait-until-pluto-started
west:~#
 ipsec auto --route west--east-pass
west:~#
 ipsec eroute
0          192.1.2.45/32      -> 192.1.2.23/32      => %pass
west:~#
>>>>>>> 642922d6
 ipsec whack --debug-control --debug-controlmore --debug-parsing --debug-crypt
west:~#
 echo done
done
west:~#
 ipsec auto --up  west--east-port3
104 "west--east-port3" #1: STATE_MAIN_I1: initiate
003 "west--east-port3" #1: received Vendor ID payload [Openswan 
003 "west--east-port3" #1: received Vendor ID payload [Dead Peer Detection]
106 "west--east-port3" #1: STATE_MAIN_I2: sent MI2, expecting MR2
108 "west--east-port3" #1: STATE_MAIN_I3: sent MI3, expecting MR3
004 "west--east-port3" #1: STATE_MAIN_I4: ISAKMP SA established {auth=OAKLEY_RSA_SIG cipher=oakley_3des_cbc_192 prf=oakley_md5 group=modp1536}
117 "west--east-port3" #2: STATE_QUICK_I1: initiate
004 "west--east-port3" #2: STATE_QUICK_I2: sent QI2, IPsec SA established
west:~#
 telnet east-out 3 | wc -l
Connection closed by foreign host.
     30
<<<<<<< HEAD
=======
west:~#
 telnet east-out 2 | wc -l
Connection closed by foreign host.
    834
>>>>>>> 642922d6
west:~#
 ipsec look
west NOW
192.1.2.45/32      -> 192.1.2.23/32      => %pass
192.1.2.45/32      -> 192.1.2.23/32:3    => tun0xIPIP@192.1.2.23:6
ipsec0->eth1 mtu=16260(9999)->1500

<<<<<<< HEAD
=======

>>>>>>> 642922d6
esp0xKLIPSPIK@192.1.2.45 ESP_3DES_HMAC_MD5: dir=in  src=192.1.2.23 iv_bits=64bits iv=0xIVISFORRANDOM000 ooowin=64   alen=128 aklen=128 eklen=192  natencap=none natsport=0 natdport=0  
tun0xTUN#@192.1.2.45 IPIP: dir=in  src=192.1.2.23 policy=192.1.2.23/32->192.1.2.45/32 flags=0x8<>  natencap=none natsport=0 natdport=0  
ROUTING TABLE
192.1.2.23 dev ipsec0  scope link 
192.1.2.0/24 dev eth1  proto kernel  scope link  src 192.1.2.45 
192.1.2.0/24 dev ipsec0  proto kernel  scope link  src 192.1.2.45 
192.0.2.0/24 via 192.1.2.23 dev eth1 
default via 192.1.2.254 dev eth1 
west:~#
 echo done
done
west:~#
 

west:~#
west:~#
 if [ -f /tmp/core ]; then echo CORE FOUND; mv /tmp/core /var/tmp; fi
west:~#
<|MERGE_RESOLUTION|>--- conflicted
+++ resolved
@@ -17,13 +17,12 @@
 Connection closed by foreign host.
      30
 west:~#
-<<<<<<< HEAD
-=======
+ iptables -A INPUT -i eth1 -s 192.1.2.23 -p tcp --sport 3 -j REJECT
+west:~#
  telnet east-out 3 | wc -l
 Connection closed by foreign host.
      30
 west:~#
->>>>>>> 642922d6
  iptables -A INPUT -i eth1 -s 192.1.2.23 -p tcp --sport 3 -j REJECT
 west:~#
  iptables -A OUTPUT -o eth1 -d 192.1.2.23 -p tcp --dport 3 -j REJECT
@@ -53,13 +52,6 @@
  ipsec auto --add west--east-port3
 west:~#
  ipsec auto --add west--east-pass
-<<<<<<< HEAD
-west:~#
- /testing/pluto/bin/wait-until-pluto-started
-west:~#
- ipsec auto --route west--east-pass
-west:~#
-=======
 west:~#
  /testing/pluto/bin/wait-until-pluto-started
 west:~#
@@ -68,7 +60,6 @@
  ipsec eroute
 0          192.1.2.45/32      -> 192.1.2.23/32      => %pass
 west:~#
->>>>>>> 642922d6
  ipsec whack --debug-control --debug-controlmore --debug-parsing --debug-crypt
 west:~#
  echo done
@@ -87,13 +78,10 @@
  telnet east-out 3 | wc -l
 Connection closed by foreign host.
      30
-<<<<<<< HEAD
-=======
 west:~#
  telnet east-out 2 | wc -l
 Connection closed by foreign host.
     834
->>>>>>> 642922d6
 west:~#
  ipsec look
 west NOW
@@ -101,10 +89,7 @@
 192.1.2.45/32      -> 192.1.2.23/32:3    => tun0xIPIP@192.1.2.23:6
 ipsec0->eth1 mtu=16260(9999)->1500
 
-<<<<<<< HEAD
-=======
 
->>>>>>> 642922d6
 esp0xKLIPSPIK@192.1.2.45 ESP_3DES_HMAC_MD5: dir=in  src=192.1.2.23 iv_bits=64bits iv=0xIVISFORRANDOM000 ooowin=64   alen=128 aklen=128 eklen=192  natencap=none natsport=0 natdport=0  
 tun0xTUN#@192.1.2.45 IPIP: dir=in  src=192.1.2.23 policy=192.1.2.23/32->192.1.2.45/32 flags=0x8<>  natencap=none natsport=0 natdport=0  
 ROUTING TABLE
