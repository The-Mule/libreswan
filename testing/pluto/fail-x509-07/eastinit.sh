--- conflicted
+++ resolved
@@ -2,13 +2,11 @@
 
 : ==== start ====
 
-<<<<<<< HEAD
 TESTNAME=x509-fail-07
 source /testing/pluto/bin/eastlocal.sh
-=======
+
 rm /tmp/$TESTNAME/ipsec.d/certs/west*
 rm /tmp/$TESTNAME/ipsec.d/crls/ca.crl
->>>>>>> f2e7b4d0
 
 iptables -A INPUT -i eth1 -s 192.0.3.0/24 -d 0.0.0.0/0 -j DROP
 
