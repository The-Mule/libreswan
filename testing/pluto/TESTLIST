#
# This isn't actually a shell script. It just looks like one.
# Some tools other than /bin/sh process it.
#

# test-kind	directory-containing-test	expectation	[PR#] # comment

# Test Kind:
#
#   kvmplutotest: uses KVM (and hopefully docker); will be run by
#                 default
#
#   umlplutotest: not converted to KVM; not run by default.
#
#   umlXhost: not converted to KVM; not run by default; requires
#             missing domains, such as japan
#
# Expectation:
#
#   good: since reference output for all in-use domains exists and
#         matches the test consistently passes, hence the test is run
#         by default
#
#   wip: since reference output is either missing (UNRESOLVED) or
#        often different (FAILED) the the test does not consistently
#        pass, hence the test is not run by default
#
#   skiptest: used for unit tests where a human is expected to examine
#             the output; this test is not run by default
#
#
# Invoking the testsuite:
#
#     make kvm-install
#     make kvm-test
#
# For more info see the output from: make kvm-help
#
# To run an individual test that is normally skipped, either invoke
# make as:
#
#     make kvm-test KVM_TESTS=path/to/test/directory
#
# or invoke kvmrunner.py directly as:
#
#    ./testing/utils/kvmrunner.py path/to/test/directory ...
#
# To add the WIP tests to a test run specify:
#
#      KVM_TEST_FLAGS=--test-result "good|wip"
#
# either as a parameter to make, or added to Makefile.inc.local.
#

# various self-check programs
kvmplutotest	check-01			good

# basic pluto test - bring up your basic CONN between eastnet-westnet.
kvmplutotest	basic-pluto-01			good
kvmplutotest	basic-pluto-01-failtest		good
kvmplutotest	basic-pluto-01-nosecrets	good
kvmplutotest	basic-pluto-02			good
kvmplutotest	basic-pluto-03			good
kvmplutotest	basic-pluto-04			wip
kvmplutotest    basic-pluto-07-sourceip		good

kvmplutotest	linux-audit-01-ok		good
kvmplutotest	linux-audit-02-ike-fail		good
kvmplutotest	linux-audit-03-ipsec-fail	good
# this test should still be written once we can whack trigger rekeys
#kvmplutotest	linux-audit-04-rekey 		wip

kvmplutotest	ikev1-01-fuzzer	good
kvmplutotest	ikev1-02-fuzzer	good

kvmplutotest	basic-pluto-01-wrongkey			wip
kvmplutotest	basic-pluto-01-nokey			good


#################################################################
# Parser tests
#################################################################
kvmplutotest	alias-01	wip
kvmplutotest	readwriteconf-01 wip
kvmplutotest	addconn-01				good
kvmplutotest	addconn-02				good
kvmplutotest	addconn-03				good
kvmplutotest	addconn-04				good
kvmplutotest	algparse-01				good
kvmplutotest	algparse-02-fips			good
kvmplutotest	libipsecconf-01				good
kvmplutotest	libipsecconf-02				good
kvmplutotest	libipsecconf-04				good
kvmplutotest	libipsecconf-05-empty_option		wip
kvmplutotest	libipsecconf-06-ikev2-hash-algo		good

#################################################################
# Whack UI tests
#################################################################
kvmplutotest	whack-02-globalstatus			good


#################################################################
# IKEv2 tests
#################################################################
kvmplutotest	ikev2-03-basic-rawrsa			good
kvmplutotest	ikev2-03-basic-rawrsa-ckaid		good
kvmplutotest	ikev2-04-basic-x509			good
kvmplutotest	ikev2-04-basic-x509-ckaid		good
kvmplutotest	ikev2-04-basic-x509-no-ca		good
kvmplutotest	ikev2-04-basic-x509-no-ca-02		good
kvmplutotest	ikev2-04-basic-x509-no-ca-mismatch	good
kvmplutotest	ikev2-04-basic-x509-no-ca-mismatch-02	good
kvmplutotest	ikev2-05-basic-psk			good
kvmplutotest	ikev2-05-basic-psk-oneconf-namespaces	good
kvmplutotest	ikev2-06-dual-net			wip
kvmplutotest	ikev2-06-dual-net-notany		good
kvmplutotest	ikev2-07-invalid-xchg			good
kvmplutotest	ikev2-dcookie-01			good
kvmplutotest	ikev2-dcookie-02			good
kvmplutotest	ikev2-dcookie-03			good

kvmplutotest	ikev2-08-delete-notify			good
kvmplutotest	ikev2-delete-01				good
kvmplutotest	ikev2-delete-02				good
kvmplutotest	ikev2-delete-03-valgrind		skiptest
kvmplutotest	ikev2-delete-04				good
kvmplutotest	ikev2-delete-05-sa-start		good
kvmplutotest	ikev2-delete-06-start-both		good


kvmplutotest	ikev2-09-rw-rsa				good
kvmplutotest	ikev2-11-simple-psk			good
kvmplutotest	ikev2-12-x509-ikev1			good
kvmplutotest	ikev2-12-x509-ikev1-rw			good
kvmplutotest	ikev2-12-transport-psk			good
kvmplutotest	ikev2-13-ah				good
kvmplutotest	ikev2-15-fuzzer				good
kvmplutotest	ikev2-17-rekey-ipsec			good
kvmplutotest	ikev2-20-ikesa-reauth			wip
kvmplutotest	ikev2-18-x509-alias			wip
kvmplutotest	ikev2-16-alias-whack-up			good
kvmplutotest	ikev2-16-alias-whack-start		good
kvmplutotest	ikev2-19-x509-auto-start		wip
kvmplutotest	ikev2-30-rw-no-rekey			good
kvmplutotest	ikev2-31-nat-rw-no-rekey		good
kvmplutotest	ikev2-32-nat-rw-rekey			good
kvmplutotest	ikev2-35-mismatched-child		good
kvmplutotest	ikev2-41-rw-replace			good
kvmplutotest	ikev2-42-rw-replace-responder		good
kvmplutotest	ikev1-impair-01-replay-duplicates	good
kvmplutotest	ikev2-impair-01-replay-duplicates	good
kvmplutotest	ikev1-impair-02-replay-forward		good
kvmplutotest	ikev2-impair-02-replay-forward		good
kvmplutotest	ikev2-46-basic-psk-netkey		good
kvmplutotest	ikev2-47-priority			good
kvmplutotest	ikev2-48-nat-cp				good
kvmplutotest	ikev2-48-nat-cp-start			good
kvmplutotest	ikev2-48-nat-cp-nondefault		good
kvmplutotest	ikev2-48-nat-cp-two-servers-same	wip
kvmplutotest	ikev2-48-nat-cp-two-servers		wip
kvmplutotest	ikev2-49-hub-spoke			good
kvmplutotest	ikev2-50-propnum			good
kvmplutotest	ikev2-51-rw-nat-ikeport			good
kvmplutotest	ikev2-53-clean-pending			good
kvmplutotest	ikev2-59-multiple-acquires-alias	wip
kvmplutotest	ikev2-59-alias-ondemand			wip
kvmplutotest	ikev2-59-alias-retransmit		wip
kvmplutotest	ikev2-59-multiple-acquires 		wip
kvmplutotest	ikev2-60-pam				good
kvmplutotest	ikev2-61-any-psk			good
kvmplutotest	ikev2-62-host-ondemand			good
kvmplutotest	ikev2-62-host-ondemand-instance		good
kvmplutotest	ikev2-63-anyid-nat			good
kvmplutotest	ikev2-64-same-route-twice		wip
kvmplutotest	ikev2-67-parallel-sa			wip

kvmplutotest	ikev2-24-cryptoload			wip
kvmplutotest	ikev2-25-rw-nat				good
kvmplutotest	ikev2-26-keyingtries			good
kvmplutotest	ikev2-27-uniqueid			good
kvmplutotest	ikev2-29-no-rekey			good
kvmplutotest	ikev2-ddns-01				good
kvmplutotest	ikev2-ddns-02				good
kvmplutotest	ikev2-ddns-03				good
kvmplutotest	ikev1-cryptoload-01			good
kvmplutotest	ikev1-cryptoload-00			good

kvmplutotest	ikev2-03-basic-rawrsa-nhelpers0		good
kvmplutotest	ikev2-04-basic-x509-nhelpers0		good
kvmplutotest	ikev2-05-basic-psk-nhelpers0		good

kvmplutotest	ikev2-04-basic-x509-nsspw		good

kvmplutotest	ikev2-10-2behind-nat	good

# modp tests for checking if we deal with sending different KE's
kvmplutotest	ikev2-algo-01-modp2048-initiator	good
kvmplutotest	ikev2-algo-02-modp2048-responder	good
kvmplutotest	ikev2-algo-03-aes-ccm			good
kvmplutotest	ikev2-algo-04-aes-gcm256		good
kvmplutotest	ikev2-algo-05-aes-default		good
kvmplutotest	ikev2-algo-06-aes-aes_xcbc		good
kvmplutotest	ikev2-algo-07-aes_ctr			good
kvmplutotest	ikev2-algo-09-camellia			good
kvmplutotest	ikev2-algo-10-aes-gcm128		good
kvmplutotest	ikev2-algo-11-gcm-prop2			good
kvmplutotest	ikev2-algo-13-esp-null			good
kvmplutotest	ikev2-algo-12-aes-aes_cmac		good
kvmplutotest	ikev2-algo-14-esp-null_auth_aes_gmac-none	good
kvmplutotest	ikev2-algo-15-esp-null-none		good
kvmplutotest	ikev2-algo-16-newer-dh			good
kvmplutotest	ikev2-algo-17-no-sha1-01		wip
kvmplutotest	netkey-algo-aes_gcm-01			good
kvmplutotest	netkey-algo-aes_gcm-02			good
kvmplutotest	netkey-algo-aes_gcm-03			good

# various ESP SHA2 tests (sha2/sha2_128/sha2_192/sha2_256)
kvmplutotest	ikev2-algo-sha2-01			good
kvmplutotest	ikev2-algo-sha2-02			good
kvmplutotest	ikev2-algo-sha2-03			good
kvmplutotest	ikev2-algo-sha2-04			good
kvmplutotest	ikev2-algo-sha2-05			good
kvmplutotest	ikev1-algo-esp-sha2-05			good
kvmplutotest	ikev1-algo-esp-null-01			good
kvmplutotest	ikev2-algo-sha2-06			good
kvmplutotest	ikev2-algo-sha2-08-truncbug		good

kvmplutotest	ikev2-nat-pluto-03			good

# dh tests
kvmplutotest	ikev1-algo-ike-dh-ecp-01		good
kvmplutotest	ikev2-algo-ike-dh-ecp-01		good

kvmplutotest	ikev2-child-re-up-01			wip

# various IKE SHA2 tests (sha2/sha2_128/sha2_192/sha2_256)
kvmplutotest	ikev2-algo-ike-sha2-01			good
kvmplutotest	ikev2-algo-ike-sha2-02			good
kvmplutotest	ikev2-algo-ike-sha2-03			good
kvmplutotest	ikev2-algo-ike-sha2-04			good
kvmplutotest	ikev1-algo-ike-sha2-01			good
kvmplutotest	ikev1-algo-ike-sha2-02			good
kvmplutotest	ikev1-algo-ike-sha2-03			good
kvmplutotest	ikev1-algo-04-mismatch			good
kvmplutotest	ikev1-algo-05-3des-sha2			good

kvmplutotest	interop-ikev2-strongswan-aes_xcbc	wip

# ESN tests
kvmplutotest	ikev2-algo-esn-01			good
kvmplutotest	ikev2-algo-esn-02			good
kvmplutotest	ikev2-algo-esn-03			good
kvmplutotest	ikev2-algo-esn-04			good
kvmplutotest	ikev2-algo-esn-05			good
kvmplutotest	ikev2-algo-esn-06			good
kvmplutotest	interop-ikev2-strongswan-30-esn		good


# Various corner case tests for IKEv2
kvmplutotest	ikev2-major-version-initiator		good
kvmplutotest	ikev2-major-version-responder		good
kvmplutotest	ikev2-minor-version-initiator		good
kvmplutotest	ikev2-minor-version-responder		good
kvmplutotest	ikev2-isakmp-reserved-flags-01		good
kvmplutotest	ikev2-isakmp-reserved-flags-02		good
kvmplutotest	ikev2-payload-reserved-flags-01		good
kvmplutotest	ikev2-allow-narrow-01			good
kvmplutotest	ikev2-allow-narrow-02			good
kvmplutotest	ikev2-allow-narrow-03			good
kvmplutotest	ikev2-allow-narrow-04			good
kvmplutotest	ikev2-allow-narrow-05			good
kvmplutotest	ikev2-allow-narrow-06			good
kvmplutotest	ikev2-allow-narrow-07			good
kvmplutotest	ikev2-invalid-ke-01-invalid-modp	good
kvmplutotest	ikev2-invalid-ke-02-wrong-modp		good
kvmplutotest	ikev2-invalid-ke-03-default-initiator	good
kvmplutotest	ikev2-invalid-ke-04-default-responder	good
kvmplutotest	ikev2-unknown-payload-01-sa-init		good
kvmplutotest	ikev2-unknown-payload-01-sa-init-critical	good
kvmplutotest	ikev2-unknown-payload-02-auth			good
kvmplutotest	ikev2-unknown-payload-02-auth-critical		good
kvmplutotest	ikev2-unknown-payload-03-auth-sk		good
kvmplutotest	ikev2-unknown-payload-03-auth-sk-critical	good
kvmplutotest	ikev2-impair-04-corrupt-auth-sk-payload	good

kvmplutotest	ikev1-impair-05-send-zero-ike-ke	good
kvmplutotest	ikev2-impair-05-send-zero-ike-ke	good

kvmplutotest	ikev1-impair-06-send-no-ike-ke		wip
kvmplutotest	ikev2-impair-06-send-no-ike-ke		good

kvmplutotest	ikev1-impair-07-send-empty-ike-ke	good
kvmplutotest	ikev2-impair-07-send-empty-ike-ke	good

kvmplutotest	impair-08-ikev1-key-length-attribute	good
kvmplutotest	impair-08-ikev2-key-length-attribute	good

kvmplutotest	impair-09-protected-ikev1		wip
#kvmplutotest	impair-09-protected-ikev2		wip

kvmplutotest	ikev1-psk-dual-behind-nat-01		good
kvmplutotest	ikev1-psk-two-rw-id-ip-01		good

kvmplutotest	ikev1-x509-05-san-firstemail-match	good
kvmplutotest	ikev1-x509-06-san-email-mismatch	good
kvmplutotest	ikev1-x509-07-san-ip-mismatch		good
kvmplutotest	ikev1-x509-08-san-dns-mismatch		good
kvmplutotest	ikev1-x509-09-san-email-match		good
kvmplutotest	ikev1-x509-10-san-ip-match		good
kvmplutotest	ikev1-x509-11-san-dns-match		good
kvmplutotest	ikev1-x509-12-san-dn-match		good
kvmplutotest	ikev1-x509-13-san-dn-mismatch		good
kvmplutotest	ikev1-x509-14-san-dn-fromcert		good
kvmplutotest	ikev1-x509-15-pkcs7			good
kvmplutotest	ikev1-x509-16-mismatch-ignore		good
kvmplutotest	ikev1-x509-aggr-05-san-firstemail-match	good
kvmplutotest	ikev1-x509-aggr-06-san-email-mismatch	good
kvmplutotest	ikev1-x509-aggr-07-san-ip-mismatch	good
kvmplutotest	ikev1-x509-aggr-08-san-dns-mismatch	good
kvmplutotest	ikev1-x509-aggr-09-san-email-match	good
kvmplutotest	ikev1-x509-aggr-10-san-ip-match		good
kvmplutotest	ikev1-x509-aggr-11-san-dns-match	good
kvmplutotest	ikev1-x509-aggr-12-san-dn-match		good
kvmplutotest	ikev1-x509-aggr-13-san-dn-mismatch	good
kvmplutotest	ikev1-x509-aggr-14-san-dn-fromcert	good

kvmplutotest	ikev2-x509-01				good
kvmplutotest	ikev2-x509-02-eku			good
# smoketest will replace -eku test
kvmplutotest	ikev2-x509-02-smoketest			wip
kvmplutotest	ikev2-x509-03				good
kvmplutotest	ikev2-x509-05-san-firstemail-match	good
kvmplutotest	ikev2-x509-05-san-firstemail-match-responder	good
kvmplutotest	ikev2-x509-06-san-email-mismatch	good
kvmplutotest	ikev2-x509-07-san-ip-mismatch		good
kvmplutotest	ikev2-x509-08-san-dns-mismatch		good
kvmplutotest	ikev2-x509-09-san-email-match		good
kvmplutotest	ikev2-x509-10-san-ip-match		good
kvmplutotest	ikev2-x509-11-san-dns-match		good
kvmplutotest	ikev2-x509-12-san-dn-fromcert		good
kvmplutotest	ikev2-x509-13-san-dn-match		good
kvmplutotest	ikev2-x509-14-san-dn-mismatch		good
kvmplutotest	ikev2-x509-15-san-dn-mismatch-responder	good
kvmplutotest	ikev2-x509-16-multicert			good
kvmplutotest	ikev2-x509-17-multicert-02		good
kvmplutotest	ikev2-x509-17-multicert-03		wip
kvmplutotest	ikev2-x509-17-multicert-04		wip
kvmplutotest	ikev2-x509-17-multicert-rightid-san-wildcard	good
kvmplutotest	ikev2-x509-18-multicert-rightid		good
kvmplutotest	ikev2-x509-19-multicert-rightid-san	good
kvmplutotest	ikev2-x509-20-multicert-rightid-san-wildcard	good
kvmplutotest	ikev2-x509-21-shared-ip			good
kvmplutotest	ikev2-x509-22-pkcs7			good
kvmplutotest	ikev2-x509-23-no-ca			good
kvmplutotest	ikev2-x509-24-fakewest			good
kvmplutotest	ikev2-x509-25-missing-ca		good
kvmplutotest	ikev2-x509-26-criticalflag		good
kvmplutotest	ikev2-x509-27-criticalflag-clientAuth	good
kvmplutotest	ikev2-x509-28-del-nssdb-cert		good
kvmplutotest	ikev2-x509-30-mismatch-ignore		good
kvmplutotest	ikev2-x509-31-wifi-assist		wip

# wildcard ID related tests
kvmplutotest	ikev1-x509-17-id-any			good
kvmplutotest	ikev1-x509-18-id-notany			good
kvmplutotest	ikev1-x509-19-id-notany-responder	good
kvmplutotest	ikev1-x509-20-id-any-responder		good
kvmplutotest	ikev2-x509-32-id-any			good
kvmplutotest	ikev2-x509-33-id-notany			good
kvmplutotest	ikev2-x509-34-id-notany-responder	good
kvmplutotest	ikev2-x509-35-id-any-responder		good

kvmplutotest	ikev2-x509-36-leftrightauth		good

kvmplutotest	ikev2-x509-37-fakeeast-westrsa		good
kvmplutotest	ikev2-x509-37-fakeeast-westnoca		good
kvmplutotest	ikev2-x509-37-fakeeast-westecca		good

kvmplutotest	ikev2-no-nhelpers-01			good

kvmplutotest	ikev2-auth-null-01			good

kvmplutotest	ikev2-ddos-01				wip

kvmplutotest	ikev2-switchnat-01			good
kvmplutotest	ikev1-switchnat-01			good

kvmplutotest	ikev1-hub-spoke 			good

kvmplutotest	ikev1-hostpair-01			good
kvmplutotest	ikev1-hostpair-02			good
kvmplutotest	ikev2-hostpair-01			good
kvmplutotest	ikev2-hostpair-02			good
kvmplutotest	ikev2-hostpair-03-initial-contact	good

kvmplutotest	pluto-ipcmp-01	good

kvmplutotest	ikev2-38-psk-65bytes			good
kvmplutotest	ikev2-39-psk-64bytes 			good

kvmplutotest	nflog-01-global				good
kvmplutotest	nflog-02-conn				good
kvmplutotest	nflog-03-conns				good

kvmplutotest	netkey-vti-01				good
kvmplutotest	netkey-vti-02				good
kvmplutotest	netkey-vti-03				good
kvmplutotest	netkey-vti-04				wip
kvmplutotest	netkey-vti-05				good
kvmplutotest	netkey-vti-06				good
kvmplutotest	netkey-vti-07				wip
kvmplutotest	netkey-vti-08				good
kvmplutotest	netkey-vti-09				good

kvmplutotest	netkey-tfc-01				good
kvmplutotest	netkey-tfc-02				good
kvmplutotest	netkey-tfc-03				good

kvmplutotest	netkey-decap-dscp-01			good
kvmplutotest	netkey-nopmtudisc-01			good

kvmplutotest	ikev2-43-init-retransmit		good
kvmplutotest	ikev2-44-switch-initiator-strongswan	good

kvmplutotest	ikev2-frag-01				good
kvmplutotest	ikev2-frag-02-ipv6			good
kvmplutotest	ikev2-frag-03-retrans			good

kvmplutotest	dynamic-iface-01			good


kvmplutotest	interop-ikev2-strongswan-45-initiator-ecdsa-384		good
kvmplutotest	interop-ikev2-strongswan-46-responder-ecdsa-384		good
kvmplutotest	ikev2-x509-ecdsa-01			good

# Opportunstic Encryption using AUTH NULL
kvmplutotest	newoe-01-whack				good
kvmplutotest	newoe-03-oeself				good
kvmplutotest	newoe-04-pass-pass			good
kvmplutotest	newoe-05-hold-pass			good
kvmplutotest	newoe-06-prio				good
kvmplutotest	newoe-07-ike-replace-initiator		wip
kvmplutotest	newoe-07-ike-replace-initiator-esp	good
kvmplutotest	newoe-08-restart			good
kvmplutotest	newoe-09-mutual				good
kvmplutotest	newoe-09-mutual-transport		good
kvmplutotest	newoe-10-expire-inactive		good
kvmplutotest	newoe-10-expire-inactive-ike		good
kvmplutotest	newoe-11-failike			good
kvmplutotest	newoe-12-clear				good
kvmplutotest	newoe-13-block				good
kvmplutotest	newoe-14-clear-in-block-clear		good
kvmplutotest	newoe-15-portpass			good
kvmplutotest	newoe-16-pass-hold			good
kvmplutotest	newoe-17-block-in-clear-clear		wip
#
kvmplutotest 	newoe-18-poc-poc 			good
kvmplutotest 	newoe-18-poc-cop 			good
kvmplutotest 	newoe-18-poc-private 			good
kvmplutotest 	newoe-18-poc-clear 			good
kvmplutotest 	newoe-18-poc-block 			good
kvmplutotest 	newoe-18-cop-poc 			good
kvmplutotest 	newoe-18-cop-cop 			good
kvmplutotest 	newoe-18-cop-private 			good
kvmplutotest 	newoe-18-cop-clear 			good
kvmplutotest 	newoe-18-cop-block 			good
kvmplutotest 	newoe-18-private-poc 			good
kvmplutotest 	newoe-18-private-cop 			good
kvmplutotest 	newoe-18-private-private 		good
kvmplutotest 	newoe-18-private-private-32 		good
kvmplutotest 	newoe-18-private-clear 			good
kvmplutotest 	newoe-18-private-block 			good
kvmplutotest 	newoe-18-clear-poc 			good
kvmplutotest 	newoe-18-clear-cop 			good
kvmplutotest 	newoe-18-clear-private 			good
kvmplutotest 	newoe-18-clear-clear 			good
kvmplutotest 	newoe-18-clear-block 			good
kvmplutotest 	newoe-18-block-poc 			good
kvmplutotest 	newoe-18-block-cop 			good
kvmplutotest 	newoe-18-block-private 			good
kvmplutotest 	newoe-18-block-clear 			good
kvmplutotest 	newoe-18-block-block 			good
kvmplutotest	newoe-18-poc-blockall			good
kvmplutotest	newoe-18-private-clearall		good
kvmplutotest	newoe-18-private-copall			good
kvmplutotest	newoe-18-private-pocall			good
kvmplutotest 	newoe-19-poc-poc-clear			good
kvmplutotest 	newoe-20-ipv6				good
kvmplutotest 	newoe-21-liveness-clear			good
kvmplutotest	newoe-22-nat-poc-cop			good
kvmplutotest	newoe-23-reverse-nat 			wip
kvmplutotest	newoe-24-poc-poc-fast			wip
kvmplutotest	newoe-25-cat-1				good
kvmplutotest	newoe-25-cat-2				good
kvmplutotest	newoe-25-cat-3-4-way			good
kvmplutotest	newoe-25-cat-4				good
kvmplutotest 	newoe-25-cat-5				good
kvmplutotest 	newoe-26-poc-poc-host			good
kvmplutotest 	newoe-27-replace-sa-auth-authnull	good
kvmplutotest 	newoe-27-replace-sa-authnull-authnull	good

kvmplutotest 	certoe-01-whack				good
kvmplutotest 	certoe-02-whack-badca			good
kvmplutotest 	certoe-03-cop-whack			good
kvmplutotest 	certoe-03-poc-whack			good
kvmplutotest	certoe-04-poc-packet			good
kvmplutotest	certoe-05-poc-reverse			good
kvmplutotest	certoe-06-nat-packet-cop		good
kvmplutotest	certoe-07-nat-2-clients			good
kvmplutotest	certoe-08-nat-packet-cop-restart	good
kvmplutotest	certoe-09-packet-host			good
kvmplutotest	certoe-09-packet-host-2			good
kvmplutotest	certoe-10-symmetric-cert-whack		good
kvmplutotest	certoe-11-symmetric-cert-nat		good
kvmplutotest	certoe-12-nat-server			good
kvmplutotest	certoe-13-poc-del-slash24		good
kvmplutotest	certoe-14-poc-del-slash32		good
kvmplutotest	certoe-15-poc-east-west			good

kvmplutotest	certoe-17-asymmetric-cert-nat		good
kvmplutotest	certoe-17-asymmetric-cert-nat-testing-client-crash	good
kvmplutotest	certoe-17-asymmetric-cert-nat-testing-server-restarts	good
kvmplutotest	certoe-17-asymmetric-cert-nat-testing-client-restart	good
kvmplutotest	certoe-17-asymmetric-cert-nat-testing-server-crash	good
kvmplutotest	certoe-17-asymmetric-dual-clients-behind-nat-01		good

kvmplutotest	rawrsaoe-asymmetric-nat			good
kvmplutotest	rawrsaoe-asymmetric-01			good

kvmplutotest	dnsoe-01				good
kvmplutotest	dnsoe-02				good
kvmplutotest	dnsoe-03				wip
kvmplutotest	dnsoe-04				good
kvmplutotest	dnsoe-05				good
kvmplutotest	dnsoe-06				wip

kvmplutotest	newoe-18-poc-cop-port22-whack		good
kvmplutotest	newoe-18-poc-cop-port22			good
kvmplutotest	newoe-18-poc-cop-port22-transport	good
kvmplutotest	newoe-18-poc-cop-port22-both		good
kvmplutotest	newoe-18-poc-cop-port22-both-reorder	wip

kvmplutotest	mixoe-01-authanon-authanon		good
kvmplutotest	mixoe-02-anon-authanon			good
kvmplutotest	mixoe-03-authanon-anon			good

kvmplutotest	ikev2-initiate-template-01		good

kvmplutotest	ikev2-asymmetric-01-parsing		good
kvmplutotest	ikev2-asymmetric-02-orienting		good
kvmplutotest	ikev2-asymmetric-03-null-rsacert	good
kvmplutotest	ikev2-asymmetric-04-null-rsaraw		good

kvmplutotest	ikev2-asymmetric-07-psk-rsaraw		good
kvmplutotest	ikev2-asymmetric-08-psk-rsacert		good
kvmplutotest	ikev2-asymmetric-09-rsaraw-null		good
kvmplutotest	ikev2-asymmetric-10-rsaraw-psk		good

kvmplutotest	ikev2-asymmetric-12-rsacert-null	good
kvmplutotest	ikev2-asymmetric-13-rsacert-psk		good
kvmplutotest	ikev2-asymmetric-15-rsaraw-rsaraw	good
kvmplutotest	ikev2-asymmetric-16-auth-mismatch	good
kvmplutotest	ikev2-asymmetric-17-auth-mismatch-reverse	good

# test harnass needs to be able to install raw keys and certs
kvmplutotest	ikev2-asymmetric-11-rsaraw-rsacert	wip
kvmplutotest	ikev2-asymmetric-14-rsacert-rsaraw	wip


# RFC 3706 DPD and IKEv2 liveness tests
kvmplutotest	dpd-01	good
kvmplutotest	dpd-02	good
kvmplutotest	dpd-02-reverse	good
kvmplutotest	dpd-03	good
kvmplutotest	dpd-04	good
kvmplutotest	dpd-05	good
kvmplutotest	dpd-06	good
kvmplutotest	dpd-07	good
kvmplutotest	dpd-08	wip
kvmplutotest	dpd-09-shared		wip
kvmplutotest	dpd-10-alias 		wip
kvmplutotest	dpd-11-silent		good
kvmplutotest	ikev2-liveness-01	good
kvmplutotest	ikev2-liveness-02	good
kvmplutotest	ikev2-liveness-03	good
kvmplutotest	ikev2-liveness-05	good
kvmplutotest	ikev2-liveness-06	good
kvmplutotest	ikev2-liveness-07	good
kvmplutotest	ikev2-liveness-08	wip
kvmplutotest	ikev2-liveness-09	good
kvmplutotest	ikev2-liveness-10	wip
kvmplutotest	ikev2-liveness-11-silent	good
kvmplutotest	ikev2-child-00-dh-hang		wip
kvmplutotest	ikev2-child-01-pfs-no-downgrade-no	good
kvmplutotest	ikev2-child-02-pfs-yes-downgrade-yes	good
kvmplutotest	ikev2-child-03-dh-none-pfs-no		good
kvmplutotest	ikev2-child-04-dh-none-pfs-yes		good
kvmplutotest	ikev2-child-ipsec	good
kvmplutotest	ikev2-child-ipsec-pfs	good
kvmplutotest	ikev2-child-ipsec-pfs-nhelpers-0 good
kvmplutotest	ikev2-child-ipsec-replace-ike	good
kvmplutotest	ikev2-child-ipsec-responder	good
kvmplutotest	ikev2-child-ipsec-timer		wip
kvmplutotest	ikev2-child-ipsec-retransmit	good
kvmplutotest	ikev2-56-restart		skiptest
kvmplutotest	ikev2-child-restart-mismatch 	wip
kvmplutotest	ikev2-cp-01-resolvconf	good
kvmplutotest	ikev2-child-rekey		wip
kvmplutotest	ikev2-child-rekey-01		wip
kvmplutotest	ikev2-child-rekey-02		wip
kvmplutotest	ikev2-child-rekey-03		wip
kvmplutotest	ikev2-child-dual-asym-01	wip
kvmplutotest	ikev2-ike-rekey-01		good
kvmplutotest	ikev2-ike-rekey-02		good
kvmplutotest	ikev2-ike-rekey-03		wip
kvmplutotest	ikev2-ike-rekey-04		wip
kvmplutotest	ikev2-ike-rekey-05		wip

kvmplutotest	delete-sa-01			good
kvmplutotest	delete-sa-02			good
kvmplutotest	delete-sa-03			good
kvmplutotest	ikev1-delete-sa-04		good
kvmplutotest	ikev2-delete-sa-04		good
kvmplutotest	delete-sa-05			good
kvmplutotest	delete-sa-06			good
kvmplutotest	delete-sa-08-rhbz1311360	good
kvmplutotest	delete-sa-09-rhbz1311360-c32	good
kvmplutotest	ikev1-27-uniqueid		good

# connection switching tests
kvmplutotest	ikev1-connswitch-01		good
kvmplutotest	ikev1-connswitch-ports-01	wip
kvmplutotest	ikev1-ikev2-connswitch-01	good
kvmplutotest	ikev1-rekey-connswitch		good
kvmplutotest	ikev2-connswitch-01		good
kvmplutotest	ikev2-connswitch-02		wip

#
# a test of using X.509 keys
#
kvmplutotest	x509-pluto-01		good
kvmplutotest	x509-pluto-02		good
kvmplutotest	x509-pluto-03		good
kvmplutotest	x509-pluto-04		good
kvmplutotest	x509-pluto-05		good

kvmplutotest	ikev2-x509-pluto-05	good
kvmplutotest	ikev2-x509-pluto-05-mismatch	good
kvmplutotest	ikev2-x509-pluto-05-forged	good

kvmplutotest	x509-pluto-frag-00	good
kvmplutotest	x509-pluto-frag-01	good
kvmplutotest	x509-pluto-frag-02	good
kvmplutotest	x509-pluto-frag-03	good
kvmplutotest	x509-pluto-frag-04	good
kvmplutotest	x509-ikev2-frag-01-ike-aes_gcm	good

kvmplutotest	nat-pluto-01		good
kvmplutotest	nat-pluto-02		good
kvmplutotest	nat-pluto-03		good
kvmplutotest	nat-pluto-04		good
kvmplutotest	nat-pluto-07		good
kvmplutotest	nat-pluto-08		good
kvmplutotest	nat-pluto-09		good
kvmplutotest	nat-pluto-10		good
kvmplutotest	nat-pluto-11		good

#
# Test of NAT traversal w/DPD
kvmplutotest	nat-dpd-pluto-01	wip

#
# a test of using AES with pluto
#
kvmplutotest	ikev1-algo-ike-aes-01	good
kvmplutotest	ikev1-algo-ike-aes-02	good

# CAP_DAC_OVERRIDE
kvmplutotest	basic-pluto-06		good


#
# a test case of PSK with aggressive mode
kvmplutotest	psk-pluto-01		good
kvmplutotest	psk-pluto-02		good

kvmplutotest	xauth-pluto-03		good
kvmplutotest	xauth-pluto-04		good
kvmplutotest	xauth-pluto-05		good
kvmplutotest	xauth-pluto-05-netkey	good
kvmplutotest	xauth-pluto-06		good
kvmplutotest	xauth-pluto-07		good
kvmplutotest	xauth-pluto-08		good
kvmplutotest	xauth-pluto-09		good

kvmplutotest	xauth-pluto-10		good
kvmplutotest	xauth-pluto-11		good
kvmplutotest	xauth-pluto-12-resolvconf	good
kvmplutotest	xauth-pluto-13		good
kvmplutotest	xauth-pluto-14		good
kvmplutotest	xauth-pluto-15		good
kvmplutotest	xauth-pluto-16		good
kvmplutotest	xauth-pluto-17		good
kvmplutotest	xauth-pluto-18		good
kvmplutotest	xauth-pluto-19		good
kvmplutotest	xauth-pluto-20-pam	good
kvmplutotest	xauth-pluto-20-pam-timeout good
kvmplutotest	xauth-pluto-21-main-xr0-drop 	wip
kvmplutotest	xauth-pluto-21-aggr-xr0-drop 	wip
kvmplutotest	xauth-pluto-22		good
kvmplutotest	xauth-pluto-23		good
kvmplutotest	xauth-pluto-24-static-addresspool good
kvmplutotest	xauth-pluto-25-mixed-addresspool good
kvmplutotest	xauth-pluto-25-lsw299	good
kvmplutotest	xauth-pluto-26		good
kvmplutotest	xauth-pluto-27		good
kvmplutotest	xauth-pluto-28-twobehindnat	wip

#
# Aggressive Mode Pluto Tests
#
kvmplutotest	aggr-pluto-01		good
kvmplutotest	aggr-pluto-02		good
kvmplutotest	aggr-pluto-04		good

# Various algo tests
kvmplutotest	ikev1-algo-ike-pfs-01	good

kvmplutotest	basic-pluto-01-valgrind	skiptest

kvmplutotest	ikev1-aggr-sendcert-01	good
kvmplutotest	ikev1-aggr-replace-01	good
kvmplutotest	ikev1-expire-r1-01-main	good
kvmplutotest	ikev1-expire-r1-02-aggr	good

# passthrough protoport tests
kvmplutotest	basic-pluto-12		good
kvmplutotest	basic-pluto-13-netkey-ondemand good
kvmplutotest	basic-pluto-15-no-retransmit good

# this tests rekeys (--down/--up) when behind a NAT. a --replace
# may cancel things that the --down/--up may not. This also
# tests that the responder is happy with us doing that.
#
kvmplutotest	pluto-rekey-02		good

kvmplutotest	psk-pluto-03		good
kvmplutotest	psk-pluto-04		good
kvmplutotest	psk-pluto-05		good

#
# tests using alternative ESP algorithms
#
kvmplutotest	netkey-algo-twofish-01	good
kvmplutotest	netkey-algo-serpent-01	good
kvmplutotest	netkey-algo-camellia-01	good
kvmplutotest	netkey-algo-null-01	good
kvmplutotest	netkey-algo-null-02	good

# a test of using aes256 for phase 1 and phase 2,
# with appropriate modp group
kvmplutotest    algo-pluto-01          good
kvmplutotest    algo-pluto-04          wip
kvmplutotest    algo-pluto-07          good
kvmplutotest    algo-pluto-08          good
kvmplutotest    algo-pluto-09          good
kvmplutotest    algo-pluto-10          good
kvmplutotest    algo-pluto-12-aes-default	good
kvmplutotest    algo-pluto-13-invalid-3des	good
kvmplutotest    algo-pluto-14-aes_ctr	good

#
# tests for usnig multiple subnets using conn aliases
#
kvmplutotest	multinet-01		good
kvmplutotest	multinet-03		wip
kvmplutotest	multinet-04		good

# transport mode related tests
kvmplutotest	nat-transport-02	good
kvmplutotest	ikev2-21-mode-mismatch-01	good
kvmplutotest	ikev2-21-mode-mismatch-02	good

kvmplutotest	ah-pluto-01		good
kvmplutotest	ah-pluto-02		good
kvmplutotest	ah-pluto-03		good
kvmplutotest	ah-pluto-04		good
kvmplutotest	ah-pluto-05		good
kvmplutotest	ah-pluto-09		good
kvmplutotest	ah-pluto-10		good

kvmplutotest	interop-ikev1-strongswan-10-ah-initiator-sha256		good
kvmplutotest	interop-ikev1-strongswan-11-ah-initiator-sha512		good
kvmplutotest	interop-ikev1-strongswan-12-esp-sha2_256 		good
kvmplutotest	interop-ikev1-strongswan-13-esp-sha2_512 		good
kvmplutotest	interop-ikev1-strongswan-14-camellia			good
kvmplutotest	interop-ikev1-strongswan-15-twofish			good
kvmplutotest	interop-ikev1-strongswan-16-serpent			good
kvmplutotest	interop-ikev1-strongswan-17-compress			good
kvmplutotest	interop-ikev1-strongswan-x509-aggr-12-san-dn-match	good
kvmplutotest	interop-ikev1-strongswan-x509-aggr-13-san-dn-match-responder good

kvmplutotest	interop-ikev2-strongswan-16-ah-initiator-sha512		good
kvmplutotest	interop-ikev2-strongswan-17-ah-initiator-sha256		good
kvmplutotest	interop-ikev2-strongswan-18-compress			good
kvmplutotest	interop-ikev2-strongswan-18-compress-initiator		good
kvmplutotest	interop-ikev2-strongswan-20-strongswan-eap		good
kvmplutotest	interop-ikev2-strongswan-22-cp-responder-psk		wip
kvmplutotest	interop-ikev2-strongswan-23-initiator-cp		good
kvmplutotest	interop-ikev2-strongswan-24-strongswan-eaptls		good
kvmplutotest	interop-ikev2-strongswan-25-ke-mismatch-initiator	good
kvmplutotest	interop-ikev2-strongswan-26-ke-mismatch-responder	good
kvmplutotest	interop-ikev2-strongswan-31-asymmetric-responder	good
kvmplutotest	interop-ikev2-strongswan-32-ip-lease			good

# Selinux / secure labeling tests (require netkey and selinux)
kvmplutotest    labeled-ipsec-01		wip

# compress tests
kvmplutotest    compress-pluto-01		good
kvmplutotest    compress-pluto-02		good
kvmplutotest    ikev2-14-compress		good
kvmplutotest    ikev2-14-compress-mismatch	good
kvmplutotest	sourceip-01			good

#################################################################
# IPv6 tests
#################################################################
kvmplutotest	ipv6-6in4-01-ikev1			good
kvmplutotest	ipv6-6in4-02-ikev2			good
kvmplutotest	ipv6-6in6-01-ikev1			good
kvmplutotest	ipv6-6in6-02-ikev2			good
kvmplutotest	ipv6-4in6-01-ikev1			good
kvmplutotest	ipv6-4in6-02-ikev2			good

kvmplutotest	ipv6-transport-mode-02-netkey-netkey	good
kvmplutotest	ipv6-transport-mode-04-ondemand-netkey	good
kvmplutotest	ipv6-tunnel-mode-02-netkey-netkey	good
kvmplutotest	ipv6-transport-ts-mode-04-netkey-netkey	good
kvmplutotest	ipv6-tunnel-mode-03-rw			good
kvmplutotest	ipv6-tunnel-mode-04-rw			good
kvmplutotest	ikev2-ipv6-transport-mode-02-netkey-netkey	good
kvmplutotest	interop-ikev2-strongswan-47-addresspool-ipv6	good
kvmplutotest	ipv6-addresspool-01-ikev2		good
kvmplutotest	ipv6-addresspool-02-3-clients-ikev2	good



#################################################################
# Interop tests
#################################################################
kvmplutotest	interop-ikev1-strongswan-01-xauth		good
kvmplutotest	interop-ikev1-strongswan-02-psk-responder	good
kvmplutotest	interop-ikev1-strongswan-03-psk-initiator	good
kvmplutotest	interop-ikev1-strongswan-04-psk-aes-gcm		good
kvmplutotest	interop-ikev1-strongswan-04-psk-aes-ccm		good

kvmplutotest	interop-ikev2-strongswan-01-ike-algo-responder	good
kvmplutotest	interop-ikev2-strongswan-01-esp-algo-responder	good
kvmplutotest	interop-ikev2-strongswan-01-ah-algo-responder	good

kvmplutotest    interop-ikev2-strongswan-02-psk-responder	good
kvmplutotest    interop-ikev2-strongswan-03-psk-initiator	good
kvmplutotest    interop-ikev2-strongswan-04-x509-responder	good
kvmplutotest	interop-ikev2-strongswan-05-psk-aes		good
kvmplutotest	interop-ikev2-strongswan-05-psk-md5		good
kvmplutotest	interop-ikev2-strongswan-06-aes192		good
kvmplutotest	interop-ikev2-strongswan-07-strongswan		good
kvmplutotest	interop-ikev2-strongswan-08-nonat		good
kvmplutotest	interop-ikev2-strongswan-09-psk-aes-ccm		good
kvmplutotest	interop-ikev2-strongswan-09-psk-aes-gcm		good
kvmplutotest	interop-ikev2-strongswan-10-nat-initiator	good
kvmplutotest	interop-ikev2-strongswan-11-nat-initiator	good
kvmplutotest	interop-ikev2-strongswan-12-nat-responder	good
kvmplutotest	interop-ikev2-strongswan-13-ah-initiator	good
kvmplutotest	interop-ikev2-strongswan-14-delete-sa		good
kvmplutotest	interop-ikev2-strongswan-14-delete-sa-shared	wip
kvmplutotest	interop-ikev2-strongswan-15-child-sa		good
kvmplutotest	interop-ikev2-strongswan-15-child-sa-responder  good
kvmplutotest	interop-ikev2-strongswan-17-delete-sa-responder good
kvmplutotest	interop-ikev2-strongswan-19-x509-res-certreq    good
kvmplutotest	interop-ikev2-strongswan-20-psk-aes_xcbc	good
kvmplutotest	interop-ikev2-strongswan-21-transport-01	good
kvmplutotest	interop-ikev2-strongswan-21-transport-02	good
kvmplutotest	interop-ikev2-strongswan-21-transport-03	good
kvmplutotest	interop-ikev2-strongswan-21-transport-04	wip
kvmplutotest	interop-ikev2-strongswan-27-fragmentation	good
kvmplutotest	interop-ikev2-strongswan-28-reauth		good
kvmplutotest	interop-ikev2-strongswan-29-rekey		good
kvmplutotest    interop-ikev2-strongswan-29-responder-rekey	good
kvmplutotest	interop-ikev2-strongswan-35-ipsec-rekey		good
kvmplutotest	interop-ikev2-strongswan-35-rekey-pfs		good
kvmplutotest	interop-ikev2-strongswan-35-responder-rekey-pfs good
kvmplutotest	interop-ikev2-strongswan-37-initiator-no-digsig	good
kvmplutotest	interop-ikev2-strongswan-38-digsig-impair	good
kvmplutotest	interop-ikev2-strongswan-39-fragmentation-aes-gcm	good
kvmplutotest	interop-ikev2-strongswan-41-responder-digsig-rsa-pss-256	good
kvmplutotest	interop-ikev2-strongswan-42-initiator-digsig-rsa-pss-384	good
kvmplutotest	interop-ikev2-strongswan-43-initiator-digsig-rsa-pss-multi-hash	good
kvmplutotest	interop-ikev2-strongswan-44-responder-digsig-rsa-pss-multi-hash	good
kvmplutotest	interop-ikev2-pluto-01-integ-none		good

#################################################################
# RFC 7427
#################################################################

kvmplutotest	ikev2-digsig-01-defaults		good
kvmplutotest	ikev2-digsig-02-legacy			good
kvmplutotest	ikev2-digsig-03-rsa-sha2		good
# 04 works but test times out due to another whack fd leak
kvmplutotest	ikev2-digsig-04-mismatch		wip
kvmplutotest	ikev2-digsig-05-rsasig-rsa1		good

#################################################################
# DNSSEC tests
#################################################################

kvmplutotest	dnssec-pluto-01					good
kvmplutotest	dnssec-dig-test-1				wip
kvmplutotest 	ikev2-55-ipseckey-01				good
kvmplutotest 	ikev2-55-ipseckey-02				good
kvmplutotest 	ikev2-55-ipseckey-03				good
kvmplutotest 	ikev2-55-ipseckey-04				good
kvmplutotest 	ikev2-55-ipseckey-05				good
kvmplutotest 	ikev2-55-ipseckey-06				good
kvmplutotest 	ikev2-55-ipseckey-07				wip
kvmplutotest 	ikev2-55-ipseckey-08				good
kvmplutotest 	ikev2-55-ipseckey-09				wip

#################################################################
# Specific bug tests
#################################################################

kvmplutotest	replay-authip-01			good

kvmplutotest	l2tp-01					good
kvmplutotest	l2tp-02					good

kvmplutotest	ikeport-01				wip
kvmplutotest	listen-change-01			good

#################################################################
# FIPS mode tests: Most require PLUTO built in FIPS mode
#################################################################
kvmplutotest	fips-default-ikev1-01-nofips-east	good
kvmplutotest	fips-default-ikev2-01-nofips-east	good
kvmplutotest	fips-default-ikev1-02-nofips-west	good
kvmplutotest	fips-default-ikev2-02-nofips-west	good

kvmplutotest	fips-03-ikev1-md5			good
kvmplutotest	fips-04-ikev2-md5			good
# AES GCM and IKEv1 do not work
kvmplutotest	fips-05-ikev1-gcm			skiptest
kvmplutotest	fips-06-ikev1-3des-sha1			good
kvmplutotest	fips-07-ikev2-3des-sha256		good
kvmplutotest	fips-08-ikev2-x509			wip # needs a stronger key
kvmplutotest	fips-09-ikev2-gcm			good
kvmplutotest	fips-10-ikev2-psk			good
kvmplutotest    fips-11-ikev2-esp-dh                    good
kvmplutotest    fips-12-ikev2-esp-dh-wrong              good

#################################################################
# passthrough tests
#################################################################
kvmplutotest	netkey-passthrough-ipxfrm		good
kvmplutotest	netkey-passthrough-00			good
kvmplutotest	netkey-passthrough-01			good
kvmplutotest	netkey-passthrough-02			good
kvmplutotest	netkey-passthrough-03			good

kvmplutotest	ikev1-isakmp-reserved-flags-01		good
kvmplutotest	ikev1-isakmp-reserved-flags-02		good

#################################################################
# X.509 NSS tests
#################################################################
kvmplutotest	nss-cert-01			good
kvmplutotest	nss-cert-01-ikev2		good
kvmplutotest	nss-cert-02			good
kvmplutotest	nss-cert-02-eku			good
kvmplutotest	nss-cert-02-eku-combined	good
kvmplutotest	nss-cert-02-ikev2		good
kvmplutotest	nss-cert-03			good
kvmplutotest	nss-cert-03-ikev2		good
kvmplutotest	nss-cert-04			good
kvmplutotest	nss-cert-04-ikev2		good
kvmplutotest	nss-cert-05			good
kvmplutotest	nss-cert-05-ikev2		good
kvmplutotest	nss-cert-06			good
kvmplutotest	nss-cert-08-mismatch		good
kvmplutotest	nss-cert-chain-01		good
kvmplutotest	nss-cert-chain-02		good
kvmplutotest	nss-cert-chain-03		good
kvmplutotest	nss-cert-chain-04		good
kvmplutotest	nss-cert-chain-01-ikev2		good
kvmplutotest	nss-cert-chain-02-ikev2		good
kvmplutotest	nss-cert-chain-03-ikev2		good
kvmplutotest	nss-cert-chain-04-ikev2		good
kvmplutotest	nss-cert-crl-01			good
kvmplutotest	nss-cert-crl-01-strict		good
kvmplutotest	nss-cert-crl-02			good
kvmplutotest	nss-cert-crl-03			good
kvmplutotest	nss-cert-crl-03-strict		good
kvmplutotest	nss-cert-nosecret		good
kvmplutotest	nss-cert-ocsp-01		good
kvmplutotest	nss-cert-ocsp-01-chain		good
kvmplutotest	nss-cert-ocsp-01-ikev2		good
kvmplutotest	nss-cert-ocsp-01-strict		good
kvmplutotest	nss-cert-ocsp-02		good
kvmplutotest	nss-cert-ocsp-02-ikev2		good
kvmplutotest	nss-cert-ocsp-03		good
kvmplutotest	nss-cert-ocsp-03-ikev2		good
kvmplutotest	nss-cert-ocsp-03-strict		good
kvmplutotest	nss-cert-ocsp-04		good
kvmplutotest	nss-cert-ocsp-05		good
kvmplutotest	nss-cert-ocsp-05-ikev2		good
kvmplutotest	nss-cert-ocsp-05-strict		good
kvmplutotest	nss-cert-ocsp-06		good
kvmplutotest	nss-cert-ocsp-07-nourl		good
kvmplutotest	nss-cert-ocsp-08-post		good
#
kvmplutotest	nss-cert-09-notyetvalid-initiator	good
kvmplutotest	nss-cert-09-notyetvalid-initiator-ikev2	good
kvmplutotest	nss-cert-10-notyetvalid-responder	good
kvmplutotest	nss-cert-10-notyetvalid-responder-ikev2	good
#
kvmplutotest	nss-cert-badca-01		good

kvmplutotest	ikev1-2behind-nat-01		wip

# Demonstrate a custom GSSAPI test domain
kvmplutotest  	ikev2-gssapi-01			skiptest

#################################################################
# leak tests
#################################################################
kvmplutotest	ikev2-leak-01-db_v2_prop_conj	good
kvmplutotest	ikev2-leak-02-no-psk		good

#################################################################
# old algorithm tests
#################################################################
kvmplutotest	ikev2-algo-08-cast				skiptest
kvmplutotest	netkey-algo-cast-01				skiptest

# seccomp
kvmplutotest	seccomp-01-enabled		good
kvmplutotest	seccomp-02-tolerant		good
kvmplutotest	seccomp-03-updown		good

# Utility tests like "ipsec showhostkey"
kvmplutotest	ipsec-hostkey-ckaid-01		good
kvmplutotest	ipsec-hostkey-ckaid-02-fips	good
kvmplutotest	ipsec-hostkey-ckaid-03-nsspw	good

<<<<<<< HEAD
# PPK
kvmplutotest	ikev2-ppk-dynamic-01				wip
kvmplutotest	ikev2-ppk-static-01-insist-yes			good
kvmplutotest	ikev2-ppk-static-02-insist-insist		good
kvmplutotest	ikev2-ppk-static-03-no-insist-fail		good
kvmplutotest	ikev2-ppk-static-04-insist-no-fail		good
kvmplutotest	ikev2-ppk-static-05-insist-nokey-insist-fail	good
kvmplutotest	ikev2-ppk-static-06-insist-insist-nokey-fail	good
kvmplutotest	ikev2-ppk-static-07-large-id			good
kvmplutotest	ikev2-ppk-static-08-no_ppk-responder		good
kvmplutotest	ikev2-ppk-static-09-no_ppk-initiator		good
kvmplutotest	ikev2-ppk-static-10-yes-no			good

# REDIRECT
kvmplutotest	ikev2-redirect-01-global			good
kvmplutotest	ikev2-redirect-02-auth				good
kvmplutotest	ikev2-redirect-03-auth-loop			good
kvmplutotest	ikev2-redirect-06-roadwarriors			good

# MOBIKE tests
kvmplutotest	ikev2-mobike-01				good
kvmplutotest	ikev2-mobike-02				good
kvmplutotest	ikev2-mobike-03				good
kvmplutotest	ikev2-mobike-04				wip
kvmplutotest	ikev2-mobike-05-gcm			wip
kvmplutotest	ikev2-mobike-06				wip
kvmplutotest	interop-ikev2-strongswan-38-mobike-pool		good
kvmplutotest 	interop-ikev2-strongswan-38-mobike-initiator	good
kvmplutotest 	interop-ikev2-strongswan-39-mobike-responder	good

kvmplutotest	bad-nexthop-01		wip

# Interop the XFRM and KLIPS kernels (this requires the KLIPS kernel
# module and that only works on 3.x kernels).

kvmplutotest	algo-ah-klips-to-klips-ikev1			skiptest
kvmplutotest	algo-ah-klips-to-klips-ikev2			skiptest
kvmplutotest	algo-ah-klips-to-netkey-ikev1			skiptest
kvmplutotest	algo-ah-klips-to-netkey-ikev2			skiptest
kvmplutotest	algo-ah-netkey-to-klips-ikev1			skiptest
kvmplutotest	algo-ah-netkey-to-klips-ikev2			skiptest
kvmplutotest	algo-ah-netkey-to-netkey-ikev1			good
kvmplutotest	algo-ah-netkey-to-netkey-ikev2			good

kvmplutotest	algo-esp-klips-to-klips-ikev1			skiptest
kvmplutotest	algo-esp-klips-to-klips-ikev2			skiptest
kvmplutotest	algo-esp-klips-to-netkey-ikev1			skiptest
kvmplutotest	algo-esp-klips-to-netkey-ikev2			skiptest
kvmplutotest	algo-esp-netkey-to-klips-ikev1			skiptest
kvmplutotest	algo-esp-netkey-to-klips-ikev2			skiptest
kvmplutotest	algo-esp-netkey-to-netkey-ikev1			good
kvmplutotest	algo-esp-netkey-to-netkey-ikev2			good
=======
# TCP tests
kvmplutotest	ikev2-03-basic-rawrsa-tcp	wip
kvmplutotest	ikev2-04-basic-x509-tcp		wip
kvmplutotest	ikev2-05-basic-psk-tcp		wip
kvmplutotest	ikev2-17-rekey-ipsec-tcp	wip
kvmplutotest	ikev2-25-rw-nat-tcp		wip
>>>>>>> 83a28c7e
<|MERGE_RESOLUTION|>--- conflicted
+++ resolved
@@ -1054,7 +1054,6 @@
 kvmplutotest	ipsec-hostkey-ckaid-02-fips	good
 kvmplutotest	ipsec-hostkey-ckaid-03-nsspw	good
 
-<<<<<<< HEAD
 # PPK
 kvmplutotest	ikev2-ppk-dynamic-01				wip
 kvmplutotest	ikev2-ppk-static-01-insist-yes			good
@@ -1107,11 +1106,10 @@
 kvmplutotest	algo-esp-netkey-to-klips-ikev2			skiptest
 kvmplutotest	algo-esp-netkey-to-netkey-ikev1			good
 kvmplutotest	algo-esp-netkey-to-netkey-ikev2			good
-=======
+
 # TCP tests
 kvmplutotest	ikev2-03-basic-rawrsa-tcp	wip
 kvmplutotest	ikev2-04-basic-x509-tcp		wip
 kvmplutotest	ikev2-05-basic-psk-tcp		wip
 kvmplutotest	ikev2-17-rekey-ipsec-tcp	wip
-kvmplutotest	ikev2-25-rw-nat-tcp		wip
->>>>>>> 83a28c7e
+kvmplutotest	ikev2-25-rw-nat-tcp		wip