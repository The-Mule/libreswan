/testing/guestbin/swan-prep --userland strongswan
road #
 strongswan starter --debug-all
Starting strongSwan 5.2.1 IPsec [starter]...
Loading config setup
Loading conn 'roadnet-eastnet-ikev2'
  authby=secret
  auto=add
  esp=aes128-sha2_512
  ike=3des-md5-modp2048
  keyexchange=ikev2
  left=192.1.3.209
  leftid=@road
  leftsourceip=%config
  mobike=no
  right=192.1.2.23
  rightid=@east
  rightsubnet=0.0.0.0/0
found netkey IPsec stack
road #
 echo "initdone"
initdone
road #
 strongswan up roadnet-eastnet-ikev2
initiating IKE_SA roadnet-eastnet-ikev2[1] to 192.1.2.23
generating IKE_SA_INIT request 0 [ SA KE No N(NATD_S_IP) N(NATD_D_IP) ]
sending packet: from 192.1.3.209[500] to 192.1.2.23[500] (1088 bytes)
received packet: from 192.1.2.23[500] to 192.1.3.209[500] (412 bytes)
parsed IKE_SA_INIT response 0 [ SA KE No N(NATD_S_IP) N(NATD_D_IP) ]
authentication of 'road' (myself) with pre-shared key
establishing CHILD_SA roadnet-eastnet-ikev2
<<<<<<< HEAD
generating IKE_AUTH request 1 [ IDi N(INIT_CONTACT) CERTREQ IDr AUTH CPRQ(ADDR DNS) SA TSi TSr N(EAP_ONLY) ]
sending packet: from 192.1.3.209[500] to 192.1.2.23[500] (356 bytes)
received packet: from 192.1.2.23[500] to 192.1.3.209[500] (220 bytes)
parsed IKE_AUTH response 1 [ IDr AUTH CPRP(ADDR DNS DNS) SA TSi TSr ]
=======
generating IKE_AUTH request 1 [ IDi N(INIT_CONTACT) IDr AUTH CPRQ(ADDR DNS) SA TSi TSr N(EAP_ONLY) ]
sending packet: from 192.1.3.209[500] to 192.1.2.23[500] (XXX bytes)
received packet: from 192.1.2.23[500] to 192.1.3.209[500] (XXX bytes)
parsed IKE_AUTH response 1 [ IDr AUTH CPRQ(ADDR DNS DNS) SA TSi TSr ]
>>>>>>> 1c8eade6
authentication of 'east' with pre-shared key successful
IKE_SA roadnet-eastnet-ikev2[1] established between 192.1.3.209[road]...192.1.2.23[east]
scheduling reauthentication in 10078s
maximum IKE_SA lifetime 10618s
installing DNS server 1.2.3.4 to /etc/strongswan/resolv.conf
installing DNS server 8.8.8.8 to /etc/strongswan/resolv.conf
installing new virtual IP 192.0.2.1
connection 'roadnet-eastnet-ikev2' established successfully
road #
 ping -n -c 4 -I 192.0.2.1 192.1.2.23
PING 192.1.2.23 (192.1.2.23) from 192.0.2.1 : 56(84) bytes of data.
64 bytes from 192.1.2.23: icmp_seq=1 ttl=64 time=0.XXX ms
64 bytes from 192.1.2.23: icmp_seq=2 ttl=64 time=0.XXX ms
64 bytes from 192.1.2.23: icmp_seq=3 ttl=64 time=0.XXX ms
64 bytes from 192.1.2.23: icmp_seq=4 ttl=64 time=0.XXX ms
--- 192.1.2.23 ping statistics ---
4 packets transmitted, 4 received, 0% packet loss, time XXXX
rtt min/avg/max/mdev = 0.XXX/0.XXX/0.XXX/0.XXX ms
road #
 echo done
done
road #
 <|MERGE_RESOLUTION|>--- conflicted
+++ resolved
@@ -29,17 +29,10 @@
 parsed IKE_SA_INIT response 0 [ SA KE No N(NATD_S_IP) N(NATD_D_IP) ]
 authentication of 'road' (myself) with pre-shared key
 establishing CHILD_SA roadnet-eastnet-ikev2
-<<<<<<< HEAD
-generating IKE_AUTH request 1 [ IDi N(INIT_CONTACT) CERTREQ IDr AUTH CPRQ(ADDR DNS) SA TSi TSr N(EAP_ONLY) ]
-sending packet: from 192.1.3.209[500] to 192.1.2.23[500] (356 bytes)
-received packet: from 192.1.2.23[500] to 192.1.3.209[500] (220 bytes)
-parsed IKE_AUTH response 1 [ IDr AUTH CPRP(ADDR DNS DNS) SA TSi TSr ]
-=======
 generating IKE_AUTH request 1 [ IDi N(INIT_CONTACT) IDr AUTH CPRQ(ADDR DNS) SA TSi TSr N(EAP_ONLY) ]
 sending packet: from 192.1.3.209[500] to 192.1.2.23[500] (XXX bytes)
 received packet: from 192.1.2.23[500] to 192.1.3.209[500] (XXX bytes)
 parsed IKE_AUTH response 1 [ IDr AUTH CPRQ(ADDR DNS DNS) SA TSi TSr ]
->>>>>>> 1c8eade6
 authentication of 'east' with pre-shared key successful
 IKE_SA roadnet-eastnet-ikev2[1] established between 192.1.3.209[road]...192.1.2.23[east]
 scheduling reauthentication in 10078s
