--- conflicted
+++ resolved
@@ -136,102 +136,6 @@
 west #
 grep "CRL imported" /tmp/pluto.log
 west #
-<<<<<<< HEAD
-=======
-000 using kernel interface: klips
-000 interface ipsec0/eth1 192.1.2.45@4500
-000 interface ipsec0/eth1 192.1.2.45@500
-000  
-000  
-000 fips mode=disabled;
-000 SElinux=XXXXX
-000  
-000 config setup options:
-000  
-000 configdir=/etc, configfile=/etc/ipsec.conf, secrets=/etc/ipsec.secrets, ipsecdir=/etc/ipsec.d, dumpdir=/var/run/pluto, statsbin=unset
-000 sbindir=PATH/sbin, libexecdir=PATH/libexec/ipsec
-000 nhelpers=-1, uniqueids=yes, perpeerlog=no
-000 ddos-cookies-treshold=50000, ddos-max-halfopen=25000, ddos-mode=auto
-000 ikeport=500, strictcrlpolicy=no, crlcheckinterval=0, listen=<any>, nflog-all=0
-000 secctx-attr-type=XXXX
-000 myid = (none)
-000 debug raw+crypt+parsing+emitting+control+lifecycle+kernel+dns+oppo+controlmore+pfkey+nattraversal+x509+dpd+oppoinfo
-000  
-000 nat-traversal=yes, keep-alive=20, nat-ikeport=4500
-000 virtual-private (%priv):
-000  
-000 ESP algorithms supported:
-000  
-000 algorithm ESP encrypt: id=3, name=ESP_3DES, ivlen=64, keysizemin=192, keysizemax=192
-000 algorithm ESP encrypt: id=6, name=ESP_CAST, ivlen=64, keysizemin=128, keysizemax=128
-000 algorithm ESP encrypt: id=12, name=ESP_AES, ivlen=128, keysizemin=128, keysizemax=256
-000 algorithm ESP encrypt: id=252, name=ESP_SERPENT, ivlen=128, keysizemin=128, keysizemax=256
-000 algorithm ESP encrypt: id=253, name=ESP_TWOFISH, ivlen=128, keysizemin=128, keysizemax=256
-000 algorithm AH/ESP auth: id=1, name=AUTH_ALGORITHM_HMAC_MD5, keysizemin=128, keysizemax=128
-000 algorithm AH/ESP auth: id=2, name=AUTH_ALGORITHM_HMAC_SHA1, keysizemin=160, keysizemax=160
-000 algorithm AH/ESP auth: id=9, name=AUTH_ALGORITHM_AES_XCBC, keysizemin=128, keysizemax=128
-000  
-000 IKE algorithms supported:
-000  
-000 algorithm IKE encrypt: v1id=5, v1name=OAKLEY_3DES_CBC, v2id=3, v2name=3DES, blocksize=8, keydeflen=192
-000 algorithm IKE encrypt: v1id=24, v1name=OAKLEY_CAMELLIA_CTR, v2id=24, v2name=CAMELLIA_CTR, blocksize=16, keydeflen=128
-000 algorithm IKE encrypt: v1id=8, v1name=OAKLEY_CAMELLIA_CBC, v2id=23, v2name=CAMELLIA_CBC, blocksize=16, keydeflen=128
-000 algorithm IKE encrypt: v1id=20, v1name=OAKLEY_AES_GCM_C, v2id=20, v2name=AES_GCM_C, blocksize=16, keydeflen=128
-000 algorithm IKE encrypt: v1id=19, v1name=OAKLEY_AES_GCM_B, v2id=19, v2name=AES_GCM_B, blocksize=16, keydeflen=128
-000 algorithm IKE encrypt: v1id=18, v1name=OAKLEY_AES_GCM_A, v2id=18, v2name=AES_GCM_A, blocksize=16, keydeflen=128
-000 algorithm IKE encrypt: v1id=13, v1name=OAKLEY_AES_CTR, v2id=13, v2name=AES_CTR, blocksize=16, keydeflen=128
-000 algorithm IKE encrypt: v1id=7, v1name=OAKLEY_AES_CBC, v2id=12, v2name=AES_CBC, blocksize=16, keydeflen=128
-000 algorithm IKE encrypt: v1id=65004, v1name=OAKLEY_SERPENT_CBC, v2id=65004, v2name=SERPENT_CBC, blocksize=16, keydeflen=128
-000 algorithm IKE encrypt: v1id=65005, v1name=OAKLEY_TWOFISH_CBC, v2id=65005, v2name=TWOFISH_CBC, blocksize=16, keydeflen=128
-000 algorithm IKE encrypt: v1id=65289, v1name=OAKLEY_TWOFISH_CBC_SSH, v2id=65289, v2name=TWOFISH_CBC_SSH, blocksize=16, keydeflen=128
-000 algorithm IKE hash: id=1, name=OAKLEY_MD5, hashlen=16
-000 algorithm IKE hash: id=2, name=OAKLEY_SHA1, hashlen=20
-000 algorithm IKE hash: id=4, name=OAKLEY_SHA2_256, hashlen=32
-000 algorithm IKE hash: id=5, name=OAKLEY_SHA2_384, hashlen=48
-000 algorithm IKE hash: id=6, name=OAKLEY_SHA2_512, hashlen=64
-000 algorithm IKE hash: id=9, name=DISABLED-OAKLEY_AES_XCBC, hashlen=16
-000 algorithm IKE dh group: id=2, name=OAKLEY_GROUP_MODP1024, bits=1024
-000 algorithm IKE dh group: id=5, name=OAKLEY_GROUP_MODP1536, bits=1536
-000 algorithm IKE dh group: id=14, name=OAKLEY_GROUP_MODP2048, bits=2048
-000 algorithm IKE dh group: id=15, name=OAKLEY_GROUP_MODP3072, bits=3072
-000 algorithm IKE dh group: id=16, name=OAKLEY_GROUP_MODP4096, bits=4096
-000 algorithm IKE dh group: id=17, name=OAKLEY_GROUP_MODP6144, bits=6144
-000 algorithm IKE dh group: id=18, name=OAKLEY_GROUP_MODP8192, bits=8192
-000 algorithm IKE dh group: id=22, name=OAKLEY_GROUP_DH22, bits=1024
-000 algorithm IKE dh group: id=23, name=OAKLEY_GROUP_DH23, bits=2048
-000 algorithm IKE dh group: id=24, name=OAKLEY_GROUP_DH24, bits=2048
-000  
-000 stats db_ops: {curr_cnt, total_cnt, maxsz} :context={0,0,0} trans={0,0,0} attrs={0,0,0} 
-000  
-000 Connection list:
-000  
-000 "nss-cert-crl": 192.0.1.254/32===192.1.2.45<192.1.2.45>[C=ca, ST=Ontario, L=Toronto, O=Libreswan, OU=Test Department, CN=revoked.testing.libreswan.org, E=testing@libreswan.org]...192.1.2.23<192.1.2.23>[%fromcert]===192.0.2.254/32; unrouted; eroute owner: #0
-000 "nss-cert-crl":     oriented; my_ip=192.0.1.254; their_ip=192.0.2.254; mycert=revoked
-000 "nss-cert-crl":   xauth info: us:none, them:none,  my_xauthuser=[any]; their_xauthuser=[any]
-000 "nss-cert-crl":   modecfg info: us:none, them:none, modecfg policy:push, dns1:unset, dns2:unset, domain:unset, banner:unset;
-000 "nss-cert-crl":   labeled_ipsec:no; 
-000 "nss-cert-crl":    policy_label:unset; 
-000 "nss-cert-crl":   CAs: 'C=ca, ST=Ontario, L=Toronto, O=Libreswan, OU=Test Department, CN=Libreswan test CA for mainca, E=testing@libreswan.org'...'%any'
-000 "nss-cert-crl":   ike_life: 3600s; ipsec_life: 28800s; rekey_margin: 540s; rekey_fuzz: 100%; keyingtries: 0;
-000 "nss-cert-crl":   retransmit-interval: 9999ms; retransmit-timeout: 99s;
-000 "nss-cert-crl":   sha2_truncbug:no; initial_contact:no; cisco_unity:no; send_vendorid:no;
-000 "nss-cert-crl":   policy: RSASIG+ENCRYPT+TUNNEL+PFS+UP+IKEV1_ALLOW+IKEV2_ALLOW+SAREF_TRACK+IKE_FRAG_ALLOW; 
-000 "nss-cert-crl":   conn_prio: 32,32; interface: eth1; metric: 0; mtu: unset; sa_prio:auto; nflog-group: unset;
-000 "nss-cert-crl":   dpd: action:hold; delay:0; timeout:0; nat-t: force_encaps:no; nat_keepalive:yes; ikev1_natt:both
-000 "nss-cert-crl":   newest ISAKMP SA: #0; newest IPsec SA: #0; 
-000  
-000 Total IPsec connections: loaded 1, active 0
-000  
-000 State Information: DDoS cookies not required, Accepting new IKE connections
-000 IKE SAs: total(1), half-open(0), authenticated(0), anonymous(1)
-000 IPsec SAs: total(0), anonymous(<todo>)
-000  
-000 #1: "nss-cert-crl":500 STATE_MAIN_I3 (sent MI3, expecting MR3); EVENT_v1_RETRANSMIT in 52s; lastdpd=-1s(seq in:0 out:0); idle; import:admin initiate
-000 #1: pending Phase 2 for "nss-cert-crl" replacing #0
-000  
-000 Bare Shunt list:
-000  
->>>>>>> 102b630b
 west #
  if [ -n "`ls /tmp/core* 2>/dev/null`" ]; then echo CORE FOUND; mv /tmp/core* OUTPUT/; fi
 west #
