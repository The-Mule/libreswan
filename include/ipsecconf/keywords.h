--- conflicted
+++ resolved
@@ -112,18 +112,10 @@
 	KBF_NFLOG_ALL,		/* Enable global nflog device */
 	KBF_DDOS_MODE,		/* set DDOS mode */
 	KBF_SECCOMP,		/* set SECCOMP mode */
-<<<<<<< HEAD
+
+	KBF_TCPPORT,		/* TCP: global? Name matches pluto_tcpport? */
 
 	KBF_ROOF
-=======
-	KBF_VTI_ROUTING,	/* let updown do routing into VTI device */
-	KBF_VTI_SHARED,		/* VTI device is shared - enable checks and disable cleanup */
-	KBF_NIC_OFFLOAD,	/* xfrm offload to network device */
-	KBF_TCPPORT,
-	KBF_TCPONLY,
-	KBF_TCPREMOTE,
-	KBF_MAX
->>>>>>> 83a28c7e
 };
 
 /*
@@ -279,6 +271,13 @@
 	KNCF_VTI_SHARED,	/* VTI device is shared - enable checks and disable cleanup */
 	KNCF_NIC_OFFLOAD,	/* xfrm offload to network device */
 
+	/*
+	 * TCP: these names match the whack.message field name, but
+	 * not the option.  All three should probably be consistent.
+	 */
+	KNCF_TCPONLY,		/* TCP: per connection? Description? */
+	KNCF_REMOTE_TCPPORT,	/* TCP: per connection? Description? */
+
 	KNCF_ROOF
 };
 
