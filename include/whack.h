--- conflicted
+++ resolved
@@ -427,12 +427,7 @@
 	long unsigned int whack_nfloggroup;
 
 	/* for WHACK_LISTEN: */
-<<<<<<< HEAD
-	long unsigned int ike_buf_size;	/* IKE socket recv/snd buffer size */
-=======
-	bool whack_listen, whack_unlisten;
 	long unsigned int ike_socket_bufsize;	/* IKE socket recv/snd buffer size */
->>>>>>> 2eac0921
 	bool ike_sock_err_toggle; /* toggle MSG_ERRQUEUE on IKE socket */
 
 	/* for DDOS modes */
