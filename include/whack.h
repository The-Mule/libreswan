/* Structure of messages from whack to Pluto proper.
 *
 * Copyright (C) 1998-2001,2015-2017 D. Hugh Redelmeier.
 * Copyright (C) 2012-2019 Paul Wouters <pwouters@redhat.com>
 * Copyright (C) 2011 Mika Ilmaranta <ilmis@foobar.fi>
 * Copyright (C) 2012 Paul Wouters <paul@libreswan.org>
 * Copyright (C) 2012 Philippe Vouters <Philippe.Vouters@laposte.net>
 * Copyright (C) 2013,2016 Antony Antony <antony@phenome.org>
 * Copyright (C) 2016,2018 Andrew Cagney
 * Copyright (C) 2017 Mayank Totale <mtotale@gmail.com>
 * Copyright (C) 2020 Nupur Agrawal <nupur202000@gmail.com>
 *
 * This program is free software; you can redistribute it and/or modify it
 * under the terms of the GNU General Public License as published by the
 * Free Software Foundation; either version 2 of the License, or (at your
 * option) any later version.  See <https://www.gnu.org/licenses/gpl2.txt>.
 *
 * This program is distributed in the hope that it will be useful, but
 * WITHOUT ANY WARRANTY; without even the implied warranty of MERCHANTABILITY
 * or FITNESS FOR A PARTICULAR PURPOSE.  See the GNU General Public License
 * for more details.
 *
 */

#ifndef WHACK_H
#define WHACK_H

#include <stdint.h>		/* for uintmax_t et.al. */

#include "ietf_constants.h"
#include "lset.h"
#include "lmod.h"
#include "deltatime.h"
#include "chunk.h"
#include "reqid.h"
#include "err.h"
#include "ip_range.h"
#include "ip_subnet.h"
#include "ip_protoport.h"
#include "ip_cidr.h"
#include "authby.h"
#include "encap_proto.h"
#include "sa_kind.h"
#include "constants.h"		/* for enum keyword_auth; et.al. */
#include "end.h"

#ifndef DEFAULT_CTL_SOCKET
# define DEFAULT_CTL_SOCKET IPSEC_RUNDIR "/pluto.ctl"
#endif

enum whack_command {
	WHACK_UNUSED,
	WHACK_REREADALL,
	WHACK_FETCHCRLS,
	WHACK_REREADSECRETS,
	WHACK_REREADCERTS,
	/**/
	WHACK_PROCESSSTATUS,
	WHACK_ADDRESSPOOLSTATUS,
	WHACK_CONNECTIONSTATUS,
	WHACK_BRIEFCONNECTIONSTATUS,
	WHACK_BRIEFSTATUS,
	WHACK_FIPSSTATUS,
	WHACK_GLOBALSTATUS,
	WHACK_TRAFFICSTATUS,
	WHACK_SHUNTSTATUS,
	/**/
	WHACK_DELETE,
	WHACK_ADD,
	WHACK_ROUTE,
	WHACK_UNROUTE,
	WHACK_INITIATE,
	WHACK_SUSPND,
	WHACK_OPPO_INITIATE,
	WHACK_DOWN,
	WHACK_SUSPEND,
	/**/
	WHACK_DELETEUSER,
	WHACK_DELETEID,
	WHACK_DELETESTATE,
	WHACK_CRASH,
	/**/
	WHACK_CLEARSTATS,
	WHACK_DDNS,
	WHACK_PURGEOCSP,
	WHACK_SHOWSTATES,
	/**/
#define whack_sa_name(OP) ((OP) == WHACK_REKEY_IKE ? "rekey-ike" :	\
			   (OP) == WHACK_REKEY_CHILD ? "rekey-child" :	\
			   (OP) == WHACK_DELETE_IKE ? "delete-ike" :	\
			   (OP) == WHACK_DELETE_CHILD ? "delete-child" : \
			   (OP) == WHACK_DOWN_IKE ? "down-ike" :	\
			   (OP) == WHACK_DOWN_CHILD ? "down-child" :	\
			   "???")
#define whack_sa_kind(OP) ((OP) == WHACK_REKEY_IKE ? IKE_SA :		\
			   (OP) == WHACK_REKEY_CHILD ? CHILD_SA :	\
			   (OP) == WHACK_DELETE_IKE ? IKE_SA :		\
			   (OP) == WHACK_DELETE_CHILD ? CHILD_SA :	\
			   (OP) == WHACK_DOWN_IKE ? IKE_SA :		\
			   (OP) == WHACK_DOWN_CHILD ? CHILD_SA :	\
			   0)
	WHACK_REKEY_IKE,
	WHACK_REKEY_CHILD,
	WHACK_DELETE_IKE,
	WHACK_DELETE_CHILD,
	WHACK_DOWN_IKE,
	WHACK_DOWN_CHILD,
	/**/
	WHACK_DDOS,
	WHACK_LIST,
	WHACK_CHECKPUBKEYS,
	/**/
#ifdef USE_SECCOMP
	WHACK_SECCOMP_CRASHTEST
#endif
};

/*
 * Since the message remains on one host, native representation is
 * used.
 */

/* struct whack_end is a lot like connection.h's struct end
 * It differs because it is going to be shipped down a socket
 * and because whack is a separate program from pluto.
 */
struct whack_end {
	const char *leftright;	/* either "left" or "right" (not shipped) */

	char *id;		/* id string (if any) -- decoded by pluto */
	char *ca;		/* distinguished name string (if any) -- parsed by pluto */
	char *groups;		/* access control groups (if any) -- parsed by pluto */

	/*
	 * Where, if anywhere, is the public/private key coming from?
	 * Pass everything over and let pluto decide what if anything
	 * conflict.
	 */
	char *cert;
	char *ckaid;
	char *pubkey;
	enum ipseckey_algorithm_type pubkey_alg;

	enum keyword_auth auth;

	enum keyword_host host_type;
	ip_address host_addr;
	unsigned host_ikeport;
	ip_address nexthop;		/* host */
	char *sourceip;
	ip_cidr host_vtiip;
	char *interface_ip;		/* for ipsec-interface */

	char *subnet; /* child */
	char *subnets;	/* alias subnet expansion */
	ip_protoport protoport;

	bool key_from_DNS_on_demand;
	char *updown;		/* string */
	char *virt;
	char *addresspool;
	bool xauth_server;	/* for XAUTH */
	bool xauth_client;
	char *xauth_username;
	enum yn_options cat;		/* IPv4 Client Address Translation */
	enum certpolicy sendcert;
	enum eap_options eap;
	bool send_ca;
	enum ike_cert_type certtype;

	enum yn_options modecfgserver;	/* for MODECFG */
	enum yn_options modecfgclient;

	char *host_addr_name;	/* DNS name for host, of hosttype==IPHOSTNAME
				 * pluto will convert to IP address again,
				 * if this is non-NULL when conn fails.
				 */
	enum yn_options groundhog;	/* Is this end a groundhog? */
};

/*
 * Impairments.
 */

struct whack_impair {
	unsigned what;
	uintmax_t value;
	bool enable;
};

struct whack_message {
	/*
	 * Basic Commands: status and shutdown (NOTHING ELSE!!!)
	 *
	 * Whack (pickle.c) sets .magic == WHACK_BASIC_MAGIC IFF
	 * either .whack_status or .whack_shutdown is valid.
	 *
	 * Whack/addconn (pickle.c) set .magic == whack_magic() for
	 * all other cases.
	 */
	struct whack_basic {
#define WHACK_BASIC_MAGIC (((((('w' << 8) + 'h') << 8) + 'k') << 8) + 25)
		unsigned int magic;
		/* DO NOT ADD BOOLS HERE */
		bool whack_status;
		/* NOR HERE */
		bool whack_shutdown;
		/* AND DON'T EVEN THINK ABOUT HERE */
	} basic;

	/*
	 * END OF BASIC COMMANDS
	 *
	 * If you change anything earlier in this struct, update
	 * WHACK_BASIC_MAGIC so DO NOT DO THAT!
	 */

	/* when non-zero, act on this */
	enum whack_command whack_command;

	bool whack_leave_state;		/* .basic.shutdown should not
					 * send delete or clean kernel
					 * state on shutdown */

	/* name is used in connection and initiate */
	char *name;

	/* for debugging! */
	lmod_t debugging;
	lset_t conn_debug;

	/* what to impair and how; a list like structure */
	struct {
		unsigned len;
		struct whack_impair *list;
	} impairments;

	enum whack_from {
		WHACK_FROM_WHACK = 1,
		WHACK_FROM_ADDCONN,
	} whack_from;			/* whack and addconn have
					 * different .whack_add
					 * semantics */
	bool whack_async;

	enum ike_version ike_version;	/* from keyexchange= */
	enum yn_options ikev2;

	struct authby authby;
	lset_t sighash_policy;
	enum shunt_policy shunt[SHUNT_KIND_ROOF];
	enum autostart autostart;
	enum yn_options mobike;		/* allow MOBIKE */
	enum yn_options intermediate;	/* allow Intermediate Exchange */
	enum yn_options sha2_truncbug;	/* allow Intermediate Exchange */
	enum yn_options overlapip;	/* can two conns that have
					 * subnet=vhost: declare the
					 * same IP? */
	enum yn_options ms_dh_downgrade;	/* allow IKEv2 rekey
						 * to downgrade DH
						 * group - Microsoft
						 * bug */
	enum yn_options pfs_rekey_workaround;	/* during IKEv2 rekey
						 * use full esp=
						 * proposal */
	enum yn_options dns_match_id;	/* perform reverse DNS lookup
					 * on IP to confirm ID */
	enum yn_options pam_authorize;	/* non-standard, custom PAM
					 * authorize call on ID
					 * (IKEv2) */
	enum yn_options ignore_peer_dns;	/* install obtained
						 * DNS servers
						 * locally */
	enum yna_options ikepad;	/* pad ike packets and
					 * payloads to 4 bytes or
					 * not */
	enum yn_options require_id_on_certificate;
					/* require certificates to
					 * have IKE ID on cert SAN */
	enum yn_options modecfgpull;	/* is modecfg pulled by
					 * client? */
	enum yn_options aggressive;	/* do we do aggressive
					 * mode? */
	enum yn_options decap_dscp;	/* decap ToS/DSCP bits */
	enum yn_options encap_dscp;	/* encap ToS/DSCP bits */
	enum yn_options nopmtudisc;	/* ??? */
	enum ynf_options fragmentation;	/* fragment IKE payload */
	enum yne_options esn;		/* accept or request ESN{yes,no} */
	enum nppi_options ppk;		/* pre-shared post-quantum key */
	enum yn_options pfs;
	enum yn_options compress;
	enum type_options type;		/* type=tunnel|transport|SHUNT */
	enum encap_proto phase2;	/* outer protocol: ESP|AH */
	enum yn_options session_resumption;	/* for RFC 5723 -
						 * IKEv2 Session
						 * Resumption */

	uintmax_t sa_ipsec_max_bytes;
	uintmax_t sa_ipsec_max_packets;

	deltatime_t ikelifetime;
	deltatime_t ipsec_lifetime;

	deltatime_t rekeymargin; /* which SA? */
	uintmax_t sa_rekeyfuzz_percent;

	struct {
		bool set;
		uintmax_t value;
	} keyingtries;

	uintmax_t replay_window;
	deltatime_t retransmit_timeout;
	deltatime_t retransmit_interval;
	enum nic_offload_options nic_offload;
	char *ipsec_interface;

	/* For IKEv1 RFC 3706 - Dead Peer Detection / IKEv2 liveness */
	char *dpddelay;		/* seconds */
	char *dpdtimeout;	/* seconds */

	/* Cisco interop:  remote peer type */
	enum keyword_remote_peer_type remote_peer_type;

	/* Force the use of NAT-T on a connection */
	enum yna_options encapsulation;

	enum yn_options narrowing;	/* IKEv2 only? */
	enum yn_options rekey;
	enum yn_options reauth;

	/*
	 * TCP: Allow TCP as fallback, only do TCP or only do UDP; and
	 * the port.
	 */
	enum tcp_options enable_tcp;
	uintmax_t tcp_remoteport;

	/* Option to allow per-conn setting of sending of NAT-T keepalives - default is enabled */
	bool nat_keepalive;
	/* Option to tweak sending NATT drafts, rfc or both */
	enum ikev1_natt_policy nat_ikev1_method;

	/* Option to allow sending INITIAL-CONTACT payload - default is disabled */
	bool initial_contact;

	/*
	 * Option to just send the Cisco VID - the other end will behave
	 * differently (ModeCFG + RSA?)
	 */
	bool cisco_unity;

	/* Option to send strongswan VID to allow better interop */
	bool fake_strongswan;

	/* send our own libreswan vendorid or not */
	bool send_vendorid;

	/* Checking if this connection is configured by Network Manager */
	enum yn_options nm_configured;

	/* XAUTH Authentication can be file (default) PAM or 'alwaysok' */
	enum keyword_xauthby xauthby;


	/* XAUTH failure mode can be hard (default) or soft */
	enum keyword_xauthfail xauthfail;
	enum send_ca_policy send_ca;

	/* Force the MTU for this connection */
	int mtu;

	uintmax_t priority;
	uintmax_t tfc;
	bool send_no_esp_tfc;

	enum yn_options iptfs;
	enum yn_options iptfs_fragmentation;
	uintmax_t iptfs_packet_size; /* 0 for PMTU */
	uintmax_t iptfs_max_queue_size;
	uintmax_t iptfs_reorder_window;
	deltatime_t iptfs_drop_time;
	deltatime_t iptfs_init_delay;

	reqid_t sa_reqid;
	int nflog_group;

	char *sec_label;	/* sec_label string (if any) -- decoded by pluto */

	struct whack_end end[END_ROOF];

	/* names match field */
	const struct ip_info *host_afi;
	const struct ip_info *child_afi;

	char *ike;			/* ike algo string (separated by commas) */
	char *pfsgroup;			/* pfsgroup will be "encapsulated" in esp string for pluto */
	char *esp;			/* esp algo string (separated by commas) */

	/* for WHACK_KEY: */
	bool whack_key;
	bool whack_addkey;
	char *keyid;	/* string 8 */
	enum ipseckey_algorithm_type pubkey_alg;
	chunk_t keyval;	/* chunk */

	/* for REMOTE_HOST */
	char *remote_host;

	struct {
		struct {
			ip_address address;
			ip_port port;
		} local, remote;
		unsigned ipproto;
	} oppo;

	/* for WHACK_DELETESTATE: */
	long unsigned int whack_deletestateno;

<<<<<<< HEAD
=======
	/* initiate rekey/delete/down SA now */
	enum whack_sa {
		WHACK_REKEY_SA = 1,
		WHACK_DELETE_SA,
		WHACK_DOWN_SA,
	} whack_sa;
#define whack_sa_name(OP) ((OP) == WHACK_REKEY_SA ? "rekey" :	\
			   (OP) == WHACK_DELETE_SA ? "delete" :	\
			   (OP) == WHACK_DOWN_SA ? "down" :	\
			   "???")
	enum sa_kind whack_sa_type;

>>>>>>> 15436629
	/* for WHACK_NFLOG_GROUP: */
	long unsigned int whack_nfloggroup;

	/* for WHACK_LISTEN: */
	bool whack_listen, whack_unlisten;
	long unsigned int ike_buf_size;	/* IKE socket recv/snd buffer size */
	bool ike_sock_err_toggle; /* toggle MSG_ERRQUEUE on IKE socket */

	/* for DDOS modes */
	enum ddos_mode whack_ddos;

	/* for WHACK_CRASH - note if a remote peer is known to have rebooted */
	ip_address whack_crash_peer;

	/* for WHACK_LIST */
	bool whack_utc;
	bool whack_checkpubkeys;	/* --checkpubkeys */
	lset_t whack_list;

	/* for connalias string */
	char *connalias;

	/* for IKEv1 MODECFG and IKEv2 CP */
	char *modecfgdns;
	char *modecfgdomains;
	char *modecfgbanner;

	char *mark;
	char *mark_in;
	char *mark_out;

	char *vti_interface;
	enum yn_options vti_routing;	/* perform routing into vti
					 * device or not */
	enum yn_options vti_shared;	/* use remote %any and skip
					 * cleanup on down? */

	/* RFC 8784 and draft-ietf-ipsecme-ikev2-qr-alt-04 */
	char *ppk_ids;

	/* for RFC 5685 - IKEv2 Redirect mechanism */
	enum allow_global_redirect global_redirect;
	char *global_redirect_to;
	char *redirect_to;		/* either for connection or active */
	enum yn_options accept_redirect;
	char *accept_redirect_to;
	enum yna_options send_redirect;

	/* what metric to put on ipsec routes */
	int metric;

	char *dnshostname;

	/* space for strings (hope there is enough room) */
	size_t str_size;
	unsigned char string[4096];
};

/*
 * Options of whack --list*** command
 *
 * These should be kept in order of option_enums LST_ values
 */
enum whack_list {
	LIST_PUBKEYS,	/* list all public keys */
	LIST_CERTS,	/* list all host/user certs */
	LIST_CACERTS,	/* list all ca certs */
	LIST_CRLS,	/* list all crls */
	LIST_PSKS,	/* list all preshared keys (by name) */
	LIST_EVENTS,	/* list all queued events */
};

/* omit events from listing options */
#define LIST_ALL	LRANGE(LIST_PUBKEYS, LIST_PSKS)  /* almost all list options */

struct whackpacker {
	struct whack_message *msg;
	unsigned char *str_roof;
	unsigned char *str_next;
	size_t n;
};

extern err_t pack_whack_msg(struct whackpacker *wp, struct logger *logger);
extern bool unpack_whack_msg(struct whackpacker *wp, struct logger *logger);
extern void clear_end(const char *leftright, struct whack_end *e);

int whack_send_msg(struct whack_message *msg, const char *ctlsocket,
		   char xauthusername[MAX_XAUTH_USERNAME_LEN],
		   char xauthpass[XAUTH_MAX_PASS_LENGTH],
		   int usernamelen, int xauthpasslen,
		   struct logger *logger);

extern bool lsw_alias_cmp(const char *name, const char *aliases);

extern unsigned whack_magic(void);

#endif /* WHACK_H */<|MERGE_RESOLUTION|>--- conflicted
+++ resolved
@@ -418,21 +418,6 @@
 	/* for WHACK_DELETESTATE: */
 	long unsigned int whack_deletestateno;
 
-<<<<<<< HEAD
-=======
-	/* initiate rekey/delete/down SA now */
-	enum whack_sa {
-		WHACK_REKEY_SA = 1,
-		WHACK_DELETE_SA,
-		WHACK_DOWN_SA,
-	} whack_sa;
-#define whack_sa_name(OP) ((OP) == WHACK_REKEY_SA ? "rekey" :	\
-			   (OP) == WHACK_DELETE_SA ? "delete" :	\
-			   (OP) == WHACK_DOWN_SA ? "down" :	\
-			   "???")
-	enum sa_kind whack_sa_type;
-
->>>>>>> 15436629
 	/* for WHACK_NFLOG_GROUP: */
 	long unsigned int whack_nfloggroup;
 
