--- conflicted
+++ resolved
@@ -1328,13 +1328,8 @@
 
 			config_ipsec_interface(cfg->setup->values[KWYN_IPSEC_INTERFACE_MANAGED].option, logger);
 
-<<<<<<< HEAD
 			nhelpers = cfg->setup->values[KBF_NHELPERS].option;
-			new_debugging = cfg->setup->values[KW_DEBUG].option;
-=======
-			nhelpers = cfg->setup[KBF_NHELPERS].option;
-			new_debugging = cfg->setup[KBF_PLUTODEBUG].option;
->>>>>>> b8832b4d
+			new_debugging = cfg->setup->values[KBF_PLUTODEBUG].option;
 
 			char *protostack = cfg->setup->values[KSF_PROTOSTACK].string;
 			passert(kernel_ops == kernel_stacks[0]); /*default*/
