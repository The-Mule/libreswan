/* Support of X.509 certificates and CRLs
 * Copyright (C) 2000 Andreas Hess, Patric Lichtsteiner, Roger Wegmann
 * Copyright (C) 2001 Marco Bertossa, Andreas Schleiss
 * Copyright (C) 2002 Mario Strasser
 * Copyright (C) 2000-2004 Andreas Steffen, Zuercher Hochschule Winterthur
 * Copyright (C) 2006-2010 Paul Wouters <paul@xelerance.com>
 * Copyright (C) 2008-2009 David McCullough <david_mccullough@securecomputing.com>
 * Copyright (C) 2009 Gilles Espinasse <g.esp@free.fr>
 * Copyright (C) 2012-2013 Paul Wouters <paul@libreswan.org>
 * Copyright (C) 2012 Wes Hardaker <opensource@hardakers.net>
 * Copyright (C) 2013 Matt Rogers <mrogers@redhat.com>
 * Copyright (C) 2013 D. Hugh Redelmeier <hugh@mimosa.com>
 * Copyright (C) 2013 Kim B. Heino <b@bbbs.net>
 *
 * This program is free software; you can redistribute it and/or modify it
 * under the terms of the GNU General Public License as published by the
 * Free Software Foundation; either version 2 of the License, or (at your
 * option) any later version.  See <http://www.fsf.org/copyleft/gpl.txt>.
 *
 * This program is distributed in the hope that it will be useful, but
 * WITHOUT ANY WARRANTY; without even the implied warranty of MERCHANTABILITY
 * or FITNESS FOR A PARTICULAR PURPOSE.  See the GNU General Public License
 * for more details.
 *
 */

#include <stdlib.h>
#include <stdio.h>
#include <string.h>
#include <unistd.h>
#include <errno.h>
#include <dirent.h>
#include <time.h>
#include <limits.h>
#include <sys/types.h>

#include <libreswan.h>

#include "sysdep.h"
#include "lswconf.h"
#include "constants.h"
#include "lswlog.h"
#include "lswtime.h"

#include "defs.h"
#include "log.h"
#include "id.h"
#include "asn1.h"
#include "mpzfuncs.h"
#include "oid.h"
#include "x509.h"
#include "certs.h"
#include "keys.h"
#include "packet.h"
#include "demux.h"      /* needs packet.h */
#include "connections.h"
#include "state.h"
#include "md5.h"
#include "sha1.h"
#include "whack.h"
#include "fetch.h"
#include "pkcs.h"
#include "x509more.h"

/* chained lists of X.509 host/user and ca certificates and crls */

static x509cert_t *x509certs   = NULL;
static x509crl_t  *x509crls    = NULL;

/*
 *  add a X.509 user/host certificate to the chained list
 */
x509cert_t *add_x509cert(x509cert_t *cert)
{
	x509cert_t *c = x509certs;

	while (c != NULL) {
		if (same_x509cert(c, cert)) { /* already in chain, free cert */
			free_x509cert(cert);
			return c;
		}
		c = c->next;
	}

	/* insert new cert at the root of the chain */
	lock_certs_and_keys("add_x509cert");
	cert->next = x509certs;
	x509certs = cert;
	unlock_certs_and_keys("add_x509cert");
	return cert;
}

/*
 *  get a X.509 certificate with a given issuer found at a certain position
 */
x509cert_t *get_x509cert(chunk_t issuer, chunk_t serial, chunk_t keyid,
			 x509cert_t *chain)
{
	x509cert_t *cert = (chain != NULL) ? chain->next : x509certs;

	while (cert != NULL) {
		if ((keyid.ptr != NULL) ? same_keyid(keyid, cert->authKeyID) :
		    (same_dn(issuer, cert->issuer) &&
		     same_serial(serial, cert->authKeySerialNumber)))
			return cert;

		cert = cert->next;
	}
	return NULL;
}

/*
 *  get the X.509 CRL with a given issuer
 */
static x509crl_t *get_x509crl(chunk_t issuer, chunk_t serial, chunk_t keyid)
{
	x509crl_t *crl = x509crls;
	x509crl_t *prev_crl = NULL;

	while (crl != NULL) {
		if ((keyid.ptr != NULL && crl->authKeyID.ptr != NULL) ?
		    same_keyid(keyid, crl->authKeyID) :
		    (same_dn(crl->issuer,
			     issuer) &&
		     same_serial(serial, crl->authKeySerialNumber))) {
			if (crl != x509crls) {
				/* bring the CRL up front */
				prev_crl->next = crl->next;
				crl->next = x509crls;
				x509crls = crl;
			}
			return crl;
		}
		prev_crl = crl;
		crl = crl->next;
	}
	return NULL;
}

/* release a certificate: decrease the count by one
 * and free the certificate when the counter reaches zero
 */
static void release_x509cert(x509cert_t *cert)
{
	if (cert != NULL && --cert->count == 0) {
		x509cert_t **pp = &x509certs;
		while (*pp != cert)
			pp = &(*pp)->next;
		lock_certs_and_keys("release_x509cert");
		*pp = cert->next;
		unlock_certs_and_keys("release_x509cert");
		free_x509cert(cert);
	}
}

/*  release of a certificate decreases the count by one
 *  the certificate is freed when the counter reaches zero
 */
void release_cert(cert_t cert)
{
	switch (cert.ty) {
	case CERT_NONE:
		/* quietly forget about it */
		break;
	case CERT_X509_SIGNATURE:
		release_x509cert(cert.u.x509);
		break;
	default:
<<<<<<< HEAD
		bad_case(cert.ty);
=======
		loglog(RC_LOG_SERIOUS,"Unknown certificate type: %s (%d)",
		       enum_show(&ike_cert_type_names, cert.type), cert.type);
		break;
>>>>>>> f58b43e2
	}
}

static void free_first_crl(void)
{
	x509crl_t *crl = x509crls;

	x509crls = crl->next;
	free_crl(crl);
}

void free_crls(void)
{
	lock_crl_list("free_crls");

	while (x509crls != NULL)
		free_first_crl();

	unlock_crl_list("free_crls");
}

/*
 * stores a chained list of end certs and CA certs
 */
void store_x509certs(x509cert_t **firstcert, bool strict)
{
	x509cert_t *cacerts = NULL;
	x509cert_t **pp = firstcert;

	/* first extract CA certs, discarding root CA certs */

	while (*pp != NULL) {
		x509cert_t *cert = *pp;

		if (cert->isCA) {
			*pp = cert->next;

			/* we don't accept self-signed CA certs */
			if (same_dn(cert->issuer, cert->subject)) {
				libreswan_log("self-signed cacert rejected");
				free_x509cert(cert);
			} else {
				/* insertion into temporary chain of candidate CA certs */
				cert->next = cacerts;
				cacerts = cert;
			}
		} else {
			pp = &cert->next;
		}
	}

	/* now verify the candidate CA certs */

	while (cacerts != NULL) {
		x509cert_t *cert = cacerts;

		cacerts = cacerts->next;

		if (trust_authcert_candidate(cert, cacerts)) {
			add_authcert(cert, AUTH_CA);
		} else {
			libreswan_log("intermediate cacert rejected");
			free_x509cert(cert);
		}
	}

	/* now verify the end certificates */

	pp = firstcert;

	while (*pp != NULL) {
		time_t valid_until;
		x509cert_t *cert = *pp;

		if (verify_x509cert(cert, strict, &valid_until)) {
			DBG(DBG_X509 | DBG_PARSING,
			    DBG_log("public key validated")
			    );
			add_x509_public_key(NULL, cert, valid_until,
					    DAL_SIGNED);
		} else {
			libreswan_log("X.509 certificate rejected");
		}
		*pp = cert->next;
		free_x509cert(cert);
	}
}

/*
 * Insert X.509 CRL into chained list
 */
bool insert_crl(chunk_t blob, chunk_t crl_uri)
{
	x509crl_t *crl = alloc_thing(x509crl_t, "x509crl");

	*crl = empty_x509crl;

	if (parse_x509crl(blob, 0, crl)) {
		x509cert_t *issuer_cert;
		x509crl_t *oldcrl;
		bool valid_sig;
		generalName_t *gn;

		/* add distribution point */
		gn = alloc_thing(generalName_t, "generalName");
		gn->kind = GN_URI;
		gn->name = crl_uri;
		gn->next = crl->distributionPoints;
		crl->distributionPoints = gn;

		lock_authcert_list("insert_crl");
		/* get the issuer cacert */
		issuer_cert = get_authcert(crl->issuer,
					   crl->authKeySerialNumber,
					   crl->authKeyID, AUTH_CA);

		if (issuer_cert == NULL) {
			char distpoint[PATH_MAX];

			distpoint[0] = '\0';
			strncat(distpoint,
				(char *)crl->distributionPoints->name.ptr,
				(crl->distributionPoints->name.len < PATH_MAX ?
				 crl->distributionPoints->name.len : PATH_MAX));

			loglog(RC_LOG_SERIOUS,
			       "CRL rejected: crl issuer cacert not found for (%s)",
			       distpoint);

			free_crl(crl);
			unlock_authcert_list("insert_crl");
			return FALSE;
		}
		DBG(DBG_X509,
		    DBG_log("crl issuer cacert found")
		    );

		/* check the issuer's signature of the crl */
		valid_sig = check_signature(crl->tbsCertList, crl->signature,
					    crl->algorithm, issuer_cert);
		unlock_authcert_list("insert_crl");

		if (!valid_sig) {
			free_crl(crl);
			return FALSE;
		}
		DBG(DBG_X509,
		    DBG_log("valid crl signature")
		    );

		lock_crl_list("insert_crl");
		oldcrl = get_x509crl(crl->issuer, crl->authKeySerialNumber,
				     crl->authKeyID);

		if (oldcrl != NULL) {
			if (crl->thisUpdate > oldcrl->thisUpdate) {
#if defined(LIBCURL) || defined(LDAP_VER)
				/* keep any known CRL distribution points */
				add_distribution_points(
					oldcrl->distributionPoints,
					&crl->distributionPoints);
#endif

				/* now delete the old CRL */
				free_first_crl();
				DBG(DBG_X509,
				    DBG_log("thisUpdate is newer - existing crl deleted")
				    );
			} else {
				unlock_crl_list("insert_crls");
				DBG(DBG_X509,
				    DBG_log("thisUpdate is not newer - existing crl not replaced");
				    );
				free_crl(crl);
				return oldcrl->nextUpdate - time(NULL) > 2 *
				       crl_check_interval;
			}
		}

		/* insert new CRL */
		crl->next = x509crls;
		x509crls = crl;

		unlock_crl_list("insert_crl");

		/* is the fetched crl valid? */
		return crl->nextUpdate - time(NULL) > 2 * crl_check_interval;
	} else {
		loglog(RC_LOG_SERIOUS, "  error in X.509 crl %s",
		       (char *)crl_uri.ptr);
		free_crl(crl);
		return FALSE;
	}
}

/*
 *  Loads CRLs
 */
void load_crls(void)
{
	struct dirent **filelist;
	char buf[PATH_MAX];
	char *save_dir;
	int n;
	const struct lsw_conf_options *oco = lsw_init_options();

	/* change directory to specified path */
	save_dir = getcwd(buf, PATH_MAX);
	if (chdir(oco->crls_dir) == -1) {
		libreswan_log("Could not change to directory '%s': %d %s",
			      oco->crls_dir, errno, strerror(errno));
	} else {
		DBG(DBG_CONTROL,
		    DBG_log("Changing to directory '%s'", oco->crls_dir));
		n = scandir(oco->crls_dir, &filelist, (void *) file_select,
			    alphasort);

		if (n > 0) {
			while (n--) {
				chunk_t blob = empty_chunk;
				char *filename = filelist[n]->d_name;

				if (load_coded_file(filename,
#ifdef SINGLE_CONF_DIR
						    FALSE, /* too verbose in a shared dir */
#else
						    TRUE,
#endif
						    "crl", &blob)) {
					chunk_t crl_uri;
					crl_uri.len = 8 +
						      strlen(oco->crls_dir) +
						      strlen(filename);
					crl_uri.ptr = alloc_bytes(
						crl_uri.len + 1, "crl uri");
					/* build CRL file URI */
					snprintf((char *)crl_uri.ptr,
						 crl_uri.len + 1,
						 "file://%s/%s", oco->crls_dir,
						 filename);
					insert_crl(blob, crl_uri);
				}
				free(filelist[n]);
			}
		}
		free(filelist);
	}
	/* restore directory path */
	if (chdir(save_dir) == -1) {
		int e = errno;
		libreswan_log(
			"Changing back to directory '%s' failed - (%d %s)",
			save_dir, e, strerror(e));
	}
}

/*
 * verify if a cert hasn't been revoked by a crl
 */
static bool verify_by_crl(/*const*/ x509cert_t *cert, bool strict,
				    time_t *until)
{
	x509crl_t *crl;
	char ibuf[ASN1_BUF_LEN], cbuf[ASN1_BUF_LEN];

	lock_crl_list("verify_by_crl");
	crl = get_x509crl(cert->issuer, cert->authKeySerialNumber,
			  cert->authKeyID);

	dntoa(ibuf, ASN1_BUF_LEN, cert->issuer);

	if (crl == NULL) {
		unlock_crl_list("verify_by_crl");
		libreswan_log("no crl from issuer \"%s\" found (strict=%s)",
			      ibuf,
			      strict ? "yes" : "no");

#if defined(LIBCURL) || defined(LDAP_VER)
		if (cert->crlDistributionPoints != NULL) {
			add_crl_fetch_request(cert->issuer,
					      cert->crlDistributionPoints);
			wake_fetch_thread("verify_by_crl");
		}
#endif
		if (strict)
			return FALSE;
	} else {
		x509cert_t *issuer_cert;
		bool valid;

		DBG(DBG_X509,
		    DBG_log("issuer crl \"%s\" found", ibuf)
		    );

#if defined(LIBCURL) || defined(LDAP_VER)
		add_distribution_points(cert->crlDistributionPoints,
					&crl->distributionPoints);
#endif

		lock_authcert_list("verify_by_crl");

		issuer_cert = get_authcert(crl->issuer,
					   crl->authKeySerialNumber,
					   crl->authKeyID, AUTH_CA);
		dntoa(cbuf, ASN1_BUF_LEN, crl->issuer);
		valid = check_signature(crl->tbsCertList, crl->signature,
					crl->algorithm, issuer_cert);

		unlock_authcert_list("verify_by_crl");

		if (valid) {
			bool revoked_crl, expired_crl;

			DBG(DBG_X509,
			    DBG_log("valid crl signature on \"%s\"", cbuf)
			    );

			/* with strict crl policy the public key must have the same
			 * lifetime as the crl
			 */
			if (strict && crl->nextUpdate < *until)
				*until = crl->nextUpdate;

			/* has the certificate been revoked? */
			revoked_crl = x509_check_revocation(crl,
							    cert->serialNumber);

			/* is the crl still valid? */
			expired_crl = time(NULL) > crl->nextUpdate;

			unlock_crl_list("verify_by_crl");

			if (expired_crl) {
				char tbuf[TIMETOA_BUF];
				libreswan_log(
					"crl update for \"%s\" is overdue since %s",
					cbuf,
					timetoa(&crl->nextUpdate, TRUE,
						tbuf, sizeof(tbuf)));

#if defined(LIBCURL) || defined(LDAP_VER)
				/* try to fetch a crl update */
				if (cert->crlDistributionPoints != NULL) {
					add_crl_fetch_request(cert->issuer,
							      cert->crlDistributionPoints);
					wake_fetch_thread("verify_by_crl");
				}
#endif
			} else {
				DBG(DBG_X509,
				    DBG_log("crl is \"%s\" valid", cbuf)
				    );
			}

			if (revoked_crl || (strict && expired_crl)) {
				/* remove any cached public keys */
				remove_x509_public_key(cert);
				return FALSE;
			}
		} else {
			unlock_crl_list("verify_by_crl");
			libreswan_log("invalid crl signature on \"%s\"", cbuf);
			if (strict)
				return FALSE;
		}
	}
	return TRUE;
}

#if defined(LIBCURL) || defined(LDAP_VER)
/*
 * check if any crls are about to expire
 */
void check_crls(void)
{
	x509crl_t *crl;
	time_t current_time = time(NULL);

	lock_crl_list("check_crls");
	crl = x509crls;

	while (crl != NULL) {
		time_t time_left = crl->nextUpdate - current_time;
		char buf[ASN1_BUF_LEN];

		DBG(DBG_X509, {
			    dntoa(buf, ASN1_BUF_LEN, crl->issuer);
			    DBG_log("issuer: '%s'", buf);
			    if (crl->authKeyID.ptr != NULL) {
				    datatot(crl->authKeyID.ptr,
					    crl->authKeyID.len, ':',
					    buf, ASN1_BUF_LEN);
				    DBG_log("authkey: %s", buf);
			    }
			    DBG_log("%ld seconds left", time_left);
		    });
		if (time_left < 2 * crl_check_interval)
			add_crl_fetch_request(crl->issuer,
					      crl->distributionPoints);
		crl = crl->next;
	}
	unlock_crl_list("check_crls");
}
#endif

/*
 *  verifies a X.509 certificate
 */
bool verify_x509cert(/*const*/ x509cert_t *cert, bool strict, time_t *until)
{
	int pathlen;

	*until = cert->notAfter;

	if (same_dn(cert->issuer, cert->subject)) {
		libreswan_log(
			"end certificate with identical subject and issuer not accepted");
		return FALSE;
	}

	for (pathlen = 0; pathlen < MAX_CA_PATH_LEN; pathlen++) {
		x509cert_t *issuer_cert;
		char sbuf[ASN1_BUF_LEN];
		char ibuf[ASN1_BUF_LEN];

		err_t ugh = NULL;

		dntoa(sbuf, ASN1_BUF_LEN, cert->subject);
		dntoa(ibuf, ASN1_BUF_LEN, cert->issuer);

		DBG(DBG_X509, {
			    DBG_log("subject: '%s'", sbuf);
			    DBG_log("issuer:  '%s'", ibuf);
			    if (cert->authKeyID.ptr != NULL) {
				    char abuf[ASN1_BUF_LEN];
				    datatot(cert->authKeyID.ptr,
					    cert->authKeyID.len, ':',
					    abuf, ASN1_BUF_LEN);
				    DBG_log("authkey:  %s", abuf);
			    }
		    });

		ugh = check_validity(cert, until);

		if (ugh != NULL) {
			libreswan_log("checking validity of \"%s\": %s", sbuf,
				      ugh);
			return FALSE;
		}

		DBG(DBG_X509,
		    DBG_log("valid certificate for \"%s\"", sbuf)
		    );

		lock_authcert_list("verify_x509cert");
		issuer_cert = get_authcert(cert->issuer,
					   cert->authKeySerialNumber,
					   cert->authKeyID, AUTH_CA);

		if (issuer_cert == NULL) {
			libreswan_log("issuer cacert not found");
			unlock_authcert_list("verify_x509cert");
			return FALSE;
		}
		DBG(DBG_X509,
		    DBG_log("issuer cacert \"%s\" found", ibuf)
		    );

		if (!check_signature(cert->tbsCertificate, cert->signature,
				     cert->algorithm, issuer_cert)) {
			libreswan_log(
				"invalid certificate signature from \"%s\" on \"%s\"",
				ibuf, sbuf);
			unlock_authcert_list("verify_x509cert");
			return FALSE;
		}
		DBG(DBG_X509,
		    DBG_log("valid certificate signature (%s -> %s)",
			    ibuf, sbuf);
		    );
		unlock_authcert_list("verify_x509cert");

		/* check if cert is a self-signed root ca */
		if (pathlen > 0 && same_dn(cert->issuer, cert->subject)) {
			DBG(DBG_CONTROL,
			    DBG_log("reached self-signed root ca")
			    );
			return TRUE;
		} else {
			/* check certificate revocation crls */
#if defined(LIBCURL) || defined(LDAP_VER)
			if (!verify_by_crl(cert, strict, until))
				return FALSE;

#endif
		}

		/* go up one step in the trust chain */
		cert = issuer_cert;
	}

	libreswan_log("maximum ca path length of %d levels exceeded",
		      MAX_CA_PATH_LEN);
	return FALSE;
}

/*
 *  list all X.509 certs in a chained list
 */
static void list_x509cert_chain(const char *caption, x509cert_t* cert,
				u_char auth_flags,
				bool utc)
{
	time_t tnow;

	/* determine the current time */
	time(&tnow);

	whack_log(RC_COMMENT, " ");
	whack_log(RC_COMMENT, "List of X.509 %s Certificates:", caption);

	while (cert != NULL) {
		if (auth_flags == AUTH_NONE ||
		    (auth_flags & cert->authority_flags)) {
			unsigned keysize;
			char keyid[KEYID_BUF];
			char buf[ASN1_BUF_LEN];
			char tbuf[TIMETOA_BUF];

			cert_t c;

			c.ty = CERT_X509_SIGNATURE;
			c.u.x509 = cert;

			whack_log(RC_COMMENT, "%s, count: %d",
				  timetoa(&cert->installed, utc, tbuf,
					  sizeof(tbuf)),
				  cert->count);
			dntoa(buf, ASN1_BUF_LEN, cert->subject);
			whack_log(RC_COMMENT, "       subject: '%s'", buf);
			dntoa(buf, ASN1_BUF_LEN, cert->issuer);
			whack_log(RC_COMMENT, "       issuer:  '%s'", buf);
			datatot(cert->serialNumber.ptr, cert->serialNumber.len,
				':',
				buf, ASN1_BUF_LEN);
			whack_log(RC_COMMENT, "       serial:   %s", buf);
			form_keyid(cert->publicExponent, cert->modulus, keyid,
				   &keysize);
			whack_log(RC_COMMENT,
				  "       pubkey:   %4d RSA Key %s%s",
				  8 * keysize, keyid,
				  has_private_key(c) ? ", has private key" : "");
			whack_log(RC_COMMENT,
				  "       validity: not before %s %s",
				  timetoa(&cert->notBefore, utc, tbuf,
					  sizeof(tbuf)),
				  (cert->notBefore <
				   tnow) ? "ok" : "fatal (not valid yet)");
			whack_log(RC_COMMENT,
				  "                 not after  %s %s",
				  timetoa(&cert->notAfter, utc, tbuf,
					  sizeof(tbuf)),
				  check_expiry(cert->notAfter,
					       CA_CERT_WARNING_INTERVAL,
					       TRUE));
			if (cert->subjectKeyID.ptr != NULL) {
				datatot(cert->subjectKeyID.ptr,
					cert->subjectKeyID.len, ':',
					buf, ASN1_BUF_LEN);
				whack_log(RC_COMMENT, "       subjkey:  %s",
					  buf);
			}
			if (cert->authKeyID.ptr != NULL) {
				datatot(cert->authKeyID.ptr,
					cert->authKeyID.len, ':',
					buf, ASN1_BUF_LEN);
				whack_log(RC_COMMENT, "       authkey:  %s",
					  buf);
			}
			if (cert->authKeySerialNumber.ptr != NULL) {
				datatot(cert->authKeySerialNumber.ptr,
					cert->authKeySerialNumber.len,
					':', buf, ASN1_BUF_LEN);
				whack_log(RC_COMMENT, "       aserial:  %s",
					  buf);
			}
		}
		cert = cert->next;
	}
}

/*
 *  list all X.509 end certificates in a chained list
 */
static void list_x509_end_certs(bool utc)
{
	list_x509cert_chain("End", x509certs, AUTH_NONE, utc);
}

/*
 *  list all X.509 authcerts with given auth flags in a chained list
 */
void list_authcerts(const char *caption, u_char auth_flags, bool utc)
{
	lock_authcert_list("list_authcerts");
	list_x509cert_chain(caption,
			    x509_get_authcerts_chain(), auth_flags, utc);
	unlock_authcert_list("list_authcerts");
}

/*
 *  list all X.509 crls in the chained list
 */
void list_crls(bool utc, bool strict)
{
	x509crl_t *crl;

	lock_crl_list("list_crls");
	crl = x509crls;

	whack_log(RC_COMMENT, " ");
	whack_log(RC_COMMENT, "List of X.509 CRLs:");

	while (crl != NULL) {
		char buf[ASN1_BUF_LEN];
		u_int revoked = 0;
		revokedCert_t *revokedCert = crl->revokedCertificates;
		char tbuf[TIMETOA_BUF];

		/* count number of revoked certificates in CRL */
		while (revokedCert != NULL) {
			revoked++;
			revokedCert = revokedCert->next;
		}

		whack_log(RC_COMMENT, "%s, revoked certs: %d",
			  timetoa(&crl->installed, utc, tbuf,
				  sizeof(tbuf)), revoked);
		dntoa(buf, ASN1_BUF_LEN, crl->issuer);
		whack_log(RC_COMMENT, "       issuer:  '%s'", buf);

#if defined(LIBCURL) || defined(LDAP_VER)
		/* list all distribution points */
		list_distribution_points(crl->distributionPoints);
#endif

		whack_log(RC_COMMENT, "       updates:  this %s",
			  timetoa(&crl->thisUpdate, utc, tbuf, sizeof(tbuf)));
		whack_log(RC_COMMENT, "                 next %s %s",
			  timetoa(&crl->nextUpdate, utc, tbuf, sizeof(tbuf)),
			  check_expiry(crl->nextUpdate, CRL_WARNING_INTERVAL,
				       strict));
		if (crl->authKeyID.ptr != NULL) {
			datatot(crl->authKeyID.ptr, crl->authKeyID.len, ':',
				buf, ASN1_BUF_LEN);
			whack_log(RC_COMMENT, "       authkey:  %s", buf);
		}
		if (crl->authKeySerialNumber.ptr != NULL) {
			datatot(crl->authKeySerialNumber.ptr,
				crl->authKeySerialNumber.len, ':',
				buf, ASN1_BUF_LEN);
			whack_log(RC_COMMENT, "       aserial:  %s", buf);
		}

		crl = crl->next;
	}
	unlock_crl_list("list_crls");
}

/*
 *  list all X.509 end certificates
 */
void list_certs(bool utc)
{
	list_x509_end_certs(utc);
}<|MERGE_RESOLUTION|>--- conflicted
+++ resolved
@@ -166,13 +166,7 @@
 		release_x509cert(cert.u.x509);
 		break;
 	default:
-<<<<<<< HEAD
 		bad_case(cert.ty);
-=======
-		loglog(RC_LOG_SERIOUS,"Unknown certificate type: %s (%d)",
-		       enum_show(&ike_cert_type_names, cert.type), cert.type);
-		break;
->>>>>>> f58b43e2
 	}
 }
 
