--- conflicted
+++ resolved
@@ -15,11 +15,8 @@
  * Copyright (C) 2012-2019 Paul Wouters <pwouters@redhat.com>
  * Copyright (C) 2013-2019 D. Hugh Redelmeier <hugh@mimosa.com>
  * Copyright (C) 2014 Antony Antony <antony@phenome.org>
-<<<<<<< HEAD
  * Copyright (C) 2019 Andrew Cagney <cagney@gnu.org>
-=======
  * Copyright (C) 2017 Mayank Totale <mtotale@gmail.com>
->>>>>>> 83a28c7e
  *
  * This program is free software; you can redistribute it and/or modify it
  * under the terms of the GNU General Public License as published by the
