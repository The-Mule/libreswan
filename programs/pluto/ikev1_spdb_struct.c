--- conflicted
+++ resolved
@@ -126,11 +126,7 @@
 	 * we can add a \0 if there is space left in the buffer.
 	 */
 
-<<<<<<< HEAD
-	if (sec_ctx_value[i - 1] != '\0') {
-=======
 	if (i == 0 || sec_ctx_value[i - 1] != '\0') {
->>>>>>> 84a94a87
 		/*check if we have space left and then append \0 */
 		if (i < MAX_SECCTX_LEN) {
 			sec_ctx_value[i] = '\0';
