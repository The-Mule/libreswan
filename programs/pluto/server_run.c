--- conflicted
+++ resolved
@@ -251,17 +251,12 @@
 			}
 		}
 
-<<<<<<< HEAD
-		execvp(argv[0], (char**)argv);
-		llog_errno(ERROR_STREAM, verbose.logger, errno, "execve(): ");
-=======
 		if (envp == NULL) {
 			execv(argv[0], (char**)argv);
 		} else {
 			execve(argv[0], (char**)argv, (char**)envp);
 		}
-		llog_error(verbose.logger, errno, "execve(): ");
->>>>>>> 3e8d753c
+		llog_errno(ERROR_STREAM, verbose.logger, errno, "execve(): ");
 		exit(127);
 	}
 
