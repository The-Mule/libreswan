/* whack communicating routines, for libreswan
 *
 * Copyright (C) 1997 Angelos D. Keromytis.
 * Copyright (C) 1998-2001,2013-2016 D. Hugh Redelmeier <hugh@mimosa.com>
 * Copyright (C) 2003-2008 Michael Richardson <mcr@xelerance.com>
 * Copyright (C) 2003-2010 Paul Wouters <paul@xelerance.com>
 * Copyright (C) 2009 Avesh Agarwal <avagarwa@redhat.com>
 * Copyright (C) 2010 David McCullough <david_mccullough@securecomputing.com>
 * Copyright (C) 2011 Mika Ilmaranta <ilmis@foobar.fi>
 * Copyright (C) 2012-2013 Paul Wouters <paul@libreswan.org>
 * Copyright (C) 2014-2020 Paul Wouters <pwouters@redhat.com>
 * Copyright (C) 2014-2017 Antony Antony <antony@phenome.org>
 * Copyright (C) 2019-2023 Andrew Cagney <cagney@gnu.org>
 * Copyright (C) 2020 Nupur Agrawal <nupur202000@gmail.com>
 *
 * This program is free software; you can redistribute it and/or modify it
 * under the terms of the GNU General Public License as published by the
 * Free Software Foundation; either version 2 of the License, or (at your
 * option) any later version.  See <https://www.gnu.org/licenses/gpl2.txt>.
 *
 * This program is distributed in the hope that it will be useful, but
 * WITHOUT ANY WARRANTY; without even the implied warranty of MERCHANTABILITY
 * or FITNESS FOR A PARTICULAR PURPOSE.  See the GNU General Public License
 * for more details.
 */

#include <unistd.h>			/* for getsid() */

#include "connections.h"
#include "rcv_whack.h"
#include "log.h"
#include "fips_mode.h"
#include "show.h"
#include "kernel.h"
#ifdef USE_SECCOMP
#include "pluto_seccomp.h"
#endif

#include "initiate.h"			/* for initiate_connection() */
#include "acquire.h"			/* for initiate_ondemand() */
#include "keys.h"			/* for load_preshared_secrets() */
#include "x509_crl.h"			/* for list_crl_fetch_requests() */
#include "nss_cert_reread.h"		/* for reread_cert_connections() */
#include "root_certs.h"			/* for free_root_certs() */
#include "server.h"			/* for listening; */
#include "ikev2_liveness.h"		/* for submit_v2_liveness_exchange() */
#include "impair_message.h"		/* for add_message_impairment() */
#include "pluto_sd.h"			/* for pluto_sd() */
#include "ipsec_interface.h"
#include "iface.h"			/* for find_ifaces() */
#include "foodgroups.h"			/* for load_groups() */
#include "ikev2_delete.h"		/* for submit_v2_delete_exchange() */
#include "ikev2_redirect.h"		/* for find_and_active_redirect_states() */
#include "addresspool.h"		/* for show_addresspool_status() */
#include "pluto_stats.h"		/* for whack_clear_stats() et.al. */
#include "server_fork.h"		/* for show_process_status() */
#include "ddns.h"			/* for connection_check_ddns() */

#include "whack_add.h"
#include "whack_briefconnectionstatus.h"
#include "visit_connection.h"
#include "whack_connectionstatus.h"
#include "whack_crash.h"
#include "whack_debug.h"
#include "whack_delete.h"
#include "whack_deleteid.h"
#include "whack_deletestate.h"
#include "whack_deleteuser.h"
#include "whack_down.h"
#include "whack_impair.h"
#include "whack_initiate.h"
#include "whack_sa.h"
#include "whack_route.h"
#include "whack_shutdown.h"
#include "whack_status.h"
#include "whack_trafficstatus.h"
#include "whack_unroute.h"
#include "whack_showstates.h"
#include "whack_suspend.h"

static void whack_ddos(const struct whack_message *wm, struct show *s)
{
	set_whack_pluto_ddos(wm->whack_ddos, show_logger(s));
}

static void whack_rereadsecrets(const struct whack_message *wm UNUSED, struct show *s)
{
	load_preshared_secrets(show_logger(s));
}

static void whack_rereadcerts(const struct whack_message *wm UNUSED, struct show *s)
{
	reread_cert_connections(show_logger(s));
	free_root_certs(show_logger(s));
}

static void whack_fetchcrls(const struct whack_message *wm UNUSED, struct show *s)
{
	fetch_x509_crls(s);
}

static void whack_rereadall(const struct whack_message *wm UNUSED, struct show *s)
{
	whack_rereadsecrets(wm, s);
	whack_rereadcerts(wm, s);
	whack_fetchcrls(wm, s);
}

static void whack_listcacerts(struct show *s)
{
	struct root_certs *roots = root_certs_addref(show_logger(s));
	list_cacerts(s, roots);
	root_certs_delref(&roots, show_logger(s));
}

static void whack_fipsstatus(const struct whack_message *wm UNUSED, struct show *s)
{
	bool fips = is_fips_mode();
	show(s, "FIPS mode %s", !fips ?
		"disabled" :
		impair.force_fips ? "enabled [forced]" : "enabled");
}

static void whack_showstates(const struct whack_message *wm UNUSED, struct show *s)
{
	show_states(s, mononow());
}

static void jam_whack_name(struct jambuf *buf, const struct whack_message *wm)
{
	jam_string(buf, "name=");
	if (wm->name == NULL) {
		jam_string(buf, "<none>");
	} else {
		jam_string(buf, wm->name);
	}
}

static void jam_whack_deletestateno(struct jambuf *buf, const struct whack_message *wm)
{
	jam_so(buf, wm->whack_deletestateno);
}

static void jam_whack_crash_peer(struct jambuf *buf, const struct whack_message *wm)
{
	jam_address(buf, &wm->whack_crash_peer);
}

static void jam_whack_initiate(struct jambuf *buf, const struct whack_message *wm)
{
	jam(buf, "initiate: start: name='%s' remote='%s' async=%s",
	    (wm->name == NULL ? "<null>" : wm->name),
	    (wm->remote_host != NULL ? wm->remote_host : "<null>"),
	    bool_str(wm->whack_async));
}

static void do_whacklisten(struct logger *logger)
{
	fflush(stderr);
	fflush(stdout);
#ifdef USE_SYSTEMD_WATCHDOG
	pluto_sd(PLUTO_SD_RELOADING, SD_REPORT_NO_STATUS);
#endif
	llog(RC_LOG, logger, "listening for IKE messages");
	listening = true;
	find_ifaces(true /* remove dead interfaces */, logger);

	load_preshared_secrets(logger);
	load_groups(logger);
#ifdef USE_SYSTEMD_WATCHDOG
	pluto_sd(PLUTO_SD_READY, SD_REPORT_NO_STATUS);
#endif
}

/*
 * Handle: whack --keyid <id> [--addkey] [--pubkeyrsa <key>]\n"
 *
 *                                               key  addkey pubkey
 * whack --keyid <id>                             y      n      n
 *     delete <id> key
 * whack --keyid <id> --pubkeyrsa ...             y      n      y
 *     replace <id> key
 * whack --keyid <id> --addkey --pubkeyrsa ...    y      y      y
 *     add <id> key (keeping any old key)
 * whack --keyid <id> --addkey
 *     invalid as public key is missing (keyval.len is 0)
 */
static void key_add_request(const struct whack_message *msg, struct logger *logger)
{
	bool given_key = msg->keyval.len > 0;

	/*
	 * Figure out the key type.
	 */

	const struct pubkey_type *type;
	switch (msg->pubkey_alg) {
	case IPSECKEY_ALGORITHM_RSA:
		type = &pubkey_type_rsa;
		break;
	case IPSECKEY_ALGORITHM_ECDSA:
		type = &pubkey_type_ecdsa;
		break;
	case IPSECKEY_ALGORITHM_X_PUBKEY:
		type = NULL;
		break;
	default:
		if (msg->pubkey_alg != 0) {
			llog_pexpect(logger, HERE, "unrecognized algorithm type %u", msg->pubkey_alg);
			return;
		}
		type = NULL;
	}

	enum_buf pkb;
	dbg("processing key=%s addkey=%s given_key=%s alg=%s(%d)",
	    bool_str(msg->whack_key),
	    bool_str(msg->whack_addkey),
	    bool_str(given_key),
	    str_enum(&ipseckey_algorithm_config_names, msg->pubkey_alg, &pkb),
	    msg->pubkey_alg);

	/*
	 * Adding must have a public key.
	 */
	if (msg->whack_addkey && !given_key) {
		llog(RC_LOG, logger,
		     "error: key to add is empty (needs DNS lookup?)");
		return;
	}

	struct id keyid; /* must free keyid */
	err_t ugh = atoid(msg->keyid, &keyid); /* must free keyid */
	if (ugh != NULL) {
		llog(RC_BADID, logger,
		     "bad --keyid \"%s\": %s", msg->keyid, ugh);
		return;
	}

	/*
	 * Delete any old key.
	 *
	 * No --addkey just means that is no existing key to delete.
	 * For instance !add with a key means replace.
	 */
	if (!msg->whack_addkey) {
		if (!given_key) {
			/* XXX: this gets called by "add" so be silent */
			llog(LOG_STREAM/*not-whack*/, logger,
			     "delete keyid %s", msg->keyid);
		}
		delete_public_keys(&pluto_pubkeys, &keyid, type);
		/* XXX: what about private keys; suspect not easy as not 1:1? */
	}

	/*
	 * Add the new key.
	 *
	 * No --addkey with a key means replace.
	 */
 	if (given_key) {

		/*
		 * A key was given: add it.
		 *
		 * XXX: this gets called by "add" so be silent.
		 */
		llog(LOG_STREAM/*not-whack*/, logger,
		     "add keyid %s", msg->keyid);
		if (DBGP(DBG_BASE)) {
			DBG_dump_hunk(NULL, msg->keyval);
		}

		/* add the public key */
		struct pubkey *pubkey = NULL; /* must-delref */
		diag_t d = unpack_dns_ipseckey(&keyid, PUBKEY_LOCAL, msg->pubkey_alg,
					       /*install_time*/realnow(),
					       /*until_time*/realtime_epoch,
					       /*ttl*/0,
					       HUNK_AS_SHUNK(msg->keyval),
					       &pubkey/*new-public-key:must-delref*/,
					       &pluto_pubkeys);
		if (d != NULL) {
			llog(RC_LOG, logger, "%s", str_diag(d));
			pfree_diag(&d);
			free_id_content(&keyid);
			return;
		}

		/* try to pre-load the private key */
		bool load_needed;
		const ckaid_t *ckaid = pubkey_ckaid(pubkey);
		pubkey_delref(&pubkey);
		err_t err = preload_private_key_by_ckaid(ckaid, &load_needed, logger);
		if (err != NULL) {
			dbg("no private key: %s", err);
		} else if (load_needed) {
			ckaid_buf ckb;
			llog(LOG_STREAM/*not-whack-for-now*/, logger,
				    "loaded private key matching CKAID %s",
				    str_ckaid(ckaid, &ckb));
		}
	}
	free_id_content(&keyid);
}

PRINTF_LIKE(2)
static void dbg_whack(struct show *s, const char *fmt, ...)
{
	if (DBGP(DBG_BASE)) {
		struct logger *logger = show_logger(s);
		LLOG_JAMBUF(DEBUG_STREAM, logger, buf) {
			jam(buf, "whack: ");
			va_list ap;
			va_start(ap, fmt);
			jam_va_list(buf, fmt, ap);
			va_end(ap);
			jam(buf, " ("PRI_LOGGER")", pri_logger(logger));
		}
	}
}

#ifdef USE_SECCOMP
static void whack_seccomp_crashtest(const struct whack_message *wm UNUSED, struct show *s)
{
	struct logger *logger = show_logger(s);
	/*
	 * This is a SECCOMP test, it CAN KILL pluto if successful!
	 *
	 * Basically, we call a syscall that pluto does not use and
	 * that is not on the whitelist. Currently we use getsid()
	 *
	 * With seccomp=enabled, pluto will be killed by the kernel
	 * With seccomp=tolerant or seccomp=disabled, pluto will
	 * report the test results.
	 */
	if (pluto_seccomp_mode == SECCOMP_ENABLED)
		llog(RC_LOG, logger,
		     "pluto is running with seccomp=enabled! pluto is expected to die!");
	llog(RC_LOG, logger, "Performing seccomp security test using getsid() syscall");
	pid_t testpid = getsid(0);

	/* We did not get shot by the kernel seccomp protection */
	if (testpid == -1) {
		llog(RC_LOG, logger,
		     "pluto: seccomp test syscall was blocked");
		switch (pluto_seccomp_mode) {
		case SECCOMP_TOLERANT:
			llog(RC_LOG, logger,
			     "OK: seccomp security was tolerant; the rogue syscall was blocked and pluto was not terminated");
			break;
		case SECCOMP_DISABLED:
			llog(RC_LOG, logger,
			     "OK: seccomp security was not enabled and the rogue syscall was blocked");
			break;
		case SECCOMP_ENABLED:
			llog_error(logger, 0/*no-errno*/,
				   "pluto seccomp was enabled but the rogue syscall did not terminate pluto!");
			break;
		default:
			bad_case(pluto_seccomp_mode);
		}
	} else {
		llog(RC_LOG, logger,
		     "pluto: seccomp test syscall was not blocked");
		switch (pluto_seccomp_mode) {
		case SECCOMP_TOLERANT:
			llog_error(logger, 0/*no-errno*/,
				   "pluto seccomp was tolerant but the rogue syscall was not blocked!");
			break;
		case SECCOMP_DISABLED:
			llog(RC_LOG, logger,
			     "OK: pluto seccomp was disabled and the rogue syscall was not blocked");
			break;
		case SECCOMP_ENABLED:
			llog_error(logger, 0/*no-errno*/,
				   "pluto seccomp was enabled but the rogue syscall was not blocked!");
			break;
		default:
			bad_case(pluto_seccomp_mode);
		}
	}
}
#endif

static void whack_checkpubkeys(const struct whack_message *wm, struct show *s)
{
	show_pubkeys(s, wm->whack_utc, SHOW_EXPIRED_KEYS);
}

static void whack_list(const struct whack_message *wm, struct show *s)
{
	monotime_t now = mononow();
	if (wm->whack_list & LELEM(LIST_PSKS)) {
		dbg_whack(s, "list & LIST_PSKS: start:");
		list_psks(s);
		dbg_whack(s, "list & LIST_PSKS: stop:");
	}

	if (wm->whack_list & LELEM(LIST_CERTS)) {
		dbg_whack(s, "listcerts: start:");
		list_certs(s);
		dbg_whack(s, "listcerts: stop:");
	}

	if (wm->whack_list & LELEM(LIST_CACERTS)) {
		dbg_whack(s, "listcacerts: start");
		whack_listcacerts(s);
		dbg_whack(s, "listcacerts: stop:");
	}

	if (wm->whack_list & LELEM(LIST_CRLS)) {
		dbg_whack(s, "listcrls: start:");
		list_crls(s);
#if defined(USE_LIBCURL) || defined(USE_LDAP)
		list_crl_fetch_requests(s, wm->whack_utc);
#endif
		dbg_whack(s, "listcrls: stop:");
	}

	if (wm->whack_list & LELEM(LIST_PUBKEYS)) {
		dbg_whack(s, "listpubkeys: start:");
		show_pubkeys(s, wm->whack_utc, SHOW_ALL_KEYS);
		dbg_whack(s, "listpubkeys: stop:");
	}

	if (wm->whack_list & LELEM(LIST_EVENTS)) {
		dbg_whack(s, "listevents: start:");
		list_timers(s, now);
		list_state_events(s, now);
		dbg_whack(s, "listevents: stop:");
	}
}

static void dispatch_command(const struct whack_message *const wm, struct show *s)
{
	static const struct command {
		const char *name;
		void (*jam)(struct jambuf *buf, const struct whack_message *wm);
		void (*op)(const struct whack_message *wm, struct show *s);
	} commands[] = {
		[WHACK_FETCHCRLS] = {
			.name = "fetchcrls",
			.op = whack_fetchcrls,
		},
		[WHACK_REREADALL] = {
			.name = "rereadall",
			.op = whack_rereadall,
		},
		[WHACK_REREADSECRETS] = {
			.name = "rereadsecrets",
			.op = whack_rereadsecrets,
		},
		[WHACK_REREADCERTS] = {
			.name = "rereadcerts",
			.op = whack_rereadcerts,
		},
		[WHACK_GLOBALSTATUS] = {
			.name = "globalstatus",
			.op = whack_globalstatus,
		},
		[WHACK_TRAFFICSTATUS] = {
			.name = "trafficstatus",
			.op = whack_trafficstatus,
		},
		[WHACK_SHUNTSTATUS] = {
			.name = "shuntstatus",
			.op = whack_shuntstatus,
		},
		[WHACK_FIPSSTATUS] = {
			.name = "fipsstatus",
			.op = whack_fipsstatus,
		},
		[WHACK_BRIEFSTATUS] = {
			.name = "briefstatus",
			.op = whack_briefstatus,
		},
		[WHACK_PROCESSSTATUS] = {
			.name = "processstatus",
			.op = whack_processstatus,
		},
		[WHACK_ADDRESSPOOLSTATUS] = {
			.name = "addresspoolstatus",
			.op = whack_addresspoolstatus,
		},
		[WHACK_CONNECTIONSTATUS] = {
			.name = "connectionstatus",
			.op = whack_connectionstatus,
		},
		[WHACK_BRIEFCONNECTIONSTATUS] = {
			.name = "briefconnectionstatus",
			.op = whack_briefconnectionstatus,
		},
		/**/
		[WHACK_DELETE] = {
			.name = "delete",
			.op = whack_delete,
			.jam = jam_whack_name,
		},
		[WHACK_ADD] = {
			.name = "add",
			.op = whack_add,
			.jam = jam_whack_name,
		},
		[WHACK_ROUTE] = {
			.name = "route",
			.op = whack_route,
			.jam = jam_whack_name,
		},
		[WHACK_UNROUTE] = {
			.name = "unroute",
			.op = whack_unroute,
			.jam = jam_whack_name,
		},
		[WHACK_INITIATE] = {
			.name = "initiate",
			.op = whack_initiate,
			.jam = jam_whack_initiate,
		},
		[WHACK_SUSPEND] = {
			.name = "suspend",
			.op = whack_suspend,
			.jam = jam_whack_name,
		},
		[WHACK_OPPO_INITIATE] = {
			.name = "oppo-initiate",
			.op = whack_oppo_initiate,
		},
		[WHACK_DOWN] = {
			.name = "down",
			.op = whack_down,
			.jam = jam_whack_name,
		},
		/**/
		[WHACK_DELETEUSER] = {
			.name = "deleteuser",
			.op = whack_deleteuser,
			.jam = jam_whack_name,
		},
		[WHACK_DELETEID] = {
			.name = "deleteid",
			.op = whack_deleteid,
			.jam = jam_whack_name,
		},
		[WHACK_DELETESTATE] = {
			.name = "deletestate",
			.op = whack_deletestate,
			.jam = jam_whack_deletestateno,
		},
		/**/
		[WHACK_CRASH] = {
			.name = "crash",
			.op = whack_crash,
			.jam = jam_whack_crash_peer,
		},
		[WHACK_DDNS] = {
			.name = "ddns",
			.op = whack_ddns,
		},
		[WHACK_PURGEOCSP] = {
			.name = "purgeocsp",
			.op = whack_purgeocsp,
		},
		[WHACK_CLEARSTATS] = {
			.name = "clearstats",
			.op = whack_clearstats,
		},
		[WHACK_SHOWSTATES] = {
			.name = "showstates",
			.op = whack_showstates,
		},
		/**/
		[WHACK_REKEY_IKE] = {
			.name = "rekey-ike",
			.op = whack_sa,
			.jam = jam_whack_name,
		},
		[WHACK_REKEY_CHILD] = {
			.name = "rekey-child",
			.op = whack_sa,
			.jam = jam_whack_name,
		},
		[WHACK_DELETE_IKE] = {
			.name = "delete-ike",
			.op = whack_sa,
			.jam = jam_whack_name,
		},
		[WHACK_DELETE_CHILD] = {
			.name = "delete-child",
			.op = whack_sa,
			.jam = jam_whack_name,
		},
		[WHACK_DOWN_IKE] = {
			.name = "down-ike",
			.op = whack_sa,
			.jam = jam_whack_name,
		},
		[WHACK_DOWN_CHILD] = {
			.name = "down-child",
			.op = whack_sa,
			.jam = jam_whack_name,
		},
		[WHACK_DDOS] = {
			.name = "ddos",
			.op = whack_ddos,
		},
		[WHACK_CHECKPUBKEYS] = {
			.name = "checkpubkeys",
			.op = whack_checkpubkeys,
		},
		[WHACK_LIST] = {
			.name = "list",
			.op = whack_list,
		},
#ifdef USE_SECCOMP
		[WHACK_SECCOMP_CRASHTEST] {
			.name = "seccomp-crashtest",
			.op = whack_seccomp_crashtest,
		},
#endif
	};

	struct logger *logger = show_logger(s);
	PASSERT(logger, wm->whack_command < elemsof(commands));
	const struct command *command = &commands[wm->whack_command];

	if (PBAD(logger, command->name == NULL) ||
	    PBAD(logger, command->op == NULL)) {
		return;
	}

	if (DBGP(DBG_BASE)) {
		LLOG_JAMBUF(DEBUG_STREAM, logger, buf) {
			jam_string(buf, "whack: ");
			jam_string(buf, "start: ");
			jam_string(buf, command->name);
			if (command->jam != NULL) {
				jam_string(buf, ": ");
				command->jam(buf, wm);
			}
			jam(buf, " ("PRI_LOGGER")", pri_logger(logger));
		}
	}

	command->op(wm, s);

	if (DBGP(DBG_BASE)) {
		struct logger *logger = show_logger(s);
		LLOG_JAMBUF(DEBUG_STREAM, logger, buf) {
			jam_string(buf, "whack: ");
			jam_string(buf, "stop: ");
			jam_string(buf, command->name);
			if (command->jam != NULL) {
				jam_string(buf, ": ");
				command->jam(buf, wm);
			}
			jam(buf, " ("PRI_LOGGER")", pri_logger(logger));
		}
	}
}

/*
 * handle a whack message.
 */

static void whack_process(const struct whack_message *const m, struct show *s)
{
	/*
	 * XXX: keep code below compiling.
	 *
	 * Suspect logging code should either:
	 *
	 * => use llog() (or log_show() wrapper?) so failing
	 * whack requests leave a breadcrumb in the main whack log.
	 *
	 * => use show_*() because the good output is for whack
	 */
	struct logger *logger = show_logger(s);
	ldbg(logger, "processing message from %s",
	     (m->whack_from == WHACK_FROM_WHACK ? "whack" :
	      m->whack_from == WHACK_FROM_ADDCONN ? "addconn" :
	      "???"));

	/*
	 * May be needed in future:
	 * const struct lsw_conf_options *oco = lsw_init_options();
	 *
	 * XXX: why?
	 */

	if (!lmod_empty(m->debugging)) {
		lmod_buf lb;
		dbg_whack(s, "debugging: start: %s", str_lmod(&debug_names, m->debugging, &lb));
		whack_debug(m, s);
		dbg_whack(s, "debugging: stop: %s", str_lmod(&debug_names, m->debugging, &lb));
	}

	if (m->impairments.len > 0) {
		dbg_whack(s, "impair: start: %d impairments", m->impairments.len);
		whack_impair(m, s);
		dbg_whack(s, "impair: stop: %d impairments", m->impairments.len);
	}

<<<<<<< HEAD
=======
	if (m->whack_sa) {
		enum_buf tn;
		dispatch(m, s, whack_sa, "whack_sa", "%s %s %s",
			 whack_sa_name(m->whack_sa),
			 str_enum(&sa_kind_names, m->whack_sa_type, &tn),
			 (m->name == NULL ? "<null>" : m->name));
	}

	if (m->whack_command != 0) {
		dispatch_command(m, s);
	}

>>>>>>> 15436629
	/*
	 * listen/unlisten are handled before other commands.  Is this
	 * needed?
	 */

	/* update any socket buffer size before calling listen */
	if (m->ike_buf_size != 0) {
		dbg_whack(s, "ike_buf_size: start: %lu", m->ike_buf_size);
		pluto_sock_bufsize = m->ike_buf_size;
		llog(RC_LOG, logger,
			    "set IKE socket buffer to %d", pluto_sock_bufsize);
		dbg_whack(s, "ike_buf_size: stop %lu", m->ike_buf_size);
	}

	/* update MSG_ERRQUEUE setting before size before calling listen */
	if (m->ike_sock_err_toggle) {
		dbg_whack(s, "ike_sock_err_toggle: start: !%s", bool_str(pluto_sock_errqueue));
		pluto_sock_errqueue = !pluto_sock_errqueue;
		llog(RC_LOG, logger,
			    "%s IKE socket MSG_ERRQUEUEs",
			    pluto_sock_errqueue ? "enabling" : "disabling");
		dbg_whack(s, "ike_sock_err_toggle: stop: !%s", bool_str(pluto_sock_errqueue));
	}

	/* process "listen" before any operation that could require it */
	if (m->whack_listen) {
		dbg_whack(s, "listen: start:");
		do_whacklisten(logger);
		dbg_whack(s, "listen: stop:");
	}

	if (m->whack_unlisten) {
		dbg_whack(s, "unlisten: start:");
		llog(RC_LOG, logger, "no longer listening for IKE messages");
		listening = false;
		dbg_whack(s, "unlisten: stop:");
	}

	/*
	 * Most commands go here.
	 */

	if (m->whack_command != 0) {
		dispatch_command(m, s);
	}

	if (m->redirect_to != NULL && m->whack_command != WHACK_ADD) {
		/*
		 * We are redirecting all peers of one or all
		 * connections.
		 *
		 * Whack's --redirect-to is ambitious - is it part of
		 * an ADD or a global op?  Checking .whack_add.
		 */
		dbg_whack(s, "redirect_to: start: '%s'", (m->name == NULL ? "<null>" : m->name));
		find_and_active_redirect_states(m->name, m->redirect_to, logger);
		dbg_whack(s, "redirect_to: stop: '%s'", (m->name == NULL ? "<null>" : m->name));
	}

	if (m->global_redirect_to) {
		dbg_whack(s, "global_redirect_to: start: %s", m->global_redirect_to);
		if (streq(m->global_redirect_to, "<none>")) {
			set_global_redirect_dests("");
			global_redirect = GLOBAL_REDIRECT_NO;
			llog(RC_LOG, logger,
				"cleared global redirect targets and disabled global redirects");
		} else {
			set_global_redirect_dests(m->global_redirect_to);
			llog(RC_LOG, logger,
				"set global redirect target to %s", global_redirect_to());
		}
		dbg_whack(s, "global_redirect_to: stop: %s", m->global_redirect_to);
	}

	if (m->global_redirect) {
		dbg_whack(s, "global_redirect: start: %d", m->global_redirect);
		if (m->global_redirect != GLOBAL_REDIRECT_NO && strlen(global_redirect_to()) == 0) {
			llog(RC_LOG, logger,
			    "ipsec whack: --global-redirect set to no as there are no active redirect targets");
			global_redirect = GLOBAL_REDIRECT_NO;
		} else {
			global_redirect = m->global_redirect;
			enum_buf rn;
			llog(RC_LOG, logger,
			     "set global redirect to %s",
			     str_enum(&allow_global_redirect_names, global_redirect, &rn));
		}
		dbg_whack(s, "global_redirect: stop: %d", m->global_redirect);
	}

	if (m->whack_key) {
		dbg_whack(s, "key: start:");
		/* add a public key */
		key_add_request(m, show_logger(s));
		dbg_whack(s, "key: stop:");
	}

	/* luckily last !?! */
	if (m->whack_leave_state) {
		dbg_whack(s, "leave_state: start");
		whack_shutdown(logger, true);
		dbg_whack(s, "leave_state: stop");
	}

	return;
}

static void whack_handle(struct fd *whackfd, struct logger *whack_logger);

void whack_handle_cb(int fd, void *arg UNUSED, struct logger *global_logger)
{
	threadtime_t start = threadtime_start();
	{
		struct fd *whackfd = fd_accept(fd, HERE, global_logger);
		if (whackfd == NULL) {
			/* already logged */
			return;
		}

		/*
		 * Hack to get the whack fd attached to the initial
		 * event handler logger.  With this done, everything
		 * from here on can use attach_whack() et.al.
		 *
		 * See also whack_shutdown() which deliberately leaks
		 * this fd.
		 */
		struct logger whack_logger = *global_logger;
		whack_logger.whackfd[0] = whackfd;
		whack_logger.where = HERE;

		whack_handle(whackfd, &whack_logger);

		fd_delref(&whackfd);
	}
	threadtime_stop(&start, SOS_NOBODY, "whack");
}

/*
 * Handle a whack request.
 */

static void whack_handle(struct fd *whackfd, struct logger *whack_logger)
{
	/*
	 * properly initialize msg - needed because short reads are
	 * sometimes OK
	 */
	struct whack_message msg = {0};

	ssize_t n = fd_read(whackfd, &msg, sizeof(msg));
	if (n <= 0) {
		llog_error(whack_logger, -(int)n,
			   "read() failed in whack_handle()");
		return;
	}

	static uintmax_t msgnum;
	ldbgf(DBG_TMI, whack_logger, "whack message %ju; size=%zd", msgnum++, n);

	/*
	 * Try to unpack the message.  Will reject anything with
	 * neither WHACK_BASIC_MAGIC nor whack_magic().
	 */

	struct whackpacker wp = {
		.msg = &msg,
		.n = n,
	};

	if (!unpack_whack_msg(&wp, whack_logger)) {
		/* already logged */
		return; /* don't shutdown */
	}

	/*
	 * Handle basic commands here.
	 */

	if (msg.basic.whack_shutdown) {
		whack_shutdown(whack_logger, false);
		return; /* force shutting down */
	}

	if (msg.basic.whack_status) {
		struct show *s = alloc_show(whack_logger);
		whack_status(s, mononow());
		free_show(&s);
		/* bail early, but without complaint */
		return; /* don't shutdown */
	}

	struct show *s = alloc_show(whack_logger);
	whack_process(&msg, s);
	free_show(&s);
}<|MERGE_RESOLUTION|>--- conflicted
+++ resolved
@@ -701,35 +701,6 @@
 		dbg_whack(s, "impair: stop: %d impairments", m->impairments.len);
 	}
 
-<<<<<<< HEAD
-=======
-	if (m->whack_sa) {
-		enum_buf tn;
-		dispatch(m, s, whack_sa, "whack_sa", "%s %s %s",
-			 whack_sa_name(m->whack_sa),
-			 str_enum(&sa_kind_names, m->whack_sa_type, &tn),
-			 (m->name == NULL ? "<null>" : m->name));
-	}
-
-	if (m->whack_command != 0) {
-		dispatch_command(m, s);
-	}
-
->>>>>>> 15436629
-	/*
-	 * listen/unlisten are handled before other commands.  Is this
-	 * needed?
-	 */
-
-	/* update any socket buffer size before calling listen */
-	if (m->ike_buf_size != 0) {
-		dbg_whack(s, "ike_buf_size: start: %lu", m->ike_buf_size);
-		pluto_sock_bufsize = m->ike_buf_size;
-		llog(RC_LOG, logger,
-			    "set IKE socket buffer to %d", pluto_sock_bufsize);
-		dbg_whack(s, "ike_buf_size: stop %lu", m->ike_buf_size);
-	}
-
 	/* update MSG_ERRQUEUE setting before size before calling listen */
 	if (m->ike_sock_err_toggle) {
 		dbg_whack(s, "ike_sock_err_toggle: start: !%s", bool_str(pluto_sock_errqueue));
