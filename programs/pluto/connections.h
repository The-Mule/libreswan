/* information about connections between hosts and clients
 *
 * Copyright (C) 1998-2001,2010-2013 D. Hugh Redelmeier <hugh@mimosa.com>
 * Copyright (C) 2005-2007 Michael Richardson <mcr@xelerance.com>
 * Copyright (C) 2006-2010 Paul Wouters <paul@xelerance.com>
 * Copyright (C) 2007 Ken Bantoft <ken@cyclops.xelerance.com>
 * Copyright (C) 2008-2010 David McCullough <david_mccullough@securecomputing.com>
 * Copyright (C) 2012 Paul Wouters <paul@libreswan.org>
 * Copyright (C) 2012 Philippe Vouters <philippe.vouters@laposte.net>
 * Copyright (C) 2013 Kim Heino <b@bbbs.net>
 * Copyright (C) 2013 Antony Antony <antony@phenome.org>
 * Copyright (C) 2013 Tuomo Soini <tis@foobar.fi>
 * Copyright (C) 2013 Paul Wouters <pwouters@redhat.com>
 * Copyright (C) 2013 Matt Rogers <mrogers@redhat.com>
 *
 * This program is free software; you can redistribute it and/or modify it
 * under the terms of the GNU General Public License as published by the
 * Free Software Foundation; either version 2 of the License, or (at your
 * option) any later version.  See <http://www.fsf.org/copyleft/gpl.txt>.
 *
 * This program is distributed in the hope that it will be useful, but
 * WITHOUT ANY WARRANTY; without even the implied warranty of MERCHANTABILITY
 * or FITNESS FOR A PARTICULAR PURPOSE.  See the GNU General Public License
 * for more details.
 *
 */

/* There are two kinds of connections:
 * - ISAKMP connections, between hosts (for IKE communication)
 * - IPsec connections, between clients (for secure IP communication)
 *
 * An ISAKMP connection looks like:
 *   host<--->host
 *
 * An IPsec connection looks like:
 *   client-subnet<-->host<->nexthop<--->nexthop<->host<-->client-subnet
 *
 * For the connection to be relevant to this instance of Pluto,
 * exactly one of the hosts must be a public interface of our machine
 * known to this instance.
 *
 * The client subnet might simply be the host -- this is a
 * representation of "host mode".
 *
 * Each nexthop defaults to the neighbouring host's IP address.
 * The nexthop is a property of the pair of hosts, not each
 * individually.  It is only needed for IPsec because of the
 * way IPsec is mixed into the kernel routing logic.  Furthermore,
 * only this end's nexthop is actually used.  Eventually, nexthop
 * will be unnecessary.
 *
 * Other information represented:
 * - each connection has a name: a chunk of uninterpreted text
 *   that is unique for each connection.
 * - security requirements (currently just the "policy" flags from
 *   the whack command to initiate the connection, but eventually
 *   much more.  Different for ISAKMP and IPsec connections.
 * - rekeying parameters:
 *   + time an SA may live
 *   + time before SA death that a rekeying should be attempted
 *     (only by the initiator)
 *   + number of times to attempt rekeying
 * - With the current KLIPS, we must route packets for a client
 *   subnet through the ipsec interface (ipsec0).  Only one
 *   gateway can get traffic for a specific (client) subnet.
 *   Furthermore, if the routing isn't in place, packets will
 *   be sent in the clear.
 *   "routing" indicates whether the routing has been done for
 *   this connection.  Note that several connections may claim
 *   the same routing, as long as they agree about where the
 *   packets are to be sent.
 * - With the current KLIPS, only one outbound IPsec SA bundle can be
 *   used for a particular client.  This is due to a limitation
 *   of using only routing for selection.  So only one IPsec state (SA)
 *   may "own" the eroute.  "eroute_owner" is the serial number of
 *   this state, SOS_NOBODY if there is none.  "routing" indicates
 *   what kind of erouting has been done for this connection, if any.
 *
 * Details on routing is in constants.h
 *
 * Operations on Connections:
 *
 * - add a new connection (with all details) [whack command]
 * - delete a connection (by name) [whack command]
 * - initiate a connection (by name) [whack command]
 * - find a connection (by IP addresses of hosts)
 *   [response to peer request; finding ISAKMP connection for IPsec connection]
 *
 * Some connections are templates, missing the address of the peer
 * (represented by INADDR_ANY).  These are always arranged so that the
 * missing end is "that" (there can only be one missing end).  These can
 * be instantiated (turned into real connections) by Pluto in one of two
 * different ways: Road Warrior Instantiation or Opportunistic
 * Instantiation.  A template connection is marked for Opportunistic
 * Instantiation by specifying the peer client as 0.0.0.0/32 (or the IPV6
 * equivalent).  Otherwise, it is suitable for Road Warrior Instantiation.
 *
 * Instantiation creates a new temporary connection, with the missing
 * details filled in.  The resulting template lasts only as long as there
 * is a state that uses it.
 */

/* connection policy priority: how important this policy is
 * - used to implement eroute-like precedence (augmented by a small
 *   bonus for a routed connection).
 * - a whole number
 * - larger is more important
 * - three subcomponents.  In order of decreasing significance:
 *   + length of source subnet mask (8 bits)
 *   + length of destination subnet mask (8 bits)
 *   + bias (8 bit)
 * - a bias of 1 is added to allow prio BOTTOM_PRIO to be less than all
 *   normal priorities
 * - other bias values are created on the fly to give mild preference
 *   to certaion conditions (eg. routedness)
 * - priority is inherited -- an instance of a policy has the same priority
 *   as the original policy, even though its subnets might be smaller.
 * - display format: n,m
 */
typedef unsigned long policy_prio_t;
#define BOTTOM_PRIO   ((policy_prio_t)0)        /* smaller than any real prio */
#define set_policy_prio(c) { (c)->prio = \
				     ((policy_prio_t)(c)->spd.this.client. \
				      maskbits << 16) \
				     | ((policy_prio_t)(c)->spd.that.client. \
					maskbits << 8) \
				     | (policy_prio_t)1; }
#define POLICY_PRIO_BUF (3 + 1 + 3 + 1)
extern void fmt_policy_prio(policy_prio_t pp, char buf[POLICY_PRIO_BUF]);

#ifdef XAUTH_HAVE_PAM
# include <security/pam_appl.h>	/* needed for pam_handle_t */
#endif

/* Note that we include this even if not X509, because we do not want the
 * structures to change lots.
 */
#include "x509.h"
#include "x509more.h"
#include "certs.h"
#include "defs.h"
#include <sys/queue.h>

struct virtual_t;

struct host_pair;       /* opaque type */

struct end {
	struct id id;
	bool left;

	enum keyword_host host_type;
	char  *host_addr_name;   /* string version from whack */
	ip_address
		host_addr,
		host_nexthop,
		host_srcip;
	ip_subnet client;

	bool key_from_DNS_on_demand;
	bool has_client;
	bool has_client_wildcard;
	bool has_port_wildcard;
	bool has_id_wildcards;
	char *updown;
	u_int16_t host_port;            /* where the IKE port is */
	bool host_port_specific;        /* if TRUE, then IKE ports are tested for*/
	u_int16_t port;                 /* port number, if per-port keying. */
	u_int8_t protocol;              /* transport-protocol number, if per-X keying.*/

	enum certpolicy sendcert;       /* whether or not to send the certificate */
	char   *cert_filename;          /* where we got the certificate */
	cert_t cert;                    /* end certificate */

	chunk_t ca;                     /* CA distinguished name */

	struct virtual_t *virt;

	bool xauth_server;
	bool xauth_client;
	char *xauth_name;
	char *xauth_password;
	ip_range pool_range;    /* store start of v4 addresspool */
<<<<<<< HEAD
	bool has_lease;	/* from address pool */
=======
	bool has_lease;		/* from address pool */
>>>>>>> ad34d4fa
	bool modecfg_server;    /* Give local addresses to tunnel's end */
	bool modecfg_client;    /* request address for local end */
};

struct spd_route {
	struct spd_route *next;
	struct end this;
	struct end that;
	so_serial_t eroute_owner;
	enum routing_t routing; /* level of routing in place */
	uint32_t reqid;
};

struct connection {
	char *name;
	char *connalias;
	lset_t policy;
	time_t sa_ike_life_seconds;
	time_t sa_ipsec_life_seconds;
	time_t sa_rekey_margin;
	unsigned long sa_rekey_fuzz;
	unsigned long sa_keying_tries;
	unsigned long sa_priority;
	unsigned long sa_reqid;
	int encapsulation;

	/* RFC 3706 DPD */
	time_t dpd_delay;               /* time between checks */
	time_t dpd_timeout;             /* time after which we are dead */
	enum dpd_action dpd_action;     /* what to do when we die */

	bool nat_keepalive;             /* Suppress sending NAT-T Keep-Alives */
	bool initial_contact;           /* Send INITIAL_CONTACT (RFC-2407) payload? */
	bool cisco_unity;           /* Send INITIAL_CONTACT (RFC-2407) payload? */
	bool send_vendorid;           /* Send our vendorid? Security vs Debugging help */
	bool sha2_truncbug;
	enum ikev1_natt_policy ikev1_natt; /* whether or not to send IKEv1 draft/rfc NATT VIDs */

	/*Network Manager support*/
#ifdef HAVE_NM
	bool nmconfigured;
#endif

#ifdef HAVE_LABELED_IPSEC
	bool loopback;
	bool labeled_ipsec;
	char *policy_label;
#endif

	/*Cisco interop: remote peer type*/
	enum keyword_remotepeertype remotepeertype;

	enum keyword_xauthby xauthby;
	enum keyword_xauthfail xauthfail;

	bool forceencaps;                       /* always use NAT-T encap */

	char              *log_file_name;       /* name of log file */
	FILE              *log_file;            /* possibly open FILE */
	CIRCLEQ_ENTRY(connection) log_link;     /* linked list of open conns {} */
	bool log_file_err;                      /* only bitch once */

	struct spd_route spd;

	/* internal fields: */

	unsigned long instance_serial;
	policy_prio_t prio;
	bool instance_initiation_ok;            /* this is an instance of a policy that mandates initiate */
	enum connection_kind kind;
	const struct iface_port *interface;     /* filled in iff oriented */

	bool initiated;
	bool failed_ikev2;      /* tried ikev2, but failed */

	so_serial_t             /* state object serial number */
		newest_isakmp_sa,
		newest_ipsec_sa;

	lset_t extra_debugging;

	/* note: if the client is the gateway, the following must be equal */
	sa_family_t addr_family;        /* between gateways */
	sa_family_t tunnel_addr_family; /* between clients */

	struct connection *policy_next; /* if multiple policies,
	                                   next one to apply */

	struct gw_info *gw_info;
	struct alg_info_esp *alg_info_esp;
	struct alg_info_ike *alg_info_ike;

	struct host_pair *host_pair;    /* opaque type outside of connections.c/hostpair.c */
	struct connection *hp_next;     /* host pair list link */

	struct connection *ac_next;     /* all connections list link */

	generalName_t *requested_ca;    /* collected certificate requests */
#ifdef XAUTH_HAVE_PAM
	pam_handle_t  *pamh;            /*  PAM handle for that connection  */
#endif
	char *dnshostname;

	ip_address modecfg_dns1;
	ip_address modecfg_dns2;
	struct ip_pool *pool; /*v4 addresspool as a range, start end */
	char *cisco_dns_info; /* scratchpad for writing IP addresses */
	char *modecfg_domain;
	char *modecfg_banner;

	u_int8_t metric;          /* metric for tunnel routes */
	u_int16_t connmtu;          /* mtu for tunnel routes */
	u_int32_t statsval;             /* track what we have told statsd */
};

#define oriented(c) ((c).interface != NULL)
extern bool orient(struct connection *c);

extern bool same_peer_ids(const struct connection *c,
			  const struct connection *d, const struct id *his_id);

/* Format the topology of a connection end, leaving out defaults.
 * Largest left end looks like: client === host : port [ host_id ] --- hop
 * Note: if that==NULL, skip nexthop
 */
#define END_BUF (SUBNETTOT_BUF + ADDRTOT_BUF + IDTOA_BUF + ADDRTOT_BUF + 10)
extern size_t format_end(char *buf, size_t buf_len,
			 const struct end *this, const struct end *that,
			 bool is_left, lset_t policy);

struct whack_message;   /* forward declaration of tag whack_msg */
extern void add_connection(const struct whack_message *wm);
extern void initiate_connection(const char *name,
				int whackfd,
				lset_t moredebug,
				enum crypto_importance importance);
extern void restart_connections_by_peer(struct connection *c);

#ifdef HAVE_LABELED_IPSEC
struct xfrm_user_sec_ctx_ike; /* forward declaration */
#endif

extern int initiate_ondemand(const ip_address *our_client,
			     const ip_address *peer_client,
			     int transport_proto,
			     bool held,
			     int whackfd
#ifdef HAVE_LABELED_IPSEC
			     , struct xfrm_user_sec_ctx_ike *uctx
#endif
			     , err_t why);
extern void terminate_connection(const char *nm);
extern void release_connection(struct connection *c, bool relations);
extern void delete_connection(struct connection *c, bool relations);
extern void delete_connections_by_name(const char *name, bool strict);
extern void delete_every_connection(void);
extern char *add_group_instance(struct connection *group,
				const ip_subnet *target);
extern void remove_group_instance(const struct connection *group,
				  const char *name);
extern void release_dead_interfaces(void);
extern void check_orientations(void);
extern struct connection *route_owner(struct connection *c,
				      struct spd_route *cur_spd,
				      struct spd_route **srp,
				      struct connection **erop,
				      struct spd_route **esrp);
extern struct connection *shunt_owner(const ip_subnet *ours,
				      const ip_subnet *his);

extern bool uniqueIDs;  /* --uniqueids? */
extern void ISAKMP_SA_established(struct connection *c, so_serial_t serial);

#define his_id_was_instantiated(c) ((c)->kind == CK_INSTANCE \
				    && (id_is_ipaddr(&(c)->spd.that.id) ? \
					sameaddr(&(c)->spd.that.id.ip_addr, \
						 &(c)->spd.that.host_addr) : \
					TRUE))

struct state;   /* forward declaration of tag (defined in state.h) */
extern struct connection
*con_by_name(const char *nm, bool strict);

extern struct connection
	*find_host_connection(const ip_address *me, u_int16_t my_port,
		       const ip_address *him, u_int16_t his_port,
		       lset_t policy),
	*refine_host_connection(const struct state *st, const struct id *id,
			bool initiator, bool aggrmode, bool *fromcert),
	*find_client_connection(struct connection *c,
			const ip_subnet *our_net,
			const ip_subnet *peer_net,
			const u_int8_t our_protocol,
			const u_int16_t out_port,
			const u_int8_t peer_protocol,
			const u_int16_t peer_port),
	*find_connection_for_clients(struct spd_route **srp,
				      const ip_address *our_client,
				      const ip_address *peer_client,
				      int transport_proto);

/* instantiating routines
 * Note: connection_discard() is in state.h because all its work
 * is looking through state objects.
 */
struct gw_info;         /* forward declaration of tag (defined in dnskey.h) */
struct alg_info;        /* forward declaration of tag (defined in alg_info.h) */
extern struct connection *rw_instantiate(struct connection *c,
					 const ip_address *him,
					 const ip_subnet *his_net,
					 const struct id *his_id);

extern struct connection * instantiate(struct connection *c,
				       const ip_address *him,
				       const struct id *his_id);

extern struct connection *oppo_instantiate(struct connection *c,
					   const ip_address *him,
					   const struct id *his_id,
					   struct gw_info *gw,
					   const ip_address *our_client,
					   const ip_address *peer_client);

extern struct connection
*build_outgoing_opportunistic_connection(struct gw_info *gw,
					 const ip_address *our_client,
					 const ip_address *peer_client);

/* worst case: "[" serial "] " myclient "=== ..." peer "===" hisclient '\0' */
#define CONN_INST_BUF \
	(2 + 10 + 1 + SUBNETTOT_BUF + 7 + ADDRTOT_BUF + 3 + SUBNETTOT_BUF + 1)

extern char *fmt_conn_instance(const struct connection *c,
			       char buf[CONN_INST_BUF]);

/* operations on "pending", the structure representing Quick Mode
 * negotiations delayed until a Keying Channel has been negotiated.
 */

struct pending; /* forward declaration (opaque outside connections.c) */

extern void add_pending(int whack_sock,
			struct state *isakmp_sa,
			struct connection *c,
			lset_t policy,
			unsigned long try,
			so_serial_t replacing
#ifdef HAVE_LABELED_IPSEC
			, struct xfrm_user_sec_ctx_ike * uctx
#endif
			);

extern void release_pending_whacks(struct state *st, err_t story);
extern void unpend(struct state *st);
extern void update_pending(struct state *os, struct state *ns);
extern void flush_pending_by_state(struct state *st);
extern void connection_discard(struct connection *c);

/* A template connection's eroute can be eclipsed by
 * either a %hold or an eroute for an instance iff
 * the template is a /32 -> /32.  This requires some special casing.
 */
#define eclipsable(sr) (subnetishost(&(sr)->this.client) && \
			subnetishost(&(sr)->that.client))
extern long eclipse_count;
extern struct connection *eclipsed(struct connection *c, struct spd_route **);

/* print connection status */

extern void show_one_connection(struct connection *c);
extern void show_connections_status(void);
extern int  connection_compare(const struct connection *ca,
			       const struct connection *cb);
extern void update_host_pair(const char *why, struct connection *c,
			     const ip_address *myaddr, u_int16_t myport,
			     const ip_address *hisaddr, u_int16_t hisport);

/* export to pending.c */
extern void host_pair_enqueue_pending(const struct connection *c,
				      struct pending *p,
				      struct pending **pnext);
struct pending **host_pair_first_pending(const struct connection *c);

void connection_check_ddns(void);

void connection_check_phase2(void);
void init_connections(void);

extern void setup_client_ports(struct spd_route *sr);

extern int foreach_connection_by_alias(const char *alias,
				       int (*f)(struct connection *c,
						void *arg),
				       void *arg);

extern struct connection *unoriented_connections;

extern void update_host_pairs(struct connection *c);

extern void unshare_connection_end_strings(struct end *e);
<|MERGE_RESOLUTION|>--- conflicted
+++ resolved
@@ -181,11 +181,7 @@
 	char *xauth_name;
 	char *xauth_password;
 	ip_range pool_range;    /* store start of v4 addresspool */
-<<<<<<< HEAD
-	bool has_lease;	/* from address pool */
-=======
 	bool has_lease;		/* from address pool */
->>>>>>> ad34d4fa
 	bool modecfg_server;    /* Give local addresses to tunnel's end */
 	bool modecfg_client;    /* request address for local end */
 };
