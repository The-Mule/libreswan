--- conflicted
+++ resolved
@@ -282,22 +282,13 @@
 		ret = snprintf(ptr, buflen, "%s%s(%d)_%03d-%s(%d)_%03d",
 			       sep,
 			       strip_prefix(enum_name(&esp_transformid_names,
-<<<<<<< HEAD
 					 esp_info->transid), "ESP_"),
 			       esp_info->transid, eklen,
-			       strip_prefix(enum_name(&auth_alg_names,
-					 esp_info->auth),
-					esp_info->auth ? "AUTH_ALGORITHM_HMAC_" : "AUTH_ALGORITHM_"),
+			       strip_prefix(strip_prefix(enum_name(&auth_alg_names,
+								esp_info->auth),
+							"AUTH_ALGORITHM_HMAC_"),
+					"AUTH_ALGORITHM_"),
 			       esp_info->auth,
-=======
-					 esp_info->esp_ealg_id), "ESP_"),
-			       esp_info->esp_ealg_id, eklen,
-			       strip_prefix( strip_prefix(enum_name(&auth_alg_names,
-					 	esp_info->esp_aalg_id),
-						"AUTH_ALGORITHM_HMAC_"),
-					    "AUTH_ALGORITHM_"),
-			       esp_info->esp_aalg_id,
->>>>>>> ad6ad1fa
 			       aklen);
 
 		if (ret < 0 || (size_t)ret >= buflen) {
@@ -344,18 +335,11 @@
 
 		ret = snprintf(ptr, buflen, "%s%s(%d)_%03d",
 			       sep,
-<<<<<<< HEAD
-			       strip_prefix(enum_name(&auth_alg_names,
-					 esp_info->auth),
-					"AUTH_ALGORITHM_HMAC_"),
+			       strip_prefix(strip_prefix(enum_name(&auth_alg_names,
+								esp_info->auth),
+							"AUTH_ALGORITHM_HMAC_"),
+					"AUTH_ALGORITHM_"),
 			       esp_info->auth, aklen);
-=======
-			       strip_prefix( strip_prefix(enum_name(&auth_alg_names,
-					 	esp_info->esp_aalg_id),
-						"AUTH_ALGORITHM_HMAC_"),
-					    "AUTH_ALGORITHM_"),
-			       esp_info->esp_aalg_id, aklen);
->>>>>>> ad6ad1fa
 
 		if (ret < 0 || (size_t)ret >= buflen) {
 			DBG_log("alg_info_snprint_ah: buffer too short for snprintf");
@@ -715,16 +699,10 @@
 
 	}
 	ESP_AALG_FOR_EACH(sadb_id) {
-<<<<<<< HEAD
 		unsigned id = alg_info_esp_sadb2aa(sadb_id);
 		struct sadb_alg *alg_p = &esp_aalg[sadb_id];
 
-		whack_log(RC_COMMENT, "algorithm AH/ESP auth attr: id=%d, name=%s, "
-=======
-		id = alg_info_esp_sadb2aa(sadb_id);
-		alg_p = &esp_aalg[sadb_id];
 		whack_log(RC_COMMENT, "algorithm AH/ESP auth: id=%d, name=%s, "
->>>>>>> ad6ad1fa
 			  "keysizemin=%d, keysizemax=%d",
 			  id,
 			  enum_name(&auth_alg_names, id),
