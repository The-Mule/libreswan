--- conflicted
+++ resolved
@@ -1778,21 +1778,12 @@
 			 * subnet obtained earlier (either MODE_CFG,
 			 * or hard-wired).
 			 */
-<<<<<<< HEAD
 			FOR_EACH_ITEM(range, &end->child.config->addresspools) {
-				const struct ip_info *afi = range_type(range);
-				ldbg(c->logger, "%s selectors formed from %s address pool",
-				     leftright, afi->ip_name);
-				append_end_selector(end, afi, afi->selector.all,
-						    c->logger, HERE);
-=======
-			FOR_EACH_ITEM(range, &end->host.config->pool_ranges) {
 				ip_selector selector = selector_from_range((*range));
 				selector_buf sb;
 				ldbg(c->logger, "%s selector formed from address pool %s",
 				     leftright, str_selector(&selector, &sb));
 				append_end_selector(end, selector_info(selector), selector, c->logger, HERE);
->>>>>>> 847fd8f7
 			}
 			continue;
 		}
