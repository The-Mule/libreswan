/* information about connections between hosts and clients
 *
 * Copyright (C) 1998-2002,2010,2013,2018 D. Hugh Redelmeier <hugh@mimosa.com>
 * Copyright (C) 2003-2008 Michael Richardson <mcr@xelerance.com>
 * Copyright (C) 2003-2011 Paul Wouters <paul@xelerance.com>
 * Copyright (C) 2008-2009 David McCullough <david_mccullough@securecomputing.com>
 * Copyright (C) 2009-2011 Avesh Agarwal <avagarwa@redhat.com>
 * Copyright (C) 2010 Bart Trojanowski <bart@jukie.net>
 * Copyright (C) 2010 Shinichi Furuso <Shinichi.Furuso@jp.sony.com>
 * Copyright (C) 2010,2013 Tuomo Soini <tis@foobar.fi>
 * Copyright (C) 2012-2017 Paul Wouters <paul@libreswan.org>
 * Copyright (C) 2012 Philippe Vouters <Philippe.Vouters@laposte.net>
 * Copyright (C) 2012 Bram <bram-bcrafjna-erqzvar@spam.wizbit.be>
 * Copyright (C) 2013 Kim B. Heino <b@bbbs.net>
 * Copyright (C) 2013,2017 Antony Antony <antony@phenome.org>
 * Copyright (C) 2013,2018 Matt Rogers <mrogers@redhat.com>
 * Copyright (C) 2013 Florian Weimer <fweimer@redhat.com>
 * Copyright (C) 2015-2020 Paul Wouters <pwouters@redhat.com>
 * Copyright (C) 2016-2020 Andrew Cagney <cagney@gnu.org>
 * Copyright (C) 2017 Mayank Totale <mtotale@gmail.com>
 * Copyright (C) 20212-2022 Paul Wouters <paul.wouters@aiven.io>
 * Copyright (C) 2020 Nupur Agrawal <nupur202000@gmail.com>
 *
 * This program is free software; you can redistribute it and/or modify it
 * under the terms of the GNU General Public License as published by the
 * Free Software Foundation; either version 2 of the License, or (at your
 * option) any later version.  See <https://www.gnu.org/licenses/gpl2.txt>.
 *
 * This program is distributed in the hope that it will be useful, but
 * WITHOUT ANY WARRANTY; without even the implied warranty of MERCHANTABILITY
 * or FITNESS FOR A PARTICULAR PURPOSE.  See the GNU General Public License
 * for more details.
 */

#include <string.h>
#include <stdio.h>
#include <stddef.h>
#include <stdlib.h>
#include <unistd.h>
#include <netinet/in.h>
#include <sys/socket.h>
#include <sys/stat.h>
#include <arpa/inet.h>
#include <resolv.h>
#include <errno.h>
#include <limits.h>

#include "sysdep.h"
#include "constants.h"
#include "lswalloc.h"
#include "lswconf.h"
#include "id.h"
#include "x509.h"
#include "certs.h"
#include "secrets.h"
#include "lswnss.h"
#include "authby.h"

#include "kernel_info.h"
#include "defs.h"
#include "connections.h" /* needs id.h */
#include "connection_db.h"
#include "spd_db.h"
#include "pending.h"
#include "foodgroups.h"
#include "demux.h" /* needs packet.h */
#include "state.h"
#include "timer.h"
#include "ipsec_doi.h" /* needs demux.h and state.h */
#include "server.h"
#include "kernel.h" /* needs connections.h */
#include "log.h"
#include "keys.h"
#include "whack.h"
#include "ike_alg.h"
#include "kernel_alg.h"
#include "plutoalg.h"
#include "ikev1_xauth.h"
#include "addresspool.h"
#include "nat_traversal.h"
#include "pluto_x509.h"
#include "nss_cert_verify.h" /* for cert_VerifySubjectAltName() */
#include "nss_cert_load.h"
#include "ikev2.h"
#include "virtual_ip.h"	/* needs connections.h */
#include "fips_mode.h"
#include "crypto.h"
#include "kernel_xfrm.h"
#include "ip_address.h"
#include "ip_info.h"
#include "keyhi.h" /* for SECKEY_DestroyPublicKey */
#include "state_db.h"		/* for state_db_rehash_connection_serialno */
#include "ipsec_interface.h"
#include "iface.h"
#include "ip_selector.h"
#include "labeled_ipsec.h"		/* for vet_seclabel() */
#include "orient.h"
#include "ikev2_proposals.h"
#include "lswnss.h"
#include "show.h"
#include "routing.h"
#include "timescale.h"
#include "connection_event.h"
#include "ike_alg_dh.h"		/* for ike_alg_dh_none; */
#include "sparse_names.h"
#include "ikev2_ike_session_resume.h"	/* for pfree_session() */
#include "whack_pubkey.h"
#include "binaryscale-iec-60027-2.h"

static void discard_connection(struct connection **cp, bool connection_valid, where_t where);

void vdbg_connection(const struct connection *c,
		     struct verbose verbose, where_t where,
		     const char *message, ...)
{
	if (!LDBGP(DBG_BASE, c->logger)) {
		return;
	}
	verbose.rc_flags = DEBUG_STREAM;
	/* MESSAGE ... */
	LLOG_JAMBUF(verbose.rc_flags, verbose.logger, buf) {
		jam(buf, PRI_VERBOSE, pri_verbose);
		va_list ap;
		va_start(ap, message);
		jam_va_list(buf, message, ap);
		va_end(ap);
		jam_string(buf, " ");
		jam_where(buf, where);
	}
	verbose.level++;
	/* connection ... */
	LLOG_JAMBUF(verbose.rc_flags, verbose.logger, buf) {
		jam(buf, PRI_VERBOSE, pri_verbose);
		jam_string(buf, "connection ");
		jam_connection_co(buf, c);
		if (c->clonedfrom != 0) {
			jam_string(buf, " clonedfrom ");
			jam_connection_co(buf, c->clonedfrom);
		}
		jam_string(buf, ": ");
		jam_connection(buf, c);
	}
	verbose.level++;
	/* host local->remote */
	LLOG_JAMBUF(verbose.rc_flags, verbose.logger, buf) {
		jam(buf, PRI_VERBOSE, pri_verbose);
		jam_string(buf, "host: ");
		jam_address(buf, &c->local->host.addr);
		jam_string(buf, "->");
		jam_address(buf, &c->remote->host.addr);
	}
	/* host id */
	LLOG_JAMBUF(verbose.rc_flags, verbose.logger, buf) {
		jam(buf, PRI_VERBOSE, pri_verbose);
		jam_string(buf, "id: ");
		jam_id(buf, &c->local->host.id);
		jam_string(buf, " -> ");
		jam_id(buf, &c->remote->host.id);
	}
	/* routing+kind ... */
	LLOG_JAMBUF(verbose.rc_flags, verbose.logger, buf) {
		jam(buf, PRI_VERBOSE, pri_verbose);
		jam_string(buf, "routing+kind: ");
		jam_enum_short(buf, &routing_names, c->routing.state);
		jam_string(buf, " ");
		jam_enum_short(buf, &connection_kind_names, c->local->kind);
	}
	/* selectors local->remote */
	LLOG_JAMBUF(verbose.rc_flags, verbose.logger, buf) {
		jam(buf, PRI_VERBOSE, pri_verbose);
		jam_string(buf, "selectors");
		jam_string(buf, " proposed:");
		FOR_EACH_THING(end, &c->local->child, &c->remote->child) {
			FOR_EACH_ITEM(selector, &end->selectors.proposed) {
				jam_string(buf, " ");
				jam_selector(buf, selector);
			}
			jam_string(buf, " ->");
		}
		jam_string(buf, " accepted:");
		FOR_EACH_THING(end, &c->local->child, &c->remote->child) {
			FOR_EACH_ITEM(selector, &end->selectors.accepted) {
				jam_string(buf, " ");
				jam_selector(buf, selector);
			}
			jam_string(buf, " ->");
		}
		jam_string(buf, "; leases:");
		FOR_EACH_THING(end, &c->local->child, &c->remote->child) {
			FOR_EACH_ELEMENT(lease, end->lease) {
				if (lease->is_set) {
					jam_string(buf, " ");
					jam_address(buf, lease);
				}
			}
			jam_string(buf, " ->");
		}
	}
	/* SPDs local->remote */
	LLOG_JAMBUF(verbose.rc_flags, verbose.logger, buf) {
		jam(buf, PRI_VERBOSE, pri_verbose);
		jam_string(buf, "spds:");
		FOR_EACH_ITEM(spd, &c->child.spds) {
			jam_string(buf, " ");
			jam_selector_pair(buf, &spd->local->client, &spd->remote->client);
		}
	}
	/* policy */
	LLOG_JAMBUF(verbose.rc_flags, verbose.logger, buf) {
		jam(buf, PRI_VERBOSE, pri_verbose);
		jam_string(buf, "policy: ");
		jam_connection_policies(buf, c);
	}
	/* sec-label */
	if (c->config->sec_label.len > 0) {
		LLOG_JAMBUF(verbose.rc_flags, verbose.logger, buf) {
			jam(buf, PRI_VERBOSE, pri_verbose);
			jam_string(buf, "sec_label: ");
			if (c->child.sec_label.len > 0) {
				jam(buf, PRI_SHUNK, pri_shunk(c->child.sec_label));
				jam_string(buf, " <= ");
			}
			jam(buf, PRI_SHUNK, pri_shunk(c->config->sec_label));
		}
	}
}

static bool is_never_negotiate_wm(const struct whack_message *wm)
{
	/* with no never-negotiate shunt, things must negotiate */
	return (wm->never_negotiate_shunt != SHUNT_UNSET);
}

static void llog_never_negotiate_option(struct logger *logger,
					const struct whack_message *wm,
					const char *leftright,
					const char *name,
					const char *value)
{
	/* need to reverse engineer type= */
	enum shunt_policy shunt = wm->never_negotiate_shunt;
	llog(RC_LOG, logger,
	     "warning: %s%s=%s ignored for never-negotiate (type=%s) connection",
	     leftright, name, value,
	     (shunt == SHUNT_PASS ? "passthrough" :
	      shunt == SHUNT_DROP ? "drop" :
	      "???"));
}

static bool never_negotiate_string_option(const char *leftright,
					  const char *name,
					  const char *value,
					  const struct whack_message *wm,
					  struct logger *logger)
{
	if (is_never_negotiate_wm(wm)) {
		if (value != NULL) {
			llog_never_negotiate_option(logger, wm, leftright, name, value);
		}
		return true;
	}

	return false;
}

static bool never_negotiate_sparse_option(const char *leftright,
					  const char *name,
					  unsigned value,
					  const struct sparse_names *names,
					  const struct whack_message *wm,
					  struct logger *logger)
{
	if (is_never_negotiate_wm(wm)) {
		if (value != 0) {
			sparse_buf sb;
			llog_never_negotiate_option(logger, wm, leftright, name,
						    str_sparse(names, value, &sb));
		}
		return true;
	}
	return false;
}

static bool never_negotiate_enum_option(const char *leftright,
					const char *name,
					unsigned value,
					const struct enum_names *names,
					const struct whack_message *wm,
					struct logger *logger)
{
	if (is_never_negotiate_wm(wm)) {
		if (value != 0) {
			sparse_buf sb;
			llog_never_negotiate_option(logger, wm, leftright, name,
						    str_enum_short(names, value, &sb));
		}
		return true;
	}
	return false;
}

static bool is_opportunistic_wm_end(const struct whack_end *end)
{
	return (end->host_type == KH_OPPO ||
		end->host_type == KH_OPPOGROUP);
}

static bool is_opportunistic_wm(const struct whack_message *wm)
{
	return (is_opportunistic_wm_end(&wm->end[LEFT_END]) ||
		is_opportunistic_wm_end(&wm->end[RIGHT_END]));
}

static bool is_group_wm_end(const struct whack_end *end)
{
	return (end->host_type == KH_GROUP ||
		end->host_type == KH_OPPOGROUP);
}

static bool is_group_wm(const struct whack_message *wm)
{
	return (is_group_wm_end(&wm->end[LEFT_END]) ||
		is_group_wm_end(&wm->end[RIGHT_END]));
}

/*
 * Is there an existing connection with NAME?
 */

bool connection_with_name_exists(const char *name)
{
	struct connection_filter cq = {
		.name = name,
		.search = {
			.order = NEW2OLD,
			.verbose.logger = &global_logger,
			.where = HERE,
		},
	};
	while (next_connection(&cq)) {
		return true;
	}
	return false;
}

/* Delete a connection */
static void discard_spd_end_content(struct spd_end *e)
{
	virtual_ip_delref(&e->virt);
}

static void discard_spd_content(struct spd *spd)
{
	spd_db_del(spd);
	FOR_EACH_THING(end, LEFT_END, RIGHT_END) {
		discard_spd_end_content(&spd->end[end]);
	}
}

void discard_connection_spds(struct connection *c)
{
	FOR_EACH_ITEM(spd, &c->child.spds) {
		discard_spd_content(spd);
	}
	pfree_list(&c->child.spds);
	c->child.spds = (struct spds) {0};
}


/*
 * delete_connection -- removes a connection by pointer
 *
 * @c - the connection pointer
 * @relations - whether to delete any instances as well.
 * @connection_valid - apply sanity checks
 *
 * Compat hack for code that thinks it knows the connection is
 * finished with - it passerts() that it is delref()ing the last
 * reference.
 */

static void llog_delete_connection_when_instance(const struct connection *c)
{
	if (is_labeled_parent(c)) {
		/* XXX: pointless log? */
		address_buf b;
		llog(RC_LOG, c->logger,
		     "deleting labeled parent connection with peer %s sec_label:"PRI_SHUNK,
		     str_address_sensitive(&c->remote->host.addr, &b),
		     pri_shunk(c->config->sec_label));
	} else if (is_labeled_child(c)) {
		/* XXX: pointless log? */
		address_buf b;
		llog(RC_LOG, c->logger,
		     "deleting labeled child connection with peer %s sec_label:"PRI_SHUNK,
		     str_address_sensitive(&c->remote->host.addr, &b),
		     pri_shunk(c->child.sec_label));
	} else if (is_instance(c)) {
		/* XXX: pointless check? */
		if (!is_opportunistic(c)) {
			/* XXX: pointless log? */
			address_buf b;
			llog(RC_LOG, c->logger,
			     "deleting connection instance with peer %s",
			     str_address_sensitive(&c->remote->host.addr, &b));
		}
	}
}

void delete_connection_where(struct connection **cp, where_t where)
{
	struct connection *c = *cp;
	llog_delete_connection_when_instance(c);
	delref_where(cp, c->logger, where); /* should leave 0 references */
	discard_connection(&c, true/*connection_valid*/, where);
}

struct connection *connection_addref_where(struct connection *c, const struct logger *owner, where_t where)
{
	return laddref_where(c, owner, where);
}

void connection_delref_where(struct connection **cp, const struct logger *owner, where_t where)
{
	struct connection *c = ldelref_where(cp, owner, where);
	if (c == NULL) {
		return;
	}
	llog_delete_connection_when_instance(c);
	discard_connection(&c, true/*connection_valid*/, where);
}

static bool connection_ok_to_delete(struct connection *c, where_t where)
{
	bool ok_to_delete = true;
	struct logger *logger = c->logger;

	unsigned refcnt = refcnt_peek(c, logger);
	if (refcnt != 0) {
		llog_pexpect(logger, where,
			     "connection "PRI_CO" [%p] still has %u references",
			     pri_connection_co(c), c, refcnt);
		ok_to_delete = false;
	}

	/*
	 * Must not be pending (i.e., not on a queue waiting for an
	 * IKE SA to establish).
	 */
	if (connection_is_pending(c)) {
		llog_pexpect(logger, where,
			     "connection "PRI_CO" [%p] is still pending",
			     pri_connection_co(c), c);
		ok_to_delete = false;
	}

	/*
	 * Must have all routing and all owners cleared.
	 */
	if (!pexpect_connection_is_unrouted(c, logger, where)) {
		ok_to_delete = false;
	}
	if (!pexpect_connection_is_disowned(c, logger, where)) {
		ok_to_delete = false;
	}

	/*
	 * Must not have instances (i.e., all instantiations are gone).
	 */
	struct connection_filter instance = {
		.clonedfrom = c,
		.search = {
			.order = OLD2NEW,
			.verbose.logger = logger,
			.where = HERE,
		},
	};
	while (next_connection(&instance)) {
		connection_buf cb;
		llog_pexpect(logger, where,
			     "connection "PRI_CO" [%p] still instantiated as "PRI_CONNECTION" [%p]",
			     pri_connection_co(c), c,
			     pri_connection(instance.c, &cb),
			     instance.c);
		connection_ok_to_delete(instance.c, where);
		ok_to_delete = false;
	}

	/*
	 * Must not have states (i.e., no states are referring to this
	 * connection).
	 */
	struct state_filter state = {
		.connection_serialno = c->serialno,
		.search = {
			.order = NEW2OLD,
			.verbose.logger = &global_logger,
			.where = HERE,
		},
	};
	while (next_state(&state)) {
		state_buf sb;
		llog_pexpect(logger, where,
			     "connection "PRI_CO" [%p] is still being used by %s "PRI_STATE,
			     pri_connection_co(c), c,
			     state_sa_name(state.st),
			     pri_state(state.st, &sb));
		ok_to_delete = false;
	}

	/*
	 * There can't be any outstanding events.
	 */
	if (connection_event_is_scheduled(c, CONNECTION_REVIVAL)) {
		llog_pexpect(logger, where,
			     "connection "PRI_CO" [%p] has REVVIAL pending",
			     pri_connection_co(c), c);
		ok_to_delete = false;
	}

	return ok_to_delete;
}

static void discard_connection(struct connection **cp, bool connection_valid, where_t where)
{
	struct connection *c = *cp;
	*cp = NULL;

	/*
	 * Preserve the original logger's text.  Things like
	 * delref(.clonedfrom) affect the prefix.
	 */
	struct logger *logger = clone_logger(c->logger, where);  /* must free */

	/*
	 * XXX: don't use "@%p".  The refcnt tracker will see it and
	 * report a use-after-free (since refcnt loggs the pointer as
	 * free before calling this code).
	 */
	ldbg(logger, "%s() %s "PRI_CO" [%p] cloned from "PRI_CO,
	     __func__, c->name,
	     pri_connection_co(c), c,
	     pri_connection_co(c->clonedfrom));

	if (!connection_ok_to_delete(c, where)) {
		llog_passert(logger, where,
			     "connection "PRI_CO" [%p] still in use",
			     pri_connection_co(c), c);
	}

	/*
	 * Finally start cleanup.
	 */

	FOR_EACH_ELEMENT(afi, ip_families) {
		if (c->pool[afi->ip_index] != NULL) {
			free_that_address_lease(c, afi, c->logger);
			addresspool_delref(&c->pool[afi->ip_index], c->logger);
		}
	}

	/* find and delete c from the host pair list */
#if 0
	PEXPECT(c->logger, !oriented(c));
#endif
	disorient(c);

	/*
	 * Disorienting should have released .ipsec_interface, and
	 * unrouting should have released the
	 * .ipsec_interface_address.
	 */
	PEXPECT(c->logger, c->ipsec_interface == NULL);
	PEXPECT(c->logger, c->ipsec_interface_address == NULL);

	remove_from_group(c);

	if (connection_valid) {
		connection_db_del(c);
	}
	discard_connection_spds(c);

	/*
	 * Freeing .clonedfrom breaks the logger's message.
	 */

	free_logger(&c->logger, where);

	FOR_EACH_ELEMENT(end, c->end) {
		free_id_content(&end->host.id);
		pfree_list(&end->child.selectors.accepted);
	}

	connection_delref(&c->clonedfrom, logger);

	iface_endpoint_delref(&c->revival.local);

	free_chunk_content(&c->child.sec_label);

	pfree_session(&c->session);

	/*
	 * Only free config when the root connection.  Non-root
	 * connections have .root_config==NULL.
	 */
	struct config *config = c->root_config;
	if (config != NULL) {
		passert(c->clonedfrom == NULL); /*i.e., root */
		pfreeany(config->vti.interface);
		free_chunk_content(&config->sec_label);
		free_proposals(&config->ike_proposals.p);
		free_proposals(&config->child_sa.proposals.p);
		free_ikev2_proposals(&config->v2_ike_proposals);
		free_ikev2_proposals(&config->child_sa.v2_ike_auth_proposals);
		pfreeany(config->connalias);
		pfreeany(config->dnshostname);
		pfree_list(&config->modecfg.dns);
		pfreeany(config->modecfg.domains);
		pfreeany(config->modecfg.banner);
		pfreeany(config->ppk_ids);
		if (config->ppk_ids_shunks != NULL) {
			pfree(config->ppk_ids_shunks);
		}
		pfreeany(config->redirect.to);
		pfreeany(config->redirect.accept_to);
		FOR_EACH_ELEMENT(end, config->end) {
			if (end->host.cert.nss_cert != NULL) {
				CERT_DestroyCertificate(end->host.cert.nss_cert);
			}
			/* ike/host */
			free_chunk_content(&end->host.ca);
			pfreeany(end->host.ckaid);
			pfreeany(end->host.xauth.username);
			pfreeany(end->host.addr_name);
			free_id_content(&end->host.id);
			/* child */
			pfreeany(end->child.updown);
			pfree_list(&end->child.selectors);
			pfree_list(&end->child.sourceip);
			virtual_ip_delref(&end->child.virt);
			pfree_list(&end->child.addresspools);
			FOR_EACH_ELEMENT(pool, end->child.addresspool) {
				addresspool_delref(pool, logger);
			}
		}
		pfree(c->root_config);
	}

	/* connection's final gasp; need's c->name */
	pfreeany(c->name);
	pfreeany(c->prefix);
	free_logger(&logger, where);
	pfree(c);
}

ip_port end_host_port(const struct host_end *this, const struct host_end *that)
{
	ip_port port;
	if (port_is_specified(this->config->ikeport)) {
		/*
		 * The END's IKEPORT was specified in the config file.
		 * Use that.
		 */
		port = this->config->ikeport;
	} else if (port_is_specified(that->config->ikeport)) {
		/*
		 * The other end's IKEPORT was specified in the config
		 * file.  Since specifying an IKEPORT implies ESP
		 * encapsulation (i.e. IKE packets must include the
		 * ESP=0 prefix), send packets from the encapsulating
		 * NAT_IKE_UDP_PORT.
		 */
		port = ip_hport(NAT_IKE_UDP_PORT);
	} else if (that->encap) {
		/*
		 * See above.  Presumably an instance which previously
		 * had a natted port and is being revived.
		 */
		port = ip_hport(NAT_IKE_UDP_PORT);
	} else if (this->config->iketcp == IKE_TCP_ONLY) {
		/*
		 * RFC 8229: Implementations MUST support TCP
		 * encapsulation on TCP port 4500, which is reserved
		 * for IPsec NAT traversal.
		*/
		port = ip_hport(NAT_IKE_UDP_PORT);
	} else {
		port = ip_hport(IKE_UDP_PORT);
	}
	return port;
}

ip_port local_host_port(const struct connection *c)
{
	return end_host_port(&c->local->host, &c->remote->host);
}

void update_hosts_from_end_host_addr(struct connection *c,
				     enum end end,
				     ip_address host_addr,
				     where_t where)
{
	struct host_end *host = &c->end[end].host;
	struct host_end *other_host = &c->end[!end].host;

	address_buf hab;
	ldbg(c->logger, "updating host ends from %s.host.addr %s",
	     host->config->leftright, str_address(&host_addr, &hab));

	/* could be %any but can't be an address */
	PASSERT_WHERE(c->logger, where, !address_is_specified(host->addr));

	/* can't be unset; but could be %any[46] */
	const struct ip_info *afi = address_info(host_addr);
	PASSERT_WHERE(c->logger, where, afi != NULL); /* since specified */

	host->addr = host_addr;
	host->first_addr = host_addr;

	/*
	 * Update the %any ID to HOST_ADDR, but only when it set to a
	 * proper address, i.e., is set and not %any aka 0.0.0 --
	 * WildCard.
	 */
	if (address_is_specified(host_addr) &&
	    host->id.kind == ID_NONE) {
		struct id id = {
			.kind = afi->id_ip_addr,
			.ip_addr = host->addr,
		};
		id_buf hid, cid, nid;
		dbg("  updated %s.id from %s (config=%s) to %s",
		    host->config->leftright,
		    str_id(&host->id, &hid),
		    str_id(&host->config->id, &cid),
		    str_id(&id, &nid));
		host->id = id;
	}

	/*
	 * If END has an IKEPORT (which means messages are ESP=0
	 * prefixed), then END must send from either IKEPORT or the
	 * NAT port (and also ESP=0 prefix messages).
	 */
	if (address_is_specified(host_addr)) {
		unsigned host_port = hport(end_host_port(host, other_host));
		dbg("  updated %s.host_port from %u to %u",
		    host->config->leftright,
		    host->port, host_port);
		host->port = host_port;
	}

	/*
	 * Set the other end's NEXTHOP.
	 *
	 * When not specified by the config, use this end's HOST_ADDR,
	 * as in:
	 *
	 *   other_host.ADDR -> other_host.NEXTHOP -> ADDR.
	 */
	other_host->nexthop = other_host->config->nexthop;
	if (address_is_specified(host_addr) &&
	    !address_is_specified(other_host->nexthop)) {
		other_host->nexthop = host_addr;
	}
	address_buf old, new;
	dbg("  updated %s.host_nexthop from %s to %s",
	    other_host->config->leftright,
	    str_address(&other_host->config->nexthop, &old),
	    str_address(&other_host->nexthop, &new));
}

/*
 * Figure out the host / client address family.
 *
 * Returns diag() when there's a conflict.  leaves *AFI NULL if could
 * not be determined.
 */

#define EXTRACT_AFI(NAME, FIELD)					\
	{								\
		const struct ip_info *wfi = address_info(FIELD);	\
		if (*afi == NULL) {					\
			*afi = wfi;					\
			leftright = w->leftright;			\
			name = NAME;					\
			struct jambuf buf = ARRAY_AS_JAMBUF(value);	\
			jam_address(&buf, &FIELD);			\
		} else if (wfi != NULL && wfi != *afi) {		\
			address_buf tb;					\
			return diag("host address family %s from %s%s=%s conflicts with %s%s=%s", \
				    (*afi)->ip_name, leftright, name, value, \
				    w->leftright, NAME, str_address(&FIELD, &tb)); \
		}							\
	}

static diag_t extract_host_afi(const struct whack_message *wm,
			       const struct ip_info **afi)
{
	*afi = NULL;
	const char *leftright;
	const char *name;
	char value[sizeof(selector_buf)];
	FOR_EACH_THING(w, &wm->end[LEFT_END], &wm->end[RIGHT_END]) {
		EXTRACT_AFI(""/*left""=,right""=*/, w->host_addr);
		EXTRACT_AFI("nexthop", w->nexthop);
	}
	return NULL;
}

/* assume 0 is unset */

static unsigned extract_sparse(const char *leftright, const char *name,
			       unsigned value,
			       unsigned value_when_unset /*i.e., 0*/,
			       unsigned value_when_never_negotiate,
			       const struct sparse_names *names,
			       const struct whack_message *wm,
			       struct logger *logger)
{
	if (never_negotiate_sparse_option(leftright, name, value,
					  names, wm, logger)) {
		return value_when_never_negotiate;
	}

	if (value == 0) {
		return value_when_unset;
	}

	return value;
}

static bool extract_yn(const char *leftright, const char *name,
		       enum yn_options value, enum yn_options value_when_unset,
		       const struct whack_message *wm, struct logger *logger)
{
	enum yn_options yn = extract_sparse(leftright, name, value,
					    value_when_unset, /*never*/YN_NO,
					    &yn_option_names, wm, logger);

	switch (yn) {
	case YN_NO: return false;
	case YN_YES: return true;
	default:
		bad_sparse(logger, &yn_option_names, yn);
	}
}

/*
 * YN option that is only used when P is enabled.  When P is disabled a
 * warning is issued but the value is saved regardless:
 *
 * This is to stop:
 *   iptfs=no; iptfs-fragmentation=yes
 * showing as:
 *   iptfs: no; fragmentation: no;
 */

static bool extract_yn_p(const char *leftright, const char *name, enum yn_options yn,
			 enum yn_options value_when_unset,
			 const struct whack_message *wm, struct logger *logger,
			 const char *p_leftright, const char *p_name, enum yn_options p)
{
	const struct sparse_names *names = &yn_option_names;

	if (yn == 0) {
		/* no argument */
		return value_when_unset;
	}

	bool value;
	switch (yn) {
	case YN_NO: value = false; break;
	case YN_YES: value = true; break;
	default:
		bad_sparse(logger, &yn_option_names, yn);
	}

	/* complain? */
	if (never_negotiate_sparse_option(leftright, name, yn,
					  &yn_option_names, wm, logger)) {
		return value;
	}

	if (p == YN_UNSET) {
		name_buf sb;
		llog(RC_LOG, logger,
		     "warning: %s%s=%s ignored without %s%s=yes",
		     leftright, name, str_sparse(names, value, &sb),
		     p_leftright, p_name);
	} else if (p == YN_NO) {
		name_buf sb;
		llog(RC_LOG, logger,
		     "warning: %s%s=%s ignored when %s%s=no",
		     leftright, name, str_sparse(names, value, &sb),
		     p_leftright, p_name);
	}

	return value;
}

static enum yna_options extract_yna(const char *leftright, const char *name,
				    enum yna_options yna,
				    enum yna_options value_when_unset,
				    enum yna_options value_when_never_negotiate,
				    const struct whack_message *wm,
				    struct logger *logger)
{
	return extract_sparse(leftright, name, yna,
			      value_when_unset,
			      value_when_never_negotiate,
			      &yna_option_names, wm, logger);
}

/* terrible name */

static bool can_extract_string(const char *leftright,
			       const char *name,
			       const char *value,
			       const struct whack_message *wm,
			       struct logger *logger)
{
	if (never_negotiate_string_option(leftright, name, value, wm, logger)) {
		return false;
	}

	if (value == NULL) {
		return false;
	}

	return true;
}

static char *extract_string(const char *leftright, const char *name,
			    const char *string,
			    const struct whack_message *wm,
			    struct logger *logger)
{
	if (!can_extract_string(leftright, name, string, wm, logger)) {
		return NULL;
	}

	return clone_str(string, name);
}

static unsigned extract_enum_name(const char *leftright,
				  const char *name,
				  const char *value, unsigned unset,
				  const struct enum_names *names,
				  const struct whack_message *wm,
				  diag_t *d,
				  struct logger *logger)
{
	(*d) = NULL;

	if (never_negotiate_string_option(leftright, name, value, wm, logger)) {
		return unset;
	}

	if (value == NULL) {
		return unset;
	}

	int match = enum_match(names, shunk1(value));
	if (match < 0) {
		/* include allowed names? */
		(*d) = diag("%s%s=%s invalid, '%s' unrecognized",
			    leftright, name, value, value);
		return 0;
	}

	return match;
}

static unsigned extract_sparse_name(const char *leftright,
				    const char *name,
				    const char *value,
				    unsigned value_when_unset,
				    const struct sparse_names *names,
				    const struct whack_message *wm,
				    diag_t *d,
				    struct logger *logger)
{
	(*d) = NULL;

	if (never_negotiate_string_option(leftright, name, value, wm, logger)) {
		return value_when_unset;
	}

	if (value == NULL) {
		return value_when_unset;
	}

	const struct sparse_name *sparse = sparse_lookup_by_name(names, shunk1(value));
	if (sparse == NULL) {
		/* include allowed names? */
		(*d) = diag("%s%s=%s invalid, '%s' unrecognized",
			    leftright, name, value, value);
		return 0;
	}

	return sparse->value;
}

static uintmax_t extract_uintmax(const char *leftright,
				 const char *name,
				 const char *value,
				 uintmax_t value_when_unset,
				 uintmax_t min, uintmax_t max,
				 const struct whack_message *wm,
				 diag_t *d,
				 struct logger *logger)
{
	(*d) = NULL;
	if (!can_extract_string(leftright, name, value, wm, logger)) {
		return value_when_unset;
	}

	uintmax_t uintmax;
	err_t err = shunk_to_uintmax(shunk1(value), NULL/*all*/, 0, &uintmax);
	if (err != NULL) {
		(*d) = diag("%s%s=%s invalid, %s", leftright, name, value, err);
		return value_when_unset;
	}
	if (uintmax < min || uintmax > max) {
		(*d) = diag("%s%s=%ju invalid, must be in the range %ju-%ju",
			    leftright, name, uintmax, min, max);
		return value_when_unset;
	}
	return uintmax;
}

static uintmax_t extract_scaled_uintmax(const char *leftright,
					const char *name,
					const char *value,
					const struct scales *scales,
					uintmax_t max,
					const char *what,
					const struct whack_message *wm,
					diag_t *d,
					struct logger *logger)
{
	(*d) = NULL;

	if (!can_extract_string(leftright, name, value, wm, logger)) {
		return max;
	}

	uintmax_t number;
	diag_t diag = tto_scaled_uintmax(shunk1(value), &number, scales);
	if ((*d) != NULL) {
		(*d) = diag_diag(&diag, "%s%s=%s invalid, ", leftright, name, value);
		return max;
	}
	if (number > max) {
		humber_buf hb;
		llog(RC_LOG, logger, "%s limited to the max allowed %s",
		     what, str_humber(max, &hb));
		return max;
	}
	return number;
}

static uintmax_t extract_percent(const char *leftright, const char *name, const char *value,
				 uintmax_t value_when_unset,
				 const struct whack_message *wm,
				 diag_t *d,
				 struct logger *logger)
{
	(*d) = NULL;

	if (!can_extract_string(leftright, name, value, wm, logger)) {
		return value_when_unset;
	}

	/* NUMBER% */

	uintmax_t percent;
	shunk_t cursor = shunk1(value);
	err_t err = shunk_to_uintmax(cursor, &cursor, /*base*/10, &percent);
	if (err != NULL) {
		(*d) = diag("%s%s=%s invalid, %s", leftright, name, value, err);
		return value_when_unset;
	}

	if (!hunk_streq(cursor, "%")) {
		(*d) = diag("%s%s=%s invalid, expecting %% character", leftright, name, value);
		return value_when_unset;
	}

	if (percent > INT_MAX - 100) {
		llog(RC_LOG, logger, "%s%s=%s is way to large, using %ju%%",
		     leftright, name, value, value_when_unset);
		return value_when_unset;
	}

	return percent;
}


static ip_cidr extract_cidr_num(const char *leftright,
				const char *name,
				const char *value,
				const struct whack_message *wm,
				diag_t *d,
				struct logger *logger)
{
	err_t err;
	(*d) = NULL;

	if (!can_extract_string(leftright, name, value, wm, logger)) {
		return unset_cidr;
	}

	ip_cidr cidr;
	err = ttocidr_num(shunk1(value), NULL, &cidr);
	if (err != NULL) {
		(*d) = diag("%s%s=%s invalid, %s", leftright, name, value, err);
		return unset_cidr;
	}

	err = cidr_check(cidr);
	if (err != NULL) {
		(*d) = diag("%s%s=%s invalid, %s", leftright, name, value, err);
	}

	return cidr;
}

static diag_t extract_host_ckaid(struct host_end_config *host_config,
				 const struct whack_end *src,
				 bool *same_ca,
				 struct logger *logger/*connection "..."*/)
{
	const char *leftright = src->leftright;
	ckaid_t ckaid;
	err_t err = string_to_ckaid(src->ckaid, &ckaid);
	if (err != NULL) {
		return diag("%s-ckaid='%s' invalid: %s",
			    leftright, src->ckaid, err);
	}

	/*
	 * Always save the CKAID so that a delayed load of the private
	 * key can work.
	 */
	host_config->ckaid = clone_thing(ckaid, "end ckaid");

	/*
	 * See if there's a certificate matching the CKAID, if not
	 * assume things will later find the private key (or cert on a
	 * later attempt).
	 */
	CERTCertificate *cert = get_cert_by_ckaid_from_nss(&ckaid, logger);
	if (cert != NULL) {
		diag_t diag = add_end_cert_and_preload_private_key(cert, host_config,
								   *same_ca/*preserve_ca*/,
								   logger);
		if (diag != NULL) {
			CERT_DestroyCertificate(cert);
			return diag;
		}
		return NULL;
	}

	ldbg(logger, "%s-ckaid=%s did not match a certificate in the NSS database",
	     leftright, src->ckaid);

	/* try to pre-load the private key */
	bool load_needed;
	err = preload_private_key_by_ckaid(&ckaid, &load_needed, logger);
	if (err != NULL) {
		ckaid_buf ckb;
		ldbg(logger, "no private key matching %s-ckaid=%s: %s",
		     leftright, str_ckaid(host_config->ckaid, &ckb), err);
		return NULL;
	}

	ckaid_buf ckb;
	llog(LOG_STREAM/*not-whack-for-now*/, logger,
	     "loaded private key matching %s-ckaid=%s",
	     leftright,
	     str_ckaid(host_config->ckaid, &ckb));
	return NULL;
}

static diag_t extract_authby(struct authby *authby, lset_t *sighash_policy,
			     enum ike_version ike_version,
			     const struct whack_message *wm)
{
	/*
	 * Read in the authby= string and translate to policy bits.
	 *
	 * This is the symmetric (left+right) version.  There is also
	 * leftauth=/rightauth= version stored in 'end'
	 *
	 * authby=secret|rsasig|null|never|rsa-HASH
	 *
	 * using authby=rsasig results in both RSASIG_v1_5 and RSA_PSS
	 *
	 * HASH needs to use full syntax - eg sha2_256 and not sha256,
	 * to avoid confusion with sha3_256
	 */
	(*authby) = (struct authby) {0};
	(*sighash_policy) = LEMPTY;

	if (never_negotiate_wm(wm)) {
		(*authby) = AUTHBY_NEVER;
		return NULL;
	}

	if (wm->authby != NULL) {

		shunk_t curseby = shunk1(wm->authby);
		while (true) {

			shunk_t val = shunk_token(&curseby, NULL/*delim*/, ", ");
			if (val.ptr == NULL) {
				break;
			}
#if 0
			if (val.len == 0) {
				/* ignore empty fields? */
				continue;
			}
#endif

			/* Supported for IKEv1 and IKEv2 */
			if (hunk_streq(val, "secret")) {
				authby->psk = true;;
			} else if (hunk_streq(val, "rsasig") ||
				   hunk_streq(val, "rsa")) {
				authby->rsasig = true;
				authby->rsasig_v1_5 = true;
				(*sighash_policy) |= POL_SIGHASH_SHA2_256;
				(*sighash_policy) |= POL_SIGHASH_SHA2_384;
				(*sighash_policy) |= POL_SIGHASH_SHA2_512;
			} else if (hunk_streq(val, "never")) {
				authby->never = true;
			} else if (ike_version == IKEv1) {
				return diag("authby="PRI_SHUNK" is not valid for IKEv1",
					    pri_shunk(val));
				/* everything else is only supported for IKEv2 */
			} else if (hunk_streq(val, "null")) {
				authby->null = true;
			} else if (hunk_streq(val, "rsa-sha1")) {
				authby->rsasig_v1_5 = true;
			} else if (hunk_streq(val, "rsa-sha2")) {
				authby->rsasig = true;
				(*sighash_policy) |= POL_SIGHASH_SHA2_256;
				(*sighash_policy) |= POL_SIGHASH_SHA2_384;
				(*sighash_policy) |= POL_SIGHASH_SHA2_512;
			} else if (hunk_streq(val, "rsa-sha2_256")) {
				authby->rsasig = true;
				(*sighash_policy) |= POL_SIGHASH_SHA2_256;
			} else if (hunk_streq(val, "rsa-sha2_384")) {
				authby->rsasig = true;
				(*sighash_policy) |= POL_SIGHASH_SHA2_384;
			} else if (hunk_streq(val, "rsa-sha2_512")) {
				authby->rsasig = true;
				(*sighash_policy) |= POL_SIGHASH_SHA2_512;
			} else if (hunk_streq(val, "ecdsa") ||
				   hunk_streq(val, "ecdsa-sha2")) {
				authby->ecdsa = true;
				(*sighash_policy) |= POL_SIGHASH_SHA2_256;
				(*sighash_policy) |= POL_SIGHASH_SHA2_384;
				(*sighash_policy) |= POL_SIGHASH_SHA2_512;
			} else if (hunk_streq(val, "ecdsa-sha2_256")) {
				authby->ecdsa = true;
				(*sighash_policy) |= POL_SIGHASH_SHA2_256;
			} else if (hunk_streq(val, "ecdsa-sha2_384")) {
				authby->ecdsa = true;
				(*sighash_policy) |= POL_SIGHASH_SHA2_384;
			} else if (hunk_streq(val, "ecdsa-sha2_512")) {
				authby->ecdsa = true;
				(*sighash_policy) |= POL_SIGHASH_SHA2_512;
			} else if (hunk_streq(val, "ecdsa-sha1")) {
				return diag("authby=ecdsa cannot use sha1, only sha2");
			} else {
				return diag("authby="PRI_SHUNK" is unknown", pri_shunk(val));
			}
		}
		return NULL;
	}

	(*sighash_policy) = POL_SIGHASH_DEFAULTS;
	(*authby) = (ike_version == IKEv1 ? AUTHBY_IKEv1_DEFAULTS :
		     AUTHBY_IKEv2_DEFAULTS);
	return NULL;
}

static diag_t extract_host_end(struct host_end *host,
			       struct host_end_config *host_config,
			       struct host_end_config *other_host_config,
			       const struct whack_message *wm,
			       const struct whack_end *src,
			       const struct whack_end *other_src,
			       enum ike_version ike_version,
			       struct authby whack_authby,
			       bool *same_ca,
			       struct logger *logger/*connection "..."*/)
{
	err_t err;
	diag_t d = NULL;
	const char *leftright = host_config->leftright;

	bool groundhog = extract_yn(leftright, "groundhog", src->groundhog,
				    /*value_when_unset*/YN_NO, wm, logger);
	if (groundhog) {
		if (is_fips_mode()) {
			return diag("%sgroundhog=yes is invalid in FIPS mode",
				    leftright);
		}
		host_config->groundhog = groundhog;
		groundhogday |= groundhog;
		llog(RC_LOG, logger, "WARNING: %s is a groundhog", leftright);
	} else {
		ldbg(logger, "connection is not a groundhog");
	}

	/*
	 * Save the whack value, update_hosts_from_end_host_addr()
	 * will set the actual .nexthop value for the connection.
	 * Either now, during extraction, or later, during
	 * instantiation.
	 */
	host_config->nexthop = src->nexthop;

	/*
	 * Decode id, if any.
	 *
	 * For %fromcert, the load_end_cert*() call will update it.
	 *
	 * For unset, update_hosts_from_end_host_addr(), will fill it
	 * on from the HOST address (assuming it can be resolved).
	 *
	 * Else it remains unset and acts like a wildcard.
	 */
	pexpect(host_config->id.kind == ID_NONE);
	if (src->id != NULL) { /*can_extract_str()*/
		/*
		 * Treat any atoid() failure as fatal.  One wart is
		 * something like id=foo.  ttoaddress_dns() fails
		 * when, perhaps, the code should instead return FQDN?
		 *
		 * In 4.x the error was ignored and ID=<HOST_IP> was
		 * used.
		 */
		err_t e = atoid(src->id, &host_config->id);
		if (e != NULL) {
			return diag("%sid=%s invalid: %s",
				    leftright, src->id, e);
		}
	}

	/* decode CA distinguished name, if any */
	host_config->ca = empty_chunk;
	if (src->ca != NULL) {
		if (streq(src->ca, "%same")) {
			*same_ca = true;
		} else if (!streq(src->ca, "%any")) {
			err_t ugh;

			/* convert the CA into a DN blob */
			ugh = atodn(src->ca, &host_config->ca);
			if (ugh != NULL) {
				llog(RC_LOG, logger,
				     "bad %s CA string '%s': %s (ignored)",
				     leftright, src->ca, ugh);
			} else {
				/* now try converting it back; isn't failing this a bug? */
				ugh = parse_dn(ASN1(host_config->ca));
				if (ugh != NULL) {
					llog(RC_LOG, logger,
					     "error parsing %s CA converted to DN: %s",
					     leftright, ugh);
					LDBG_hunk(logger, host_config->ca);
				}
			}

		}
	}

	/*
	 * Try to find the cert / private key.
	 *
	 * XXX: Be lazy and simply warn about combinations such as
	 * cert+ckaid.
	 *
	 * Should this instead cross check?
	 */
	if (src->cert != NULL) {

		if (src->ckaid != NULL) {
			llog(RC_LOG, logger,
				    "warning: ignoring %s ckaid '%s' and using %s certificate '%s'",
				    leftright, src->cert,
				    leftright, src->cert);
		}

		if (src->pubkey != NULL) {
			enum_buf pkb;
			llog(RC_LOG, logger,
			     "warning: ignoring %s %s '%s' and using %s certificate '%s'",
			     leftright,
			     str_enum(&ipseckey_algorithm_config_names, src->pubkey_alg, &pkb),
			     src->pubkey,
			     leftright, src->cert);
		}

		CERTCertificate *cert = get_cert_by_nickname_from_nss(src->cert, logger);
		if (cert == NULL) {
			return diag("%s certificate '%s' not found in the NSS database",
				    leftright, src->cert);
		}
		diag_t diag = add_end_cert_and_preload_private_key(cert, host_config,
								   *same_ca/*preserve_ca*/,
								   logger);
		if (diag != NULL) {
			CERT_DestroyCertificate(cert);
			return diag;
		}

	} else if (src->pubkey != NULL) {

		/*
		 * Extract the CKAID from the PUBKEY.  When there's an
		 * ID, also save the pubkey under that name (later,
		 * during oritentation, the the missing ID will be
		 * filled in with HOST or left alone and treated like
		 * "null").
		 *
		 * Not adding the PUBKEY when there's no ID is very
		 * old behaviour.
		 *
		 * Extracting the CKAID from the PUBKEY and using that
		 * to find the private key is a somewhat more recent
		 * behaviour.
		 *
		 * There are OE tests where the missing ID is treated
		 * like "null".  Since the private key isn't needed,
		 * missing key is ignored.
		 *
		 * Are there tests where the ID defaults to HOST?
		 * Presumably the saved CKAID would be used to find
		 * the host key?
		 */

		if (src->ckaid != NULL) {
			enum_buf pkb;
			llog(RC_LOG, logger,
			     "warning: ignoring %sckaid=%s and using %s%s",
			     leftright, src->ckaid,
			     leftright, str_enum(&ipseckey_algorithm_config_names, src->pubkey_alg, &pkb));
		}

		chunk_t keyspace = NULL_HUNK; /* must free_chunk_content() */
		err = whack_pubkey_to_chunk(src->pubkey_alg, src->pubkey, &keyspace);
		if (err != NULL) {
			enum_buf pkb;
			return diag("%s%s invalid: %s",
				    leftright, str_enum(&ipseckey_algorithm_config_names, src->pubkey_alg, &pkb),
				    err);
		}

		/* must-free keyspace */

		if (src->id == NULL) {

			struct pubkey_content pubkey_content; /* must free_pubkey_content() */
			d = unpack_dns_pubkey_content(src->pubkey_alg, HUNK_AS_SHUNK(keyspace),
						      &pubkey_content, logger);
			if (d != NULL) {
				free_chunk_content(&keyspace);
				enum_buf pkb;
				return diag_diag(&d, "%s%s invalid, ",
						 leftright, str_enum(&ipseckey_algorithm_config_names, src->pubkey_alg, &pkb));
			}

			/* must free keyspace pubkey_content */
			passert(pubkey_content.type != NULL);

			ckaid_buf ckb;
			enum_buf pkb;
			ldbg(logger, "saving CKAID %s extracted from %s%s",
			     str_ckaid(&pubkey_content.ckaid, &ckb),
			     leftright, str_enum(&ipseckey_algorithm_config_names, src->pubkey_alg, &pkb));
			host_config->ckaid = clone_const_thing(pubkey_content.ckaid, "raw pubkey's ckaid");

			free_chunk_content(&keyspace);
			free_pubkey_content(&pubkey_content, logger);

			/* must-free keyspace */

		} else {

			/* must-free keyspace */

			struct id keyid; /* must free_id_content() */
			err = atoid(src->id, &keyid);
			if (err != NULL) {
				free_chunk_content(&keyspace);
				return diag("%sid=\"%s\": %s", leftright, src->id, err);
			}

			/* must-free keyspace keyid */

			/* add the public key */
			struct pubkey *pubkey = NULL; /* must pubkey_delref() */
			diag_t d = unpack_dns_pubkey(&keyid, PUBKEY_LOCAL,
						     src->pubkey_alg,
						     /*install_time*/realnow(),
						     /*until_time*/realtime_epoch,
						     /*ttl*/0,
						     HUNK_AS_SHUNK(keyspace),
						     &pubkey, logger);
			if (d != NULL) {
				free_chunk_content(&keyspace);
				free_id_content(&keyid);
				return d;
			}

			/* must-free keyspace keyid pubkey */

			replace_pubkey(pubkey, &pluto_pubkeys);
			const ckaid_t *ckaid = pubkey_ckaid(pubkey);
			host_config->ckaid = clone_const_thing(*ckaid, "pubkey ckaid");
			pubkey_delref(&pubkey);
			free_id_content(&keyid);

			/* must-free keyspace */
		}

		/* saved */
		PEXPECT(logger, host_config->ckaid != NULL);

		/* must-free keyspace */

		/* try to pre-load the private key */
		bool load_needed;
		err = preload_private_key_by_ckaid(host_config->ckaid, &load_needed, logger);
		if (err != NULL) {
			ckaid_buf ckb;
			dbg("no private key matching %s CKAID %s: %s",
			    leftright, str_ckaid(host_config->ckaid, &ckb), err);
		} else if (load_needed) {
			ckaid_buf ckb;
			enum_buf pkb;
			llog(LOG_STREAM/*not-whack-for-now*/, logger,
			     "loaded private key matching %s%s CKAID %s",
			     leftright, str_enum(&ipseckey_algorithm_config_names, src->pubkey_alg, &pkb),
			     str_ckaid(host_config->ckaid, &ckb));
		}

		free_chunk_content(&keyspace);

	} else if (src->ckaid != NULL) {
		diag_t d = extract_host_ckaid(host_config, src, same_ca, logger);
		if (d != NULL) {
			return d;
		}
	}

	if (host_config->id.kind == ID_FROMCERT &&
	    host_config->cert.nss_cert != NULL) {
		host->id = id_from_cert(&host_config->cert);
		id_buf idb;
		ldbg(logger, "setting %s-id to '%s' as host->config->id=%%fromcert",
		     leftright, str_id(&host->id, &idb));
	} else {
		id_buf idb;
		ldbg(logger, "setting %s-id to '%s' as host->config->id)",
		     leftright, str_id(&host_config->id, &idb));
		host->id = clone_id(&host_config->id, __func__);
	}

	/* the rest is simple copying of corresponding fields */
	host_config->type = src->host_type;
	host_config->addr_name = clone_str(src->host_addr_name, "host ip");
	host_config->xauth.server = extract_yn(leftright, "xauthserver", src->xauthserver,
					       YN_NO, wm, logger);
	host_config->xauth.client = extract_yn(leftright, "xauthclient", src->xauthclient,
					       YN_NO, wm, logger);
	host_config->xauth.username = extract_string(leftright, "xauthusername",
						     src->xauthusername,
						     wm, logger);
	host_config->eap = src->eap;

	if (src->eap == IKE_EAP_NONE && src->auth == AUTH_EAPONLY) {
		return diag("leftauth/rightauth can only be 'eaponly' when using leftautheap/rightautheap is not 'none'");
	}

	/*
	 * Determine the authentication from auth= and authby=.
	 */

	if (is_never_negotiate_wm(wm) && src->auth != AUTH_UNSET && src->auth != AUTH_NEVER) {
		/* AUTH_UNSET is updated below */
		enum_buf ab;
		return diag("%sauth=%s option is invalid for type=passthrough connection",
			    leftright, str_enum_short(&keyword_auth_names, src->auth, &ab));
	}

	/*
	 * Note: this checks the whack message (WM), and not the
	 * connection (C) being construct - it could be done before
	 * extract_end(), but do it here.
	 *
	 * XXX: why not allow this?
	 */
	if ((src->auth == AUTH_UNSET) != (other_src->auth == AUTH_UNSET)) {
		return diag("leftauth= and rightauth= must both be set or both be unset");
	}

<<<<<<< HEAD
	/* value starting points */
	struct authby authby = (is_never_negotiate_wm(wm) ? AUTHBY_NEVER :
				authby_is_set(wm->authby) ? wm->authby :
				ike_version == IKEv1 ? AUTHBY_IKEv1_DEFAULTS :
				AUTHBY_IKEv2_DEFAULTS);
=======
	struct authby authby = whack_authby;
>>>>>>> 118f9d64
	enum keyword_auth auth = src->auth;

	/*
	 * IKEv1 only allows symetric authentication using authby=
	 * ({left,right}auth= can be asymetric).
	 *
	 * Convert authby= into auth=.
	 */
	if (ike_version == IKEv1) {
		/* override auth= using above authby= from whack */
		if (auth != AUTH_UNSET) {
			return diag("%sauth= is not supported by IKEv1", leftright);
		}
		/*
		 * From AUTHBY, which has multiple authentication bits
		 * set, select the best possible AUTH.  Since
		 * extract_authby(IKEv1) rejects ecdsa et.al. auth
		 * should not end up with ECDSA et.al.
		 */
		auth = auth_from_authby(whack_authby);
		/*
		 * Now use AUTH to generate AUTHBY with a single bit
		 * set (when RSA, both the rsasig and rsasig_v1_5 bits
		 * are set, so scrub the latter as it isn't supported
		 * by IKEv1).
		 */
		authby = authby_from_auth(auth);
		authby.rsasig_v1_5 = false; /* not supported */
		/*
		 * Now compare the rebuilt AUTH with the original
		 * WHACK_AUTH, looking for auth bits that disappeared.
		 */
		struct authby exclude = authby_not(authby);
		struct authby supplied = whack_authby;
		supplied.rsasig_v1_5 = false;
		supplied.ecdsa = false;
		struct authby unexpected = authby_and(supplied, exclude);
		if (authby_is_set(unexpected)) {
			authby_buf wb, ub;
			return diag("additional %s in authby=%s is not supported by IKEv1",
				    str_authby(unexpected, &ub),
				    str_authby(supplied, &wb));
		}
	}

	struct authby authby_mask = {0};
	switch (auth) {
	case AUTH_RSASIG:
		authby_mask = AUTHBY_RSASIG;
		break;
	case AUTH_ECDSA:
		authby_mask = AUTHBY_ECDSA;
		break;
	case AUTH_PSK:
		/* force only bit (not on by default) */
		authby = (struct authby) { .psk = true, };
		break;
	case AUTH_NULL:
		/* force only bit (not on by default) */
		authby = (struct authby) { .null = true, };
		break;
	case AUTH_UNSET:
		auth = auth_from_authby(authby);
		break;
	case AUTH_EAPONLY:
		break;
	case AUTH_NEVER:
		break;
	}

	if (authby_is_set(authby_mask)) {
		authby = authby_and(authby, authby_mask);
		if (!authby_is_set(authby)) {
			enum_buf ab;
			authby_buf pb;
			return diag("%sauth=%s expects authby=%s",
				    leftright,
				    str_enum_short(&keyword_auth_names, auth, &ab),
				    str_authby(authby_mask, &pb));
		}
	}

	enum_buf eab;
	authby_buf wabb;
	authby_buf eabb;
	dbg("fake %sauth=%s %sauthby=%s from whack authby %s",
	    src->leftright, str_enum_short(&keyword_auth_names, auth, &eab),
	    src->leftright, str_authby(authby, &eabb),
	    str_authby(whack_authby, &wabb));
	host_config->auth = auth;
	host_config->authby = authby;

	if (src->id != NULL && streq(src->id, "%fromcert")) {
		if (auth == AUTH_PSK || auth == AUTH_NULL) {
			return diag("ID cannot be specified as %%fromcert if PSK or AUTH-NULL is used");
		}
	}

	host_config->key_from_DNS_on_demand = src->key_from_DNS_on_demand;

	host_config->sendcert = extract_sparse_name(leftright, "sendcert", src->sendcert,
						    cert_defaultcertpolicy, &sendcert_policy_names,
						    wm, &d, logger);
	if (d != NULL) {
		return d;
	}

	if (can_extract_string(leftright, "ikeport", src->ikeport, wm, logger)) {
		err = ttoport(shunk1(src->ikeport), &host_config->ikeport);
		if (err != NULL) {
			return diag("%sikeport=%s invalid, %s", leftright, src->ikeport, err);
		}
		if (!port_is_specified(host_config->ikeport)) {
			return diag("%sikeport=%s invalid, must be in range 1-65535",
				    leftright, src->ikeport);
		}
	}

	/*
	 * Check for consistency between modecfgclient=,
	 * modecfgserver=, cat= and addresspool=.
	 *
	 * Danger:
	 *
	 * Since OE configurations can be both the client and the
	 * server they allow contradictions such as both
	 * leftmodecfgclient=yes leftmodecfgserver=yes.
	 *
	 * Danger:
	 *
	 * It's common practice to specify leftmodecfgclient=yes
	 * rightmodecfgserver=yes even though "right" isn't properly
	 * configured (for instance expecting leftaddresspool).
	 */

	if (src->modecfgserver == YN_YES && src->modecfgclient == YN_YES) {
		diag_t d = diag("both %smodecfgserver=yes and %smodecfgclient=yes defined",
				leftright, leftright);
		if (!is_opportunistic_wm(wm)) {
			return d;
		}
		llog(RC_LOG, logger, "opportunistic: %s", str_diag(d));
		pfree_diag(&d);
	}

	if (src->modecfgserver == YN_YES && src->cat == YN_YES) {
		diag_t d = diag("both %smodecfgserver=yes and %scat=yes defined",
				leftright, leftright);
		if (!is_opportunistic_wm(wm)) {
			return d;
		}
		llog(RC_LOG, logger, "opportunistic: %s", str_diag(d));
		pfree_diag(&d);
	}

	if (src->modecfgclient == YN_YES && other_src->cat == YN_YES) {
		diag_t d = diag("both %smodecfgclient=yes and %scat=yes defined",
				leftright, other_src->leftright);
		if (!is_opportunistic_wm(wm)) {
			return d;
		}
		llog(RC_LOG, logger, "opportunistic: %s", str_diag(d));
		pfree_diag(&d);
	}

	if (src->modecfgserver == YN_YES && src->addresspool != NULL) {
		diag_t d = diag("%smodecfgserver=yes does not expect %saddresspool=",
				leftright, src->leftright);
		if (!is_opportunistic_wm(wm)) {
			return d;
		}
		llog(RC_LOG, logger, "opportunistic: %s", str_diag(d));
		pfree_diag(&d);
	}

	/*
	 * XXX: this can't be rejected.  For instance, in
	 * ikev1-psk-dual-behind-nat-01, road has
	 * <east>modecfgserver=yes, but doesn't specify the address
	 * pool.  Arguably modecfgserver= should be ignored?
	 */
#if 0
	if (src->modecfgserver == YN_YES && other_src->addresspool == NULL) {
		diag_t d = diag("%smodecfgserver=yes expects %saddresspool=",
				leftright, other_src->leftright);
		if (!is_opportunistic_wm(wm)) {
			return d;
		}
		llog(RC_LOG, logger, "opportunistic: %s", str_diag(d));
		pfree_diag(&d);
	}
#endif

	if (src->modecfgclient == YN_YES && other_src->addresspool != NULL) {
		diag_t d = diag("%smodecfgclient=yes does not expect %saddresspool=",
				leftright, other_src->leftright);
		if (!is_opportunistic_wm(wm)) {
			return d;
		}
		llog(RC_LOG, logger, "opportunistic: %s", str_diag(d));
		pfree_diag(&d);
	}

	if (src->cat == YN_YES && other_src->addresspool != NULL) {
		diag_t d = diag("both %scat=yes and %saddresspool= defined",
				leftright, other_src->leftright);
		if (!is_opportunistic_wm(wm)) {
			return d;
		}
		llog(RC_LOG, logger, "opportunistic: %s", str_diag(d));
		pfree_diag(&d);
	}

	/*
	 * Update client/server based on config and addresspool
	 *
	 * The update uses OR so that the truth is blended with both
	 * the ADDRESSPOOL code's truth (see further down) and the
	 * reverse calls sense of truth.
	 *
	 * Unfortunately, no!
	 *
	 * This end having an addresspool should imply that this host
	 * is the client and the other host is the server.  Right?
	 *
	 * OE configurations have leftmodecfgclient=yes
	 * rightaddresspool= which creates a the connection that is
	 * both a client and a server.
	 */

	host_config->modecfg.server |= (src->modecfgserver == YN_YES);
	host_config->modecfg.client |= (src->modecfgclient == YN_YES);

	if (src->addresspool != NULL) {
		other_host_config->modecfg.server = true;
		host_config->modecfg.client = true;
		dbg("forced %s modecfg client=%s %s modecfg server=%s",
		    host_config->leftright, bool_str(host_config->modecfg.client),
		    other_host_config->leftright, bool_str(other_host_config->modecfg.server));
	}

	return NULL;
}

static diag_t extract_child_end_config(const struct whack_message *wm,
				       const struct whack_end *src,
				       enum ike_version ike_version,
				       struct connection *c,
				       struct child_end_config *child_config,
				       struct logger *logger)
{
	diag_t d = NULL;
	const char *leftright = src->leftright;

	switch (ike_version) {
	case IKEv2:
#ifdef USE_CAT
		child_config->has_client_address_translation = (src->cat == YN_YES);
#endif
		break;
	case IKEv1:
		if (src->cat != YN_UNSET) {
			name_buf nb;
			llog(RC_LOG, logger,
			     "warning: IKEv1, ignoring %scat=%s (client address translation)",
			     leftright, str_sparse(&yn_option_names, src->cat, &nb));
		}
		break;
	default:
		bad_case(ike_version);
	}

	child_config->vti_ip =
		extract_cidr_num(leftright, "vti", src->vti, wm, &d, logger);
	if (d != NULL) {
		return d;
	}

	child_config->ipsec_interface_ip =
		extract_cidr_num(leftright, "interface-ip", src->interface_ip, wm, &d, logger);
	if (d != NULL) {
		return d;
	}

	/* save some defaults */
	child_config->protoport = src->protoport;

	/*
	 * Support for skipping updown, eg leftupdown="" or %disabled.
	 *
	 * Useful on busy servers that do not need to use updown for
	 * anything.
	 */
	if (never_negotiate_string_option(leftright, "updown", src->updown, wm, logger)) {
		ldbg(logger, "never-negotiate updown");
	} else {
		/* Note: "" disables updown; but no updown gets default */
		child_config->updown =
			(src->updown == NULL ? clone_str(DEFAULT_UPDOWN, "default_updown") :
			 streq(src->updown, UPDOWN_DISABLED) ? NULL :
			 streq(src->updown, "") ? NULL :
			 clone_str(src->updown, "child_config.updown"));
	}


	ip_selectors *child_selectors = &child_config->selectors;

	/*
	 * Figure out the end's child selectors.
	 */
	if (src->addresspool != NULL) {

		/*
		 * Both ends can't add an address pool (cross
		 * checked).
		 */
		FOR_EACH_ELEMENT(pool, c->pool) {
			PASSERT(logger, (*pool) == NULL);
		}

		if (src->subnets != NULL) {
			/* XXX: why? */
			return diag("cannot specify both %saddresspool= and %ssubnets=",
				    leftright, leftright);
		}

		if (src->subnet != NULL) {
			/* XXX: why? */
			return diag("cannot specify both %saddresspool= and %ssubnet=",
				    leftright, leftright);
		}

		diag_t d = ttoranges_num(shunk1(src->addresspool), ", ", NULL,
					 &child_config->addresspools);
		if (d != NULL) {
			return diag_diag(&d, "%saddresspool=%s invalid, ", leftright, src->addresspool);
		}

		FOR_EACH_ITEM(range, &child_config->addresspools) {

			const struct ip_info *afi = range_type(range);

			if (ike_version == IKEv1 && afi == &ipv6_info) {
				return diag("%saddresspool=%s invalid, IKEv1 does not support IPv6 address pool",
					    leftright, src->addresspool);
			}

			if (afi == &ipv6_info && !range_is_cidr((*range))) {
				range_buf rb;
				return diag("%saddresspool=%s invalid, IPv6 range %s is not a subnet",
					    leftright, src->addresspool,
					    str_range(range, &rb));
			}

			/*
			 * Create the address pool regardless of
			 * orientation.  Orienting will then add a
			 * reference as needed.
			 *
			 * This way, conflicting addresspools are
			 * detected early (OTOH, they may be detected
			 * when they don't matter).
			 *
			 * This also detetects and rejects multiple
			 * pools with the same address family.
			 */
			diag_t d = install_addresspool((*range), child_config->addresspool, logger);
			if (d != NULL) {
				return diag_diag(&d, "%saddresspool=%s invalid, ",
						 leftright, src->addresspool);
			}

		}

	} else if (src->subnet != NULL) {

		/*
		 * Parse new syntax (protoport= is not used).
		 *
		 * Of course if NARROWING is allowed, this can be
		 * refined regardless of .has_client.
		 */
		ldbg(logger, "%s child selectors from %ssubnet (selector); %s.config.has_client=true",
		     leftright, leftright, leftright);
		ip_address nonzero_host;
		diag_t d = ttoselectors_num(shunk1(src->subnet), ", ", NULL,
					    &child_config->selectors, &nonzero_host);
		if (d != NULL) {
			return diag_diag(&d, "%ssubnet=%s invalid, ",
					 leftright, src->subnet);
		}

		if (ike_version == IKEv1) {
			if (child_config->selectors.len > 1) {
				return diag("IKEv1 does not support %ssubnet= with multiple selectors", leftright);
			}
		}

		if (src->protoport.is_set) {
			if (child_config->selectors.len > 1) {
				return diag("%ssubnet= must be a single subnet when combined with %sprotoport=",
					    leftright, leftright);
			}
			if (!selector_is_subnet(child_config->selectors.list[0])) {
				return diag("%ssubnet= cannot be a selector when combined with %sprotoport=",
					    leftright, leftright);
			}
			ip_subnet subnet = selector_subnet(child_config->selectors.list[0]);
			ldbg(logger, "%s child selectors from %ssubnet + %sprotoport; %s.config.has_client=true",
			     leftright, leftright, leftright, leftright);
			child_selectors->list[0] =
				selector_from_subnet_protoport(subnet, src->protoport);
		}

		if (nonzero_host.is_set) {
			address_buf hb;
			llog(RC_LOG, logger,
			     "zeroing non-sero address identifier %s in %ssubnet=%s",
			     str_address(&nonzero_host, &hb), leftright, src->subnet);
		}

	} else {
		ldbg(logger, "%s child selectors unknown; probably derived from host?!?",
		     leftright);
	}

	/*
	 * Also extract .virt.
	 *
	 * While subnet= can only specify .virt XOR .client, the end
	 * result can be that both .virt and .client are set.
	 *
	 * XXX: don't set .has_client as update_child_ends*() will see
	 * it and skip updating the client address from the host.
	 */
	if (src->virt != NULL) {
		if (ike_version > IKEv1) {
			return diag("IKEv%d does not support virtual subnets",
				    ike_version);
		}
		dbg("%s %s child has a virt-end", wm->name, leftright);
		diag_t d = create_virtual(leftright, src->virt,
					  &child_config->virt);
		if (d != NULL) {
			return d;
		}
	}

	/*
	 * Get the SOURCEIPs and check that they all fit within at
	 * least one selector determined above (remember, when the
	 * selector isn't specified (i.e., subnet=), the selector is
	 * set to the .host_addr).
	 */

	if (src->sourceip != NULL) {
		if (src->interface_ip != NULL) {
			return diag("cannot specify %sinterface-ip=%s and %sssourceip=%s",
				    leftright, src->interface_ip,
				    leftright, src->sourceip);
		}

		diag_t d = ttoaddresses_num(shunk1(src->sourceip), ", ",
					    NULL/*UNSPEC*/, &child_config->sourceip);
		if (d != NULL) {
			return diag_diag(&d, "%ssourceip=%s invalid, ",
					 src->leftright, src->sourceip);
		}
		/* valid? */
		ip_address seen[IP_INDEX_ROOF] = {0};
		FOR_EACH_ITEM(sourceip, &child_config->sourceip) {

			/* i.e., not :: and not 0.0.0.0 */
			if (!address_is_specified(*sourceip)) {
				return diag("%ssourceip=%s invalid, must be a valid address",
					    leftright, src->sourceip);
			}

			/* i.e., not 1::1,1::2 */
			const struct ip_info *afi = address_type(sourceip);
			PASSERT(logger, afi != NULL); /* since specified */
			if (seen[afi->ip_index].is_set) {
				address_buf sb, ipb;
				return diag("%ssourceip=%s invalid, multiple %s addresses (%s and %s) specified",
					    leftright, src->sourceip, afi->ip_name,
					    str_address(&seen[afi->ip_index], &sb),
					    str_address(sourceip, &ipb));
			}
			seen[afi->ip_index] = (*sourceip);

			if (child_config->selectors.len > 0) {
				/* skip aliases; they hide the selectors list */
				if (wm->connalias != NULL) {
					continue;
				}
				bool within = false;
				FOR_EACH_ITEM(sel, &child_config->selectors) {
					/*
					 * Only compare the address
					 * against the selector's
					 * address range (not the
					 * /protocol/port).
					 *
					 * For instance when the
					 * selector is:
					 *
					 *   1::/128/tcp/22
					 *
					 * the sourceip=1:: is still
					 * ok.
					 */
					if (address_in_selector_range(*sourceip, *sel)) {
						within = true;
						break;
					}
				}
				if (!within) {
					address_buf sipb;
					return diag("%ssourceip=%s invalid, address %s is not within %ssubnet=%s",
						    leftright, src->sourceip,
						    str_address(sourceip, &sipb),
						    leftright, src->subnet);
				}
			} else if (src->host_addr.is_set) {
				if (!address_eq_address(*sourceip, src->host_addr)) {
					address_buf sipb;
					address_buf hab;
					return diag("%ssourceip=%s invalid, address %s does not match %s=%s and %ssubnet= was not specified",
						    leftright, src->sourceip,
						    str_address(sourceip, &sipb),
						    leftright, str_address(&src->host_addr, &hab),
						    leftright);
				}
			} else {
				return diag("%ssourceip=%s invalid, %ssubnet= unspecified and %s IP address unknown",
					    leftright, src->sourceip,
					    leftright/*subnet=*/, leftright/*host=*/);
			}
		}
	}
	return NULL;
}

diag_t add_end_cert_and_preload_private_key(CERTCertificate *cert,
					    struct host_end_config *host_end_config,
					    bool preserve_ca,
					    struct logger *logger)
{
	passert(cert != NULL);
	const char *nickname = cert->nickname;
	const char *leftright = host_end_config->leftright;

	/*
	 * A copy of this code lives in nss_cert_verify.c :/
	 * Currently only a check for RSA is needed, as the only ECDSA
	 * key size not allowed in FIPS mode (p192 curve), is not implemented
	 * by NSS.
	 * See also RSA_secret_sane() and ECDSA_secret_sane()
	 */
	if (is_fips_mode()) {
		SECKEYPublicKey *pk = CERT_ExtractPublicKey(cert);
		passert(pk != NULL);
		if (pk->keyType == rsaKey &&
		    ((pk->u.rsa.modulus.len * BITS_IN_BYTE) < FIPS_MIN_RSA_KEY_SIZE)) {
			SECKEY_DestroyPublicKey(pk);
			return diag("FIPS: rejecting %s certificate '%s' with key size %d which is under %d",
				    leftright, nickname,
				    pk->u.rsa.modulus.len * BITS_IN_BYTE,
				    FIPS_MIN_RSA_KEY_SIZE);
		}
		/* TODO FORCE MINIMUM SIZE ECDSA KEY */
		SECKEY_DestroyPublicKey(pk);
	}

	/* check validity of cert */
	SECCertTimeValidity validity = CERT_CheckCertValidTimes(cert, PR_Now(), false);
	switch (validity) {
	case secCertTimeValid:
		ldbg(logger, "%s certificate '%s' time is valid", leftright, nickname);
		break;
	case secCertTimeExpired:
		if (!host_end_config->groundhog) {
			return diag("%s certificate '%s' has expired",
				    leftright, nickname);
		}
		llog(RC_LOG, logger,
		     "WARNING: groundhog %s certificate '%s' has expired",
		     leftright, nickname);
		break;
	case secCertTimeNotValidYet:
		if (!host_end_config->groundhog) {
			return diag("%s certificate '%s' is not yet valid",
				    leftright, nickname);
		}
		llog(RC_LOG, logger,
		     "WARNING: groundhog %s certificate '%s' is not yet valid",
		     leftright, nickname);
		break;
	default:
	case secCertTimeUndetermined:
		if (!host_end_config->groundhog) {
			return diag("%s certificate '%s' has undetermined time",
				    leftright, nickname);
		}
		llog(RC_LOG, logger,
		     "WARNING: groundhog %s certificate '%s' has undetermined time",
		     leftright, nickname);
		break;
	}

	/*
	 * Note: this is passing in the pre-%fromcert updated ID.
	 *
	 * add_pubkey_from_nss_cert() adds pubkeys under: the cert's
	 * subject name, and cert's subject alt names (SAN).  It then,
	 * when ID isn't %fromcert, or DN (i.e., subject name making
	 * it redundant), adds a further pubkey under the ID's name
	 * (for instance @east?).
	 *
	 * Hence, using the non-updated ID from config is fine.
	 */
	ldbg(logger, "adding %s certificate \'%s\' pubkey", leftright, cert->nickname);
	if (!add_pubkey_from_nss_cert(&pluto_pubkeys, &host_end_config->id, cert, logger)) {
		/* XXX: push diag_t into add_pubkey_from_nss_cert()? */
		return diag("%s certificate \'%s\' pubkey could not be loaded", leftright, cert->nickname);
	}

	host_end_config->cert.nss_cert = cert;

	/*
	 * If no CA is defined, use issuer as default; but only when
	 * update is ok (when reloading certs it is never ok).
	 */
	if (preserve_ca || host_end_config->ca.ptr != NULL) {
		dbg("preserving existing %s ca", leftright);
	} else {
		host_end_config->ca = clone_secitem_as_chunk(cert->derIssuer, "issuer ca");
	}

	/*
	 * Try to pre-load the certificate's secret (private key) into
	 * the local cache (see keys.c).
	 *
	 * This can fail.  For instance, this end may only have the
	 * peer's certificate
	 *
	 * This could also fail because a needed secret is missing.
	 * That case is handled by refine_host_connection /
	 * get_psk.
	 */
	dbg("preload cert/secret for connection: %s", cert->nickname);
	bool load_needed;
	err_t ugh = preload_private_key_by_cert(&host_end_config->cert, &load_needed, logger);
	if (ugh != NULL) {
		dbg("no private key matching %s certificate %s: %s",
		    leftright, nickname, ugh);
	} else if (load_needed) {
		llog(LOG_STREAM/*not-whack-for-now*/, logger,
		     "loaded private key matching %s certificate '%s'",
		     leftright, nickname);
	}
	return NULL;
}

/* only used by add_connection() */

static diag_t mark_parse(const char *leftright, const char *name, const char *mark,
			 struct sa_mark *sa_mark)
{
	(*sa_mark) = (struct sa_mark) {
		.unique = false,
		.val = UINT32_MAX,
		.mask = UINT32_MAX,
	};

	shunk_t cursor = shunk1(mark);
	intmax_t value;
	err_t e = shunk_to_intmax(cursor, &cursor, 0, &value);
	if (e != NULL) {
		return diag("%s%s=\"%s\" value invalid, %s",
			    leftright, name, mark, e);
	}
	if (value > UINT32_MAX) {
		return diag("%s%s=\"%s\" value invalid, %jd is larger than %#08"PRIx32,
			    leftright, name, mark,
			    value, UINT32_MAX);
	}
	if (value < -1) {
		return diag("%s%s=\"%s\" value invalid, %jd is less than -1",
			    leftright, name, mark, value);
	}
	if (cursor.len > 0 && hunk_char(cursor, 0) != '/') {
		return diag("%s%s=\"%s\" value invalid, contains trailing junk \""PRI_SHUNK"\"",
			    leftright, name, mark, pri_shunk(cursor));
	}
	sa_mark->val = value;

	if (hunk_streat(&cursor, "/")) {
		uintmax_t mask;
		err_t e = shunk_to_uintmax(cursor, &cursor, 0, &mask);
		if (e != NULL) {
			return diag("%s%s=\"%s\" mask invalid, %s",
				    leftright, name, mark, e);
		}
		if (mask > UINT32_MAX) {
			return diag("%s%s=\"%s\" mask invalid, %jd is larger than %#08"PRIx32,
				    leftright, name, mark,
				    mask, UINT32_MAX);
		}
		if (cursor.len > 0) {
			return diag("%s%s=\"%s\" mask invalid, contains trailing junk \""PRI_SHUNK"\"",
				    leftright, name, mark, pri_shunk(cursor));
		}
		sa_mark->mask = mask;
	}
	if ((sa_mark->val & ~sa_mark->mask) != 0) {
		return diag("%s%s=\"%s\" invalid, value %#08"PRIx32" has bits outside mask %#08"PRIx32,
			    leftright, name, mark, sa_mark->val, sa_mark->mask);
	}
	return NULL;
}

/*
 * Turn the config's selectors / addresspool / host-addr into
 * proposals.
 */

void build_connection_proposals_from_configs(struct connection *d,
					     const struct ip_info *host_afi,
					     struct verbose verbose)
{
	vdbg("%s() host-afi=%s", __func__, (host_afi == NULL ? "N/A" : host_afi->ip_name));
	verbose.level++;

	FOR_EACH_ELEMENT(end, d->end) {
		const char *leftright = end->config->leftright;

		vassert(end->child.selectors.proposed.list == NULL);
		vassert(end->child.selectors.proposed.len == 0);
		vexpect(end->child.has_client == false);

		/* {left,right}subnet=... */
		if (end->child.config->selectors.len > 0) {
			vdbg("%s selectors from %d child.selectors",
			     leftright, end->child.config->selectors.len);
			end->child.selectors.proposed = end->child.config->selectors;
			/*
			 * This is important, but why?
			 *
			 * IKEv1: the initiator should send the client
			 * ID during quick mode.
			 */
			set_end_child_has_client(d, end->config->index, true);
			continue;
		}

		/* {left,right}addresspool= */
		if (end->child.config->addresspools.len > 0) {
			/*
			 * Set the selectors to the pool range:
			 *
			 * IKEv2: addresspool implies narrowing so
			 * peer sending ::/0 will be allowed to narrow
			 * down to the addresspool range.
			 *
			 * IKEv1: peer is expected to send the lease
			 * it obtained earlier (either during
			 * MODE_CFG, or hard-wired in the config
			 * file).
			 */
			FOR_EACH_ITEM(range, &end->child.config->addresspools) {
				ip_selector selector = selector_from_range((*range));
				selector_buf sb;
				vdbg("%s selector formed from address pool %s",
				     leftright, str_selector(&selector, &sb));
				append_end_selector(end, selector, verbose.logger, HERE);
			}
			continue;
		}

		/* {left,right}= */
		if (address_is_specified(end->host.addr)) {
			/*
			 * When there's no subnet=, and the host.addr
			 * is known, default the selector to the
			 * host's addr (with protoport added).
			 *
			 * Code will update_end_selector() to
			 * host.addr once host.addr is (for instance
			 * during orient()); or to a lease (for
			 * instance because the peer assigned an
			 * address using IKEv2 CP, or IKEv1 MODE_CFG);
			 * or?
			 */
			address_buf ab;
			protoport_buf pb;
			vdbg("%s selector proposals from host address+protoport %s %s",
			     leftright,
			     str_address(&end->host.addr, &ab),
			     str_protoport(&end->child.config->protoport, &pb));
			ip_selector selector =
				selector_from_address_protoport(end->host.addr,
								end->child.config->protoport);
			append_end_selector(end, selector, verbose.logger, HERE);
			continue;
		}

		/*
		 * Make space for the to-be-determined selector so
		 * that there's something to iterate over and
		 * something containing the intended address family.
		 *
		 * When called by instantiate() and HOST_AFI==NULL,
		 * this code isn't reached.  This is because both the
		 * local (connection is oriented) and remote (the
		 * packet from the peer triggering the instantiate)
		 * host.addr are known.
		 */
		if (vbad(host_afi == NULL)) {
			return;
		}

		vexpect(is_permanent(d) || is_group(d) || is_template(d));
		vdbg("%s selector proposals from host family %s",
		     leftright, host_afi->ip_name);
		/*
		 * Note: NOT afi->selector.all.  It needs to
		 * differentiate so it knows it is to be updated.
		 *
		 * selector.unset has .is_set=false so looks unset;
		 * but has .version=IPv[46].
		 */
		append_end_selector(end, host_afi->selector.unset, verbose.logger, HERE);
	}
}

void init_connection_spd(struct connection *c, struct spd *spd)
{
	/* back link */
	spd->connection = c;
	/* local link */
	spd->local = &spd->end[c->local->config->index];	/*clone must update*/
	spd->remote = &spd->end[c->remote->config->index];	/*clone must update*/
	FOR_EACH_THING(end, LEFT_END, RIGHT_END) {
		spd->end[end].config = c->end[end].config;
		spd->end[end].host = &c->end[end].host;		/*clone must update*/
		spd->end[end].child = &c->end[end].child;	/*clone must update*/
	}
	/* db; will be updated */
	spd_db_init_spd(spd);
}

void alloc_connection_spds(struct connection *c, unsigned nr_spds)
{
	PASSERT(c->logger, c->child.spds.len == 0);
	ldbg(c->logger, "allocating %u SPDs", nr_spds);
	c->child.spds = (struct spds) {
		.len = nr_spds,
		.list = alloc_things(struct spd, nr_spds, "spds"),
	};
	FOR_EACH_ITEM(spd, &c->child.spds) {
		init_connection_spd(c, spd);
	}
}

void build_connection_spds_from_proposals(struct connection *c)
{
	struct verbose verbose = VERBOSE(DEBUG_STREAM, c->logger, "");
	vdbg("adding connection spds using proposed");
	verbose.level++;

	const ip_selectors *left_proposals = &c->end[LEFT_END].child.selectors.proposed;
	const ip_selectors *right_proposals = &c->end[RIGHT_END].child.selectors.proposed;
	vdbg("left=%u right=%u", left_proposals->len, right_proposals->len);

	/*
	 * Pass 1: Calculate the total number of SPDs.
	 *
	 * Note: All selectors in the proposal, even unset selectors,
	 * have .version set.  When there's no subnet= and the
	 * host-addr isn't known it is set to selector.unset (aka
	 * .is_set=false, .version=..., )
	 */

	unsigned nr_spds = 0;
	FOR_EACH_ITEM(left_selector, left_proposals) {
		vexpect(left_selector->ip_version != 0);
		FOR_EACH_ITEM(right_selector, right_proposals) {
			vexpect(right_selector->ip_version != 0);
			if (left_selector->ip_version == right_selector->ip_version) {
				nr_spds ++;
			}
		}
	}

	/* Allocate the SPDs. */
	alloc_connection_spds(c, nr_spds);

	/*
	 * Pass 2: fill them in, hashing each as it is added.
	 */

	unsigned spd_nr = 0;
	FOR_EACH_ITEM(left_selector, left_proposals) {
		FOR_EACH_ITEM(right_selector, right_proposals) {
			verbose.level = 2;
			if (left_selector->ip_version == right_selector->ip_version) {
				selector_pair_buf spb;
				vdbg("%s", str_selector_pair(left_selector, right_selector, &spb));
				verbose.level = 3;
				struct spd *spd = &c->child.spds.list[spd_nr++];
				vassert(spd < c->child.spds.list + c->child.spds.len);
				ip_selector *selectors[] = {
					[LEFT_END] = left_selector,
					[RIGHT_END] = right_selector,
				};
				FOR_EACH_THING(end, LEFT_END, RIGHT_END) {
					const struct child_end_config *child_end =
						&c->end[end].config->child;
					struct spd_end *spd_end = &spd->end[end];
					const char *leftright = child_end->leftright;
					spd_end->client = (*selectors[end]);
					spd_end->virt = virtual_ip_addref(child_end->virt);
					selector_buf sb;
					vdbg("%s child spd from selector %s %s.spd.has_client=%s virt=%s",
					     spd_end->config->leftright,
					     str_selector(&spd_end->client, &sb),
					     leftright,
					     bool_str(spd_end->child->has_client),
					     bool_str(spd_end->virt != NULL));
				}
				spd_db_add(spd);
			}
		}
	}
}

/*
 * Extract the connection detail from the whack message WM and store
 * them in the connection C.
 *
 * This code is responsible for cloning strings and other structures
 * so that they out live the whack message.  When things go wrong,
 * return false, the caller will then use discard_connection() to free
 * the partially constructed connection.
 *
 * Checks from confread/whack should be moved here so it is similar
 * for all methods of loading a connection.
 *
 * XXX: at one point this code was populating the connection with
 * pointer's to the whack message's strings and then trying to use
 * unshare_connection() to create local copies.  Bad idea.  For
 * instance, it duplicated the proposal pointers yet here the pointer
 * was freshy allocated so no duplication should be needed (or at
 * least shouldn't be) (look for strange free() vs delref() sequence).
 */

static diag_t extract_lifetime(deltatime_t *lifetime,
			       const char *lifetime_name,
			       deltatime_t whack_lifetime,
			       deltatime_t default_lifetime,
			       deltatime_t lifetime_max,
			       deltatime_t lifetime_fips,
			       deltatime_t rekeymargin,
			       uintmax_t rekeyfuzz_percent,
			       struct logger *logger,
			       const struct whack_message *wm)
{
	const char *source;
	if (whack_lifetime.is_set) {
		source = "whack";
		*lifetime = whack_lifetime;
	} else {
		source = "default";
		*lifetime = default_lifetime;
	}

	/*
	 * Determine the MAX lifetime
	 *
	 * http://csrc.nist.gov/publications/nistpubs/800-77/sp800-77.pdf
	 */
	const char *fips;
	deltatime_t max_lifetime;
	if (is_fips_mode()) {
		fips = "FIPS: ";
		max_lifetime = lifetime_fips;
	} else {
		fips = "";
		max_lifetime = lifetime_max;
	}

	if (impair.lifetime) {
		llog(RC_LOG, logger, "IMPAIR: skipping %s=%jd checks",
		     lifetime_name, deltasecs(*lifetime));
		return NULL;
	}

	/*
	 * Determine the minimum lifetime.  Use:
	 *
	 *    rekeymargin*(100+rekeyfuzz)/100
	 *
	 * which is the maximum possible rekey margin.  INT_MAX is
	 * arbitrary as an upper bound - anything to stop overflow.
	 */

	deltatime_t min_lifetime = deltatime_scale(rekeymargin,
						   100 + rekeyfuzz_percent,
						   100);

	if (deltatime_cmp(max_lifetime, <, min_lifetime)) {
		return diag("%s%s=%jd must be greater than rekeymargin=%jus + rekeyfuzz=%jd%% yet less than the maximum allowed %ju",
			    fips, 
			    lifetime_name, deltasecs(*lifetime),
			    deltasecs(rekeymargin), rekeyfuzz_percent,
			    deltasecs(min_lifetime));
	}

	if (deltatime_cmp(*lifetime, >, max_lifetime)) {
		llog(RC_LOG, logger,
		     "%s%s=%ju seconds exceeds maximum of %ju seconds, setting to the maximum allowed",
		     fips,
		     lifetime_name, deltasecs(*lifetime),
		     deltasecs(max_lifetime));
		source = "max";
		*lifetime = max_lifetime;
	} else if (deltatime_cmp(*lifetime, <, min_lifetime)) {
		llog(RC_LOG, logger,
		     "%s=%jd must be greater than rekeymargin=%jus + rekeyfuzz=%jd%%, setting to %jd seconds",
		     lifetime_name, deltasecs(*lifetime),
		     deltasecs(wm->rekeymargin),
		     rekeyfuzz_percent,
		     deltasecs(min_lifetime));
		source = "min";
		*lifetime = min_lifetime;
	}

	deltatime_buf db;
	ldbg(logger, "%s=%s (%s)", lifetime_name, source, str_deltatime(*lifetime, &db));
	return NULL;
}

static enum connection_kind extract_connection_end_kind(const struct whack_message *wm,
							const struct whack_end *this,
							const struct whack_end *that,
							struct logger *logger)
{
	if (is_group_wm(wm)) {
		ldbg(logger, "%s connection is CK_GROUP: by is_group_wm()",
		     this->leftright);
		return CK_GROUP;
	}
	if (wm->sec_label != NULL) {
		ldbg(logger, "%s connection is CK_LABELED_TEMPLATE: has security label: %s",
		     this->leftright, wm->sec_label);
		return CK_LABELED_TEMPLATE;
	}
	if(wm->narrowing == YN_YES) {
		ldbg(logger, "%s connection is CK_TEMPLATE: narrowing=yes",
		     this->leftright);
		return CK_TEMPLATE;
	}
	if (that->virt != NULL) {
		/*
		 * A peer with subnet=vnet:.. needs instantiation so
		 * we can accept multiple subnets from that peer.
		 */
		ldbg(logger, "%s connection is CK_TEMPLATE: %s has vnets at play",
		     this->leftright, that->leftright);
		return CK_TEMPLATE;
	}
	if (that->addresspool != NULL) {
		ldbg(logger, "%s connection is CK_TEMPLATE: %s has an address pool",
		     this->leftright, that->leftright);
		return CK_TEMPLATE;
	}
	if (that->protoport.is_set /*technically-redundant*/ &&
	    that->protoport.has_port_wildcard) {
		ldbg(logger, "%s connection is CK_TEMPLATE: %s child has protoport wildcard port",
		     this->leftright, that->leftright);
		return CK_TEMPLATE;
	}
	FOR_EACH_THING(we, this, that) {
		if (!is_never_negotiate_wm(wm) &&
		    !address_is_specified(we->host_addr) &&
		    we->host_type != KH_IPHOSTNAME) {
			ldbg(logger, "%s connection is CK_TEMPLATE: unspecified %s address yet policy negotiate",
			     this->leftright, we->leftright);
			return CK_TEMPLATE;
		}
	}
	ldbg(logger, "%s connection is CK_PERMANENT: by default",
	     this->leftright);
	return CK_PERMANENT;
}

static bool shunt_ok(enum shunt_kind shunt_kind, enum shunt_policy shunt_policy)
{
	static const bool ok[SHUNT_KIND_ROOF][SHUNT_POLICY_ROOF] = {
		[SHUNT_KIND_NONE] = {
			[SHUNT_UNSET] = true,
		},
		[SHUNT_KIND_NEVER_NEGOTIATE] = {
			[SHUNT_UNSET] = true,
			[SHUNT_NONE] = false, [SHUNT_TRAP] = false, [SHUNT_PASS] = true,  [SHUNT_DROP] = true,
		},
		[SHUNT_KIND_NEGOTIATION] = {
			[SHUNT_NONE] = false, [SHUNT_TRAP] = false, [SHUNT_PASS] = true,  [SHUNT_DROP] = true,
		},
		[SHUNT_KIND_FAILURE] = {
			[SHUNT_NONE] = true,  [SHUNT_TRAP] = false, [SHUNT_PASS] = true,  [SHUNT_DROP] = true,
		},
		/* hard-wired */
		[SHUNT_KIND_IPSEC] = { [SHUNT_IPSEC] = true, },
		[SHUNT_KIND_BLOCK] = { [SHUNT_DROP] = true, },
		[SHUNT_KIND_ONDEMAND] = { [SHUNT_TRAP] = true, },
	};
	return ok[shunt_kind][shunt_policy];
}

static diag_t extract_shunt(struct config *config,
			    const struct whack_message *wm,
			    enum shunt_kind shunt_kind,
			    const struct sparse_names *shunt_names,
			    enum shunt_policy unset_shunt)
{
	enum shunt_policy shunt_policy = wm->shunt[shunt_kind];
	if (shunt_policy == SHUNT_UNSET) {
		shunt_policy = unset_shunt;
	}
	if (!shunt_ok(shunt_kind, shunt_policy)) {
		JAMBUF(buf) {
			jam_enum_human(buf, &shunt_kind_names, shunt_kind);
			jam_string(buf, "shunt=");
			jam_sparse_long(buf, shunt_names, shunt_policy);
			jam_string(buf, " invalid");
			return diag_jambuf(buf);
		}
	}
	config->shunt[shunt_kind] = shunt_policy;
	return NULL;
}

static char *alloc_connection_prefix(const char *name, const struct connection *t/*could be NULL*/)
{
	if (t == NULL || t->next_instance_serial == 0) {
		/* permanent; group; ... */
		return alloc_printf("\"%s\"", name);
	}

	/*
	 * Form new prefix by appending next serial to existing
	 * prefix.
	 */
	return alloc_printf("%s[%lu]", t->prefix, t->next_instance_serial);
}

static struct config *alloc_config(void)
{
	struct config *config = alloc_thing(struct config, "root config");
	FOR_EACH_THING(lr, LEFT_END, RIGHT_END) {
		/* "left" or "right" */
		const char *leftright =
			(lr == LEFT_END ? "left" :
			 lr == RIGHT_END ? "right" :
			 NULL);
		passert(leftright != NULL);
		struct config_end *end_config = &config->end[lr];
		end_config->leftright = leftright;
		end_config->index = lr;
		end_config->host.leftright = leftright;
		end_config->child.leftright = leftright;
	}
	return config;
}

struct connection *alloc_connection(const char *name,
				    struct connection *t,
				    struct config *root_config,
				    lset_t debugging,
				    struct logger *logger,
				    where_t where)
{
	struct connection *c = refcnt_alloc(struct connection, where);
	const struct config *config = (t != NULL ? t->config : root_config);

	/* before alloc_logger(); can't use C */
	c->name = clone_str(name, __func__);

	/* before alloc_logger(); can't use C */
	c->prefix = alloc_connection_prefix(name, t);

	/* after .name and .name_prefix are set; needed by logger */
	c->logger = alloc_logger(c, &logger_connection_vec,
				 debugging, where);

	/* after alloc_logger(); connection's first gasp */
	connection_attach(c, logger);

	/*
	 *  Update the .instance_serial.
	 */
	if (t != NULL && t->next_instance_serial > 0) {
		/* restart count in instance */
		c->next_instance_serial = 1;
		c->instance_serial = t->next_instance_serial;
		t->next_instance_serial++;
		pdbg(t->logger, "template .instance_serial_next updated to %lu; instance %lu",
		     t->next_instance_serial,
		     c->instance_serial);
	}

	/*
	 * Determine left/right vs local/remote.
	 *
	 * When there's no template, LOCAL and REMOTE are disoriented
	 * so the decision is arbitrary.  Keep with the historic
	 * convention:
	 *
	 *    LEFT == LOCAL / THIS
	 *    RIGHT == REMOTE / THAT
	 *
	 * Needed by the hash table code that expects .that->host.id
	 * to work.
	 */

	enum end local = (t == NULL ? LEFT_END : t->local->config->index);
	enum end remote = (t == NULL ? RIGHT_END : t->remote->config->index);

	c->local = &c->end[local];	/* this; clone must update */
	c->remote = &c->end[remote];	/* that; clone must update */

	/*
	 * Point connection's end's config at corresponding entries in
	 * config.
	 *
	 * Needed by the connection_db code when it tries to log.
	 */
	c->config = config;
	c->root_config = root_config; /* possibly NULL */
	FOR_EACH_THING(lr, LEFT_END, RIGHT_END) {
		/* "left" or "right" */
		struct connection_end *end = &c->end[lr];
		const struct config_end *end_config = &c->config->end[lr];
		end->config = end_config;
		end->host.config = &end_config->host;
		end->child.config = &end_config->child;
	}

	/* somewhat oriented can start hashing */
	connection_db_init_connection(c);

	connection_routing_init(c);

	/*
	 * Update counter, set serialno and add to serialno list.
	 *
	 * The connection will be hashed after the caller has finished
	 * populating it.
	 */
	static co_serial_t connection_serialno;
	connection_serialno++;
	passert(connection_serialno > 0); /* can't overflow */
	c->serialno = connection_serialno;
	c->clonedfrom = connection_addref(t, c->logger);

	return c;
}

static diag_t extract_cisco_host_config(struct cisco_host_config *cisco,
					const struct whack_message *wm,
					struct logger *logger)
{
	diag_t d = NULL;

	enum remote_peer_type remote_peer_type = extract_sparse_name("", "remote-peer-type",
								     wm->remote_peer_type,
								     REMOTE_PEER_IETF,
								     &remote_peer_type_names,
								     wm, &d, logger);
	if (d != NULL) {
		return d;
	}

	enum yn_options cisco_unity = extract_sparse_name("", "cisco-unity", wm->cisco_unity,
							  /*value_when_unset*/YN_NO,
							  &yn_option_names,
							  wm, &d, logger);
	if (d != NULL) {
		return d;
	}

	enum yn_options nm_configured = extract_sparse_name("", "nm-configured", wm->nm_configured,
							    /*value_when_unset*/YN_NO,
							    &yn_option_names,
							    wm, &d, logger);
	if (d != NULL) {
		return d;
	}

	cisco->peer = (remote_peer_type == REMOTE_PEER_CISCO);
	cisco->unity = (cisco_unity == YN_YES);
	cisco->nm = (nm_configured == YN_YES);

	return NULL;
}

const struct ike_info ikev1_info = {
	.version = IKEv1,
	.version_name = "IKEv1",
	.parent_name = "ISAKMP",
	.child_name = "IPsec",
	.parent_sa_name = "ISAKMP SA",
	.child_sa_name = "IPsec SA",
	.expire_event[SA_HARD_EXPIRED] = EVENT_v1_EXPIRE,
	.expire_event[SA_SOFT_EXPIRED] = EVENT_v1_REPLACE,
	.replace_event = EVENT_v1_REPLACE,
	.retransmit_event = EVENT_v1_RETRANSMIT,
};

const struct ike_info ikev2_info = {
	.version = IKEv2,
	.version_name = "IKEv2",
	.parent_name = "IKE",
	.child_name = "Child",
	.parent_sa_name = "IKE SA",
	.child_sa_name = "Child SA",
	.expire_event[SA_HARD_EXPIRED] = EVENT_v2_EXPIRE,
	.expire_event[SA_SOFT_EXPIRED] = EVENT_v2_REKEY,
	.replace_event = EVENT_v2_REPLACE,
	.retransmit_event = EVENT_v2_RETRANSMIT,
};

static const struct ike_info *const ike_info[] = {
	[IKEv1] = &ikev1_info,
	[IKEv2] = &ikev2_info,
};

static enum ike_version extract_ike_version(const struct whack_message *wm,
					    diag_t *d, struct logger *logger)
{
	enum ike_version keyexchange = extract_sparse_name("", "keyexchange", wm->keyexchange,
							   /*value_when_unset*/0,
							   &keyexchange_option_names,
							   wm, d, logger);
	if ((*d) != NULL) {
		return 0;
	}

	enum yn_options ikev2 = extract_sparse_name("", "ikev2", wm->ikev2,
						    /*value_when_unset*/0,
						    &ikev2_option_names,
						    wm, d, logger);
	if ((*d) != NULL) {
		return 0;
	}

	enum ike_version ike_version;
	if (keyexchange == 0 || keyexchange == IKE_VERSION_ROOF) {
		ike_version = (ikev2 == YN_NO ? IKEv1 : IKEv2);
	} else {
		ike_version = keyexchange;
	}

	if ((ike_version == IKEv1 && ikev2 == YN_YES) ||
	    (ike_version == IKEv2 && ikev2 == YN_NO)) {
		/* can only get conflict when both keyexchange= and
		 * ikev2= are specified */
		name_buf ib, ivb;
		llog(RC_LOG, logger,
		     "ignoring ikev2=%s which conflicts with keyexchange=%s",
		     str_sparse_short(&ikev2_option_names, ikev2, &ib),
		     str_sparse_short(&keyexchange_option_names, ike_version, &ivb));
	} else if (ikev2 != 0) {
		name_buf ib, ivb;
		llog(RC_LOG, logger, "ikev2=%s has been replaced by keyexchange=%s",
		     str_sparse_short(&ikev2_option_names, ikev2, &ib),
		     str_sparse_short(&keyexchange_option_names, ike_version, &ivb));
	}

	return ike_version;
}

static diag_t extract_connection(const struct whack_message *wm,
				 struct connection *c,
				 struct config *config)
{
	diag_t d = NULL;

	enum ike_version ike_version = extract_ike_version(wm, &d, c->logger);
	if (d != NULL) {
		return d;
	}

	config->ike_version = ike_version;

	const struct whack_end *whack_ends[] = {
		[LEFT_END] = &wm->end[LEFT_END],
		[RIGHT_END] = &wm->end[RIGHT_END],
	};

	/*
	 * Determine the Host's address family.
	 */
	const struct ip_info *host_afi = NULL;
	d = extract_host_afi(wm, &host_afi);
	if (d != NULL) {
		return d;
	}

	if (host_afi == NULL) {
		return diag("host address family unknown");
	}

	/*
	 * Determine the host topology.
	 *
	 * Needs two passes: first pass extracts tentative
	 * host/nexthop; scecond propagates that to other dependent
	 * fields.
	 *
	 * XXX: the host lookup is blocking; should instead do it
	 * asynchronously using unbound.
	 */
	ip_address host_addr[END_ROOF];
	FOR_EACH_THING(end, LEFT_END, RIGHT_END) {
		const struct whack_end *we = whack_ends[end];
		host_addr[end] = host_afi->address.unspec;
		if (address_is_specified(we->host_addr)) {
			host_addr[end] = we->host_addr;
		} else if (we->host_type == KH_IPHOSTNAME) {
			ip_address addr;
			err_t er = ttoaddress_dns(shunk1(we->host_addr_name),
						  host_afi, &addr);
			if (er != NULL) {
				llog(RC_LOG, c->logger,
				     "failed to resolve '%s=%s' at load time: %s",
				     we->leftright, we->host_addr_name, er);
			} else {
				host_addr[end] = addr;
			}
		}
	}

	/*
	 * Turn the .authby string into struct authby bit struct.
	 */
	struct authby whack_authby = {0};
	lset_t sighash_policy = LEMPTY;
	d = extract_authby(&whack_authby, &sighash_policy, ike_version, wm);
	if (d != NULL) {
		return d;
	}

	/*
	 * Unpack and verify the ends.
	 */

	bool same_ca[END_ROOF] = { false, };

	FOR_EACH_THING(this, LEFT_END, RIGHT_END) {
		diag_t d;
		int that = (this + 1) % END_ROOF;
		d = extract_host_end(&c->end[this].host,
				     &config->end[this].host,
				     &config->end[that].host,
				     wm,
				     whack_ends[this],
				     whack_ends[that],
				     ike_version, whack_authby,
				     &same_ca[this],
				     c->logger);
		if (d != NULL) {
			return d;
		}
	}

	/*
	 * Determine the connection KIND from the wm.
	 *
	 * Save it in a local variable so code can use that (and be
	 * forced to only use value after it's been determined).  Yea,
	 * hack.
	 */
	FOR_EACH_THING(this, LEFT_END, RIGHT_END) {
		enum end that = (this + 1) % END_ROOF;
		c->end[this].kind =
			extract_connection_end_kind(wm,
						    whack_ends[this],
						    whack_ends[that],
						    c->logger);
	}

	passert(c->name != NULL); /* see alloc_connection() */

	/*
	 * Extract policy bits.
	 */

	bool pfs = extract_yn("", "pfs", wm->pfs,
			      /*value_when_unset*/YN_YES,
			      wm, c->logger);
	config->child_sa.pfs = pfs;

	bool compress = extract_yn("", "compress", wm->compress,
				   /*value_when_unset*/YN_NO,
				   wm, c->logger);
	config->child_sa.ipcomp = compress;

	/* sanity check?  done below */
	enum encap_proto encap_proto;
	if (never_negotiate_enum_option("", "phase2", wm->phase2,
					&encap_proto_story, wm, c->logger)) {
		ldbg(c->logger, "never-negotiate phase2");
		encap_proto = ENCAP_PROTO_UNSET;
	} else {
		encap_proto = (wm->phase2 == ENCAP_PROTO_UNSET ? ENCAP_PROTO_ESP :
			       wm->phase2);
	}
	config->child_sa.encap_proto = encap_proto;

	enum encap_mode encap_mode;
	if (wm->type == KS_UNSET) {
		encap_mode = ENCAP_MODE_TUNNEL;
	} else if (wm->type == KS_TUNNEL) {
		encap_mode = ENCAP_MODE_TUNNEL;
	} else if (wm->type == KS_TRANSPORT) {
		encap_mode = ENCAP_MODE_TRANSPORT;
	} else {
		if (!is_never_negotiate_wm(wm)) {
			sparse_buf sb;
			llog_pexpect(c->logger, HERE,
				     "type=%s should be never-negotiate",
				     str_sparse(&type_option_names, wm->type, &sb));
		}
		encap_mode = ENCAP_MODE_UNSET;
	}
	config->child_sa.encap_mode = encap_mode;

	if (encap_mode == ENCAP_MODE_TRANSPORT) {
		if (wm->vti_interface != NULL) {
			return diag("VTI requires tunnel mode but connection specifies type=transport");
		}
	}

	if (whack_authby.never) {
		if (wm->never_negotiate_shunt == SHUNT_UNSET) {
			return diag("connection with authby=never must specify shunt type via type=");
		}
	}
	if (wm->never_negotiate_shunt != SHUNT_UNSET) {
		if (!authby_eq(whack_authby, AUTHBY_NONE) &&
		    !authby_eq(whack_authby, AUTHBY_NEVER)) {
			authby_buf ab;
			enum_buf sb;
			return diag("kind=%s shunt connection cannot have authby=%s authentication",
				    str_sparse_short(&never_negotiate_shunt_names, wm->never_negotiate_shunt, &sb),
				    str_authby(whack_authby, &ab));
		}
	}

	if (ike_version == IKEv1) {
#ifdef USE_IKEv1
		if (pluto_ikev1_pol != GLOBAL_IKEv1_ACCEPT) {
			return diag("global ikev1-policy does not allow IKEv1 connections");
		}
#else
		return diag("IKEv1 support not compiled in");
#endif
	}

	PASSERT(c->logger, ike_version < elemsof(ike_info));
	PASSERT(c->logger, ike_info[ike_version] != NULL);
	config->ike_info = ike_info[ike_version];
	PASSERT(c->logger, config->ike_info->version > 0);

#if 0
	PASSERT(c->logger,
		is_opportunistic_wm(wm) == ((wm->policy & POLICY_OPPORTUNISTIC) != LEMPTY));
	PASSERT(c->logger, is_group_wm(wm) == wm->is_connection_group);
#endif

	if (is_opportunistic_wm(wm) && c->config->ike_version < IKEv2) {
		return diag("opportunistic connection MUST have IKEv2");
	}
	config->opportunistic = is_opportunistic_wm(wm);

#if 0
	if (is_opportunistic_wm(wm)) {
		if (whack_authby.psk) {
			return diag("PSK is not supported for opportunism");
		}
		if (!authby_has_digsig(whack_authby)) {
			return diag("only Digital Signatures are supported for opportunism");
		}
		if (!pfs) {
			return diag("PFS required for opportunism");
		}
	}
#endif

	config->intermediate = extract_yn("", "intermediate", wm->intermediate,
					  /*value_when_unset*/YN_NO,
					  wm, c->logger);
	if (config->intermediate) {
		if (ike_version < IKEv2) {
			return diag("intermediate requires IKEv2");
		}
	}

	config->session_resumption = extract_yn("", "session_resumption", wm->session_resumption,
						/*value_when_unset*/YN_NO,
						wm, c->logger);
	if (config->session_resumption) {
		if (ike_version < IKEv2) {
			return diag("session resumption requires IKEv2");
		}
	}

	config->sha2_truncbug = extract_yn("", "sha2-truncbug", wm->sha2_truncbug,
					   /*value_when_unset*/YN_NO,
					   wm, c->logger);
	config->overlapip = extract_yn("", "overlapip", wm->overlapip,
				       /*value_when_unset*/YN_NO, wm, c->logger);

	bool ms_dh_downgrade = extract_yn("", "ms-dh-downgrade", wm->ms_dh_downgrade,
					  /*value_when_unset*/YN_NO, wm, c->logger);
	bool pfs_rekey_workaround = extract_yn("", "pfs-rekey-workaround", wm->pfs_rekey_workaround,
					       /*value_when_unset*/YN_NO, wm, c->logger);
	if (ms_dh_downgrade && pfs_rekey_workaround) {
		return diag("cannot specify both ms-dh-downgrade=yes and pfs-rekey-workaround=yes");
	}
	config->ms_dh_downgrade = ms_dh_downgrade;
	config->pfs_rekey_workaround = pfs_rekey_workaround;

	config->dns_match_id = extract_yn("", "dns-match-id", wm->dns_match_id,
					  /*value_when_unset*/YN_NO, wm, c->logger);
	/* IKEv2 only; IKEv1 uses xauth=pam */
	config->ikev2_pam_authorize = extract_yn("", "pam-authorize", wm->pam_authorize,
						 /*value_when_unset*/YN_NO, wm, c->logger);

	if (ike_version >= IKEv2) {
		if (wm->ikepad != YNA_UNSET) {
			name_buf vn, pn;
			llog(RC_LOG, c->logger, "warning: %s connection ignores ikepad=%s",
			     str_enum(&ike_version_names, ike_version, &vn),
			     str_sparse(&yna_option_names, wm->ikepad, &pn));
		}
		/* default */
		config->v1_ikepad.message = true;
		config->v1_ikepad.modecfg = false;
	} else {
		config->v1_ikepad.modecfg = (wm->ikepad == YNA_YES);
		config->v1_ikepad.message = (wm->ikepad != YNA_NO);
	}

	config->require_id_on_certificate = extract_yn("", "require-id-on-certificate", wm->require_id_on_certificate,
						       /*value_when_unset*/YN_YES,wm, c->logger);

	if (wm->aggressive == YN_YES && ike_version >= IKEv2) {
		return diag("cannot specify aggressive mode with IKEv2");
	}
	if (wm->aggressive == YN_YES && wm->ike == NULL) {
		return diag("cannot specify aggressive mode without ike= to set algorithm");
	}
	config->aggressive = extract_yn("", "aggressive", wm->aggressive,
					/*value_when_unset*/YN_NO,
					wm, c->logger);

	config->decap_dscp = extract_yn("", "decap-dscp", wm->decap_dscp,
					/*value_when_unset*/YN_NO,
					wm, c->logger);

	config->encap_dscp = extract_yn("", "encap-dscp", wm->encap_dscp,
					/*value_when_unset*/YN_YES,
					wm, c->logger);

	config->nopmtudisc = extract_yn("", "nopmtudisc", wm->nopmtudisc,
					/*value_when_unset*/YN_NO,
					wm, c->logger);

	bool mobike = extract_yn("", "mobike", wm->mobike,
				 /*value_when_unset*/YN_NO,
				 wm, c->logger);
	config->mobike = mobike;
	if (mobike) {
		if (ike_version < IKEv2) {
			return diag("MOBIKE requires IKEv2");
		}
		if (encap_mode != ENCAP_MODE_TUNNEL) {
			return diag("MOBIKE requires tunnel mode");
		}
		if (kernel_ops->migrate_ipsec_sa_is_enabled == NULL) {
			return diag("MOBIKE is not supported by %s kernel interface",
				    kernel_ops->interface_name);
		}
		/* probe the interface */
		err_t err = kernel_ops->migrate_ipsec_sa_is_enabled(c->logger);
		if (err != NULL) {
			return diag("MOBIKE support is not enabled for %s kernel interface: %s",
				    kernel_ops->interface_name, err);
		}
	}

	/* this warns when never_negotiate() */
	bool iptfs = extract_yn("", "iptfs", wm->iptfs,
				/*value_when_unset*/YN_NO,
				wm, c->logger);
	if (iptfs) {
		/* lots of incompatibility */
		if (ike_version < IKEv2) {
			return diag("IPTFS requires IKEv2");
		}
		if (encap_mode != ENCAP_MODE_TUNNEL) {
			name_buf sb;
			return diag("type=%s must be transport",
				    str_sparse(&type_option_names, wm->type, &sb));
		}
		if (wm->tfc > 0) {
			return diag("IPTFS is not compatible with tfc=%ju", wm->tfc);
		}
		if (compress) {
			return diag("IPTFS is not compatible with compress=yes");
		}
		if (encap_mode == ENCAP_MODE_TRANSPORT) {
			return diag("IPTFS is not compatible with type=transport");
		}
		if (encap_proto != ENCAP_PROTO_ESP) {
			name_buf sb;
			return diag("IPTFS is not compatible with phase2=%s",
				    str_enum(&encap_proto_story, wm->phase2, &sb));
		}

		err_t err = kernel_ops->iptfs_ipsec_sa_is_enabled(c->logger);
		if (err != NULL) {
			return diag("IPTFS is not supported by the kernel: %s", err);
		}

		deltatime_t uint32_max = deltatime_from_microseconds(UINT32_MAX);

		config->child_sa.iptfs.enabled = true;
		config->child_sa.iptfs.packet_size = wm->iptfs_packet_size;
		config->child_sa.iptfs.max_queue_size = wm->iptfs_max_queue_size;

		if (deltatime_cmp(wm->iptfs_drop_time, >=, uint32_max)) {
			deltatime_buf tb;
			return diag("iptfs-drop-time cannot larger than %s",
				    str_deltatime(uint32_max, &tb));
		}
		config->child_sa.iptfs.drop_time = wm->iptfs_drop_time;

			if (deltatime_cmp(wm->iptfs_init_delay, >=, uint32_max)) {
			deltatime_buf tb;
			return diag("iptfs-init-delay cannot larger than %s",
				    str_deltatime(uint32_max, &tb));
		}
		config->child_sa.iptfs.init_delay = wm->iptfs_init_delay;

		if (wm->iptfs_reorder_window > 65535) {
			return diag("iptfs reorder window cannot be larger than 65535");
		}
		config->child_sa.iptfs.reorder_window = wm->iptfs_reorder_window;
	}

	/*
	 * Extract iptfs parameters regardless; so that the default is
	 * consistent and toggling iptfs= doesn't seem to change the
	 * field.  Could warn about this but meh.
	 */
	config->child_sa.iptfs.fragmentation =
		extract_yn_p("", "iptfs-fragmentation", wm->iptfs_fragmentation,
			     /*value_when_unset*/YN_YES,
			     wm, c->logger,
			     "", "iptfs", wm->iptfs);

	/*
	 * RFC 5685 - IKEv2 Redirect mechanism.
	 */
	config->redirect.to = clone_str(wm->redirect_to, "connection redirect_to");
	config->redirect.accept_to = clone_str(wm->accept_redirect_to, "connection accept_redirect_to");
	if (ike_version == IKEv1) {
		if (wm->send_redirect != YNA_UNSET) {
			llog(RC_LOG, c->logger,
			     "warning: IKEv1 connection ignores send-redirect=");
		}
	} else {
		switch (wm->send_redirect) {
		case YNA_YES:
			if (wm->redirect_to == NULL) {
				llog(RC_LOG, c->logger,
				     "warning: send-redirect=yes ignored, redirect-to= was not specified");
			}
			/* set it anyway!?!  the code checking it
			 * issues a second warning */
			config->redirect.send_always = true;
			break;

		case YNA_NO:
			if (wm->redirect_to != NULL) {
				llog(RC_LOG, c->logger,
				     "warning: send-redirect=no, redirect-to= is ignored");
			}
			config->redirect.send_never = true;
			break;

		case YNA_UNSET:
		case YNA_AUTO:
			break;
		}
	}

	if (ike_version == IKEv1) {
		if (wm->accept_redirect != YN_UNSET) {
			llog(RC_LOG, c->logger,
			     "warning: IKEv1 connection ignores accept-redirect=");
		}
	} else {
		config->redirect.accept =
			extract_yn("", "acceept-redirect", wm->accept_redirect,
				   /*value_when_unset*/YN_NO,
				   wm, c->logger);
	}

	/* fragmentation */

	/*
	 * some options are set as part of our default, but
	 * some make no sense for shunts, so remove those again
	 */
	if (never_negotiate_sparse_option("", "fragmentation", wm->fragmentation,
					  &ynf_option_names, wm, c->logger)) {
		ldbg(c->logger, "never-negotiate fragmentation");
	} else if (ike_version >= IKEv2 && wm->fragmentation == YNF_FORCE) {
		name_buf fb;
		llog(RC_LOG, c->logger,
		     "warning: IKEv1 only fragmentation=%s ignored; using fragmentation=yes",
		     str_sparse(&ynf_option_names, wm->fragmentation, &fb));
		config->ike_frag.allow = true;
	} else {
		switch (wm->fragmentation) {
		case YNF_UNSET: /*default*/
		case YNF_YES:
			config->ike_frag.allow = true;
			break;
		case YNF_NO:
			break;
		case YNF_FORCE:
			config->ike_frag.allow = true;
			config->ike_frag.v1_force = true;
		}
	}

	/* RFC 8229 TCP encap*/

	enum tcp_options iketcp;
	if (never_negotiate_sparse_option("", "enable-tcp", wm->enable_tcp,
					  &tcp_option_names, wm, c->logger)) {
		/* cleanup inherited default; XXX: ? */
		ldbg(c->logger, "never-negotiate enable-tcp");
		iketcp = IKE_TCP_NO;
	} else if (c->config->ike_version < IKEv2) {
		if (wm->enable_tcp != 0 &&
		    wm->enable_tcp != IKE_TCP_NO) {
			return diag("enable-tcp= requires IKEv2");
		}
		iketcp = IKE_TCP_NO;
	} else if (wm->enable_tcp == 0) {
		iketcp = IKE_TCP_NO; /* default */
	} else {
		iketcp = wm->enable_tcp;
	}
	config->end[LEFT_END].host.iketcp = config->end[RIGHT_END].host.iketcp = iketcp;

	switch (iketcp) {
	case IKE_TCP_NO:
		if (wm->tcp_remoteport != 0) {
			llog(RC_LOG, c->logger,
			     "warning: tcp-remoteport=%ju ignored for non-TCP connections",
			     wm->tcp_remoteport);
		}
		/* keep tests happy, value ignored */
		config->remote_tcpport = ip_hport(NAT_IKE_UDP_PORT);
		break;
	case IKE_TCP_ONLY:
	case IKE_TCP_FALLBACK:
		if (wm->tcp_remoteport == 500) {
			return diag("tcp-remoteport cannot be 500");
		}
		if (wm->tcp_remoteport > 65535/*magic?*/) {
			return diag("tcp-remoteport=%ju is too big", wm->tcp_remoteport);
		}
		config->remote_tcpport =
			ip_hport(wm->tcp_remoteport == 0 ? NAT_IKE_UDP_PORT:
				 wm->tcp_remoteport);
		break;
	default:
		/* must  have been set */
		bad_sparse(c->logger, &tcp_option_names, iketcp);
	}


	/* authentication (proof of identity) */

	if (is_never_negotiate_wm(wm)) {
		dbg("ignore sighash, never negotiate");
	} else if (c->config->ike_version == IKEv1) {
		dbg("ignore sighash, IKEv1");
	} else {
		config->sighash_policy = sighash_policy;
	}

	/* some port stuff */

	if (wm->end[RIGHT_END].protoport.has_port_wildcard && wm->end[LEFT_END].protoport.has_port_wildcard) {
		return diag("cannot have protoports with wildcard (%%any) ports on both sides");
	}

	/*
	 * When the other side is wildcard: we must check if other
	 * conditions met.
	 *
	 * MAKE this more sane in the face of unresolved IP
	 * addresses.
	 */
	if (wm->end[LEFT_END].host_type != KH_IPHOSTNAME && !address_is_specified(wm->end[LEFT_END].host_addr) &&
	    wm->end[RIGHT_END].host_type != KH_IPHOSTNAME && !address_is_specified(wm->end[RIGHT_END].host_addr)) {
		return diag("must specify host IP address for our side");
	}

	/* duplicate any alias, adding spaces to the beginning and end */
	config->connalias = clone_str(wm->connalias, "connection alias");

	config->dnshostname = clone_str(wm->dnshostname, "connection dnshostname");

	/*
	 * narrowing=?
	 *
	 * In addition to explicit narrowing=yes, seeing any sort of
	 * port wildcard (tcp/%any) implies narrowing.  This is
	 * largely IKEv1 and L2TP (it's the only test) but nothing
	 * implies that they can't.
	 */

	if (wm->narrowing == YN_NO && ike_version < IKEv2) {
		return diag("narrowing=yes requires IKEv2");
	}
	if (wm->narrowing == YN_NO) {
		FOR_EACH_THING(end, &wm->end[LEFT_END], &wm->end[RIGHT_END]) {
			if (end->addresspool != NULL) {
				return diag("narrowing=no conflicts with %saddresspool=%s",
					    end->leftright,
					    end->addresspool);
			}
		}
	}
	bool narrowing =
		extract_yn("", "narrowing", wm->narrowing,
			   /*value_when_unset*/(ike_version < IKEv2 ? YN_NO :
						wm->end[LEFT_END].addresspool != NULL ? YN_YES :
						wm->end[RIGHT_END].addresspool != NULL ? YN_YES :
						YN_NO),
			   wm, c->logger);
#if 0
	/*
	 * Not yet: tcp/%any means narrow past the selector and down
	 * to a single port; while narrwing means narrow down to the
	 * selector.
	 */
	FOR_EACH_THING(end, &wm->end[LEFT_END], &wm->end[RIGHT_END]) {
		narrowing |= (end->protoport.is_set &&
			      end->protoport.has_port_wildcard);
	}
#endif
	config->narrowing = narrowing;

	config->rekey = extract_yn("", "rekey", wm->rekey,
				   /*value_when_unset*/YN_YES,
				   wm, c->logger);
	config->reauth = extract_yn("", "reauth", wm->reauth,
				    /*value_when_unset*/YN_NO,
				    wm, c->logger);

	switch (wm->autostart) {
	case AUTOSTART_UP:
	case AUTOSTART_START:
	{
		name_buf nb;
		ldbg(c->logger, "autostart=%s implies +UP",
		     str_sparse(&autostart_names, wm->autostart, &nb));
		add_policy(c, policy.up);
		break;
	}
	case AUTOSTART_ROUTE:
	case AUTOSTART_ONDEMAND:
	{
		name_buf nb;
		ldbg(c->logger, "autostart=%s implies +ROUTE",
		     str_sparse(&autostart_names, wm->autostart, &nb));
		add_policy(c, policy.route);
		break;
	}
	case AUTOSTART_KEEP:
	{
		name_buf nb;
		ldbg(c->logger, "autostart=%s implies +KEEP",
		     str_sparse(&autostart_names, wm->autostart, &nb));
		add_policy(c, policy.keep);
		break;
	}
	case AUTOSTART_IGNORE:
	case AUTOSTART_ADD:
	case AUTOSTART_UNSET:
		break;
	}

	/*
	 * Extract configurable shunts, set hardwired shunts.
	 */

	d = extract_shunt(config, wm, SHUNT_KIND_NEVER_NEGOTIATE,
			  &never_negotiate_shunt_names, /*unset*/SHUNT_UNSET);
	if (d != NULL) {
		return d;
	}

	d = extract_shunt(config, wm, SHUNT_KIND_NEGOTIATION,
			  &negotiation_shunt_names, /*unset*/SHUNT_DROP);
	if (d != NULL) {
		return d;
	}

	if (is_fips_mode() && config->negotiation_shunt == SHUNT_PASS) {
		enum_buf sb;
		llog(RC_LOG, c->logger,
		     "FIPS: ignored negotiationshunt=%s - packets MUST be blocked in FIPS mode",
		     str_sparse_short(&negotiation_shunt_names, config->negotiation_shunt, &sb));
		config->negotiation_shunt = SHUNT_DROP;
	}

	d = extract_shunt(config, wm, SHUNT_KIND_FAILURE,
			  &failure_shunt_names, /*unset*/SHUNT_NONE);
	if (d != NULL) {
		return d;
	}

	/* make kernel code easier */
	config->shunt[SHUNT_KIND_BLOCK] = SHUNT_DROP;
	config->shunt[SHUNT_KIND_ONDEMAND] = SHUNT_TRAP;
	config->shunt[SHUNT_KIND_IPSEC] = SHUNT_IPSEC;

	if (is_fips_mode() && config->failure_shunt != SHUNT_NONE) {
		enum_buf eb;
		llog(RC_LOG, c->logger,
		     "FIPS: ignored failureshunt=%s - packets MUST be blocked in FIPS mode",
		     str_sparse_short(&failure_shunt_names, config->failure_shunt, &eb));
		config->failure_shunt = SHUNT_NONE;
	}

	for (enum shunt_kind sk = SHUNT_KIND_FLOOR; sk < SHUNT_KIND_ROOF; sk++) {
		PASSERT(c->logger, sk < elemsof(config->shunt));
		PASSERT(c->logger, shunt_ok(sk, config->shunt[sk]));
	}

	/*
	 * Should ESN be disabled?
	 *
	 * Order things so that a lack of kernel support is the last
	 * resort (fixing the kernel will break less tests).
	 */

	uintmax_t replay_window =
		extract_uintmax("", "replay-window", wm->replay_window,
				/*value_when_unset*/IPSEC_SA_DEFAULT_REPLAY_WINDOW,
				0, kernel_ops->max_replay_window,
				wm, &d, c->logger);
	if (d != NULL) {
		return d;
	}
	config->child_sa.replay_window = replay_window;

	if (never_negotiate_sparse_option("", "esn", wm->esn,
					  &yne_option_names, wm, c->logger)) {
		ldbg(c->logger, "never-negotiate esn");
	} else if (replay_window == 0) {
		/*
		 * RFC 4303 states:
		 *
		 * Note: If a receiver chooses to not enable
		 * anti-replay for an SA, then the receiver SHOULD NOT
		 * negotiate ESN in an SA management protocol.  Use of
		 * ESN creates a need for the receiver to manage the
		 * anti-replay window (in order to determine the
		 * correct value for the high-order bits of the ESN,
		 * which are employed in the ICV computation), which
		 * is generally contrary to the notion of disabling
		 * anti-replay for an SA.
		 */
		if (wm->esn != YNE_UNSET && wm->esn != YNE_NO) {
			llog(RC_LOG, c->logger,
			     "warning: forcing esn=no as replay-window=0");
		} else {
			dbg("ESN: disabled as replay-window=0"); /* XXX: log? */
		}
		config->esn.no = true;
	} else if (!kernel_ops->esn_supported) {
		/*
		 * Only warn when there's an explicit esn=yes.
		 */
		if (wm->esn == YNE_YES ||
		    wm->esn == YNE_EITHER) {
			name_buf nb;
			llog(RC_LOG, c->logger,
			     "warning: %s kernel interface does not support ESN, ignoring esn=%s",
			     kernel_ops->interface_name,
			     str_sparse(&yne_option_names, wm->esn, &nb));
		}
		config->esn.no = true;
#ifdef USE_IKEv1
	} else if (ike_version == IKEv1) {
		/*
		 * Ignore ESN when IKEv1.
		 *
		 * XXX: except it isn't; it still gets decoded and
		 * stuffed into the config.  It just isn't acted on.
		 */
		dbg("ESN: ignored as not implemented with IKEv1");
#if 0
		if (wm->esn != YNE_UNSET) {
			name_buf nb;
			llog(RC_LOG, c->logger,
			     "warning: ignoring esn=%s as not implemented with IKEv1",
			     str_sparse(yne_option_names, wm->esn, &nb));
		}
#endif
		switch (wm->esn) {
		case YNE_UNSET:
		case YNE_EITHER:
			config->esn.no = true;
			config->esn.yes = true;
			break;
		case YNE_NO:
			config->esn.no = true;
			break;
		case YNE_YES:
			config->esn.yes = true;
			break;
		}
#endif
	} else {
		switch (wm->esn) {
		case YNE_UNSET:
		case YNE_EITHER:
			config->esn.no = true;
			config->esn.yes = true;
			break;
		case YNE_NO:
			config->esn.no = true;
			break;
		case YNE_YES:
			config->esn.yes = true;
			break;
		}
	}

	if (ike_version == IKEv1) {
		if (wm->ppk != NPPI_UNSET) {
			sparse_buf sb;
			llog(RC_LOG, c->logger,
			     "warning: ignoring ppk=%s as IKEv1",
			     str_sparse(&nppi_option_names, wm->ppk, &sb));
		}
	} else {
		switch (wm->ppk) {
		case NPPI_UNSET:
		case NPPI_NEVER:
			break;
		case NPPI_PERMIT:
		case NPPI_PROPOSE:
			config->ppk.allow = true;
			break;
		case NPPI_INSIST:
			config->ppk.allow = true;
			config->ppk.insist = true;
			break;
		}
	}

	connection_buf cb;
	policy_buf pb;
	dbg("added new %s connection "PRI_CONNECTION" with policy %s",
	    c->config->ike_info->version_name,
	    pri_connection(c, &cb), str_connection_policies(c, &pb));

	/* IKE cipher suites */

	if (never_negotiate_string_option("", "ike", wm->ike, wm, c->logger)) {
		ldbg(c->logger, "never-negotiate ike");
	} else {
		const struct proposal_policy proposal_policy = {
			/* logic needs to match pick_initiator() */
			.version = c->config->ike_version,
			.alg_is_ok = ike_alg_is_ike,
			.pfs = pfs,
			.check_pfs_vs_dh = false,
			.logger_rc_flags = ALL_STREAMS,
			.logger = c->logger, /* on-stack */
			/* let defaults stumble on regardless */
			.ignore_parser_errors = (wm->ike == NULL),
		};

		struct proposal_parser *parser = ike_proposal_parser(&proposal_policy);
		config->ike_proposals.p = proposals_from_str(parser, wm->ike);

		if (c->config->ike_proposals.p == NULL) {
			pexpect(parser->diag != NULL); /* something */
			diag_t d = parser->diag; parser->diag = NULL;
			free_proposal_parser(&parser);
			return d;
		}
		free_proposal_parser(&parser);

		LDBGP_JAMBUF(DBG_BASE, c->logger, buf) {
			jam_string(buf, "ike (phase1) algorithm values: ");
			jam_proposals(buf, c->config->ike_proposals.p);
		}

		if (c->config->ike_version == IKEv2) {
			connection_buf cb;
			dbg("constructing local IKE proposals for "PRI_CONNECTION,
			    pri_connection(c, &cb));
			config->v2_ike_proposals =
				ikev2_proposals_from_proposals(IKEv2_SEC_PROTO_IKE,
							       config->ike_proposals.p,
							       c->logger);
			llog_v2_proposals(LOG_STREAM/*not-whack*/, c->logger,
					  config->v2_ike_proposals,
					  "IKE SA proposals (connection add)");
		}
	}

	/* ESP or AH cipher suites (but not both) */

	if (never_negotiate_string_option("", "esp", wm->esp, wm, c->logger)) {
		ldbg(c->logger, "never-negotiate esp");
	} else  {
		PEXPECT(c->logger, encap_proto != ENCAP_PROTO_UNSET);

		const struct proposal_policy proposal_policy = {
			/*
			 * logic needs to match pick_initiator()
			 *
			 * XXX: Once pluto is changed to IKEv1 XOR
			 * IKEv2 it should be possible to move this
			 * magic into pluto proper and instead pass a
			 * simple boolean.
			 */
			.version = c->config->ike_version,
			.alg_is_ok = kernel_alg_is_ok,
			.pfs = pfs,
			.check_pfs_vs_dh = true,
			.logger_rc_flags = ALL_STREAMS,
			.logger = c->logger, /* on-stack */
			/* let defaults stumble on regardless */
			.ignore_parser_errors = (wm->esp == NULL),
		};

		/*
		 * We checked above that exactly one of POLICY_ENCRYPT
		 * and POLICY_AUTHENTICATE is on.  The only difference
		 * in processing is which function is called (and
		 * those functions are almost identical).
		 */
		struct proposal_parser *(*fn)(const struct proposal_policy *policy) =
			(encap_proto == ENCAP_PROTO_ESP) ? esp_proposal_parser :
			(encap_proto == ENCAP_PROTO_AH) ? ah_proposal_parser :
			NULL;
		passert(fn != NULL);
		struct proposal_parser *parser = fn(&proposal_policy);
		config->child_sa.proposals.p = proposals_from_str(parser, wm->esp);
		if (c->config->child_sa.proposals.p == NULL) {
			pexpect(parser->diag != NULL);
			diag_t d = parser->diag; parser->diag = NULL;
			free_proposal_parser(&parser);
			return d;
		}
		free_proposal_parser(&parser);

		LDBGP_JAMBUF(DBG_BASE, c->logger, buf) {
			jam_string(buf, "ESP/AH string values: ");
			jam_proposals(buf, c->config->child_sa.proposals.p);
		};

		/*
		 * For IKEv2, also generate the Child proposal that
		 * will be used during IKE AUTH.
		 *
		 * Since a Child SA established during an IKE_AUTH
		 * exchange does not propose DH (keying material is
		 * taken from the IKE SA's SKEYSEED), DH is stripped
		 * from the proposals.
		 *
		 * Since only things that affect this proposal suite
		 * are the connection's .policy bits and the contents
		 * .child_proposals, and modifying those triggers the
		 * creation of a new connection (true?), the
		 * connection can be cached.
		 */
		if (c->config->ike_version == IKEv2) {
			config->child_sa.v2_ike_auth_proposals =
				get_v2_IKE_AUTH_new_child_proposals(c);
			llog_v2_proposals(LOG_STREAM/*not-whack*/, c->logger,
					  config->child_sa.v2_ike_auth_proposals,
					  "Child SA proposals (connection add)");
		}
	}

	config->encapsulation = extract_yna("", "encapsulation", wm->encapsulation,
					    /*value_when_unset*/YNA_AUTO,
					    /*value_when_never_negotiate*/YNA_NO,
					    wm, c->logger);

	config->vti.shared = extract_yn("", "vti-shared", wm->vti_shared,
					/*value_when_unset*/YN_NO, wm, c->logger);
	config->vti.routing = extract_yn("", "vti-routing", wm->vti_routing,
					 /*value_when_unset*/YN_NO, wm, c->logger);
	if (wm->vti_interface != NULL && strlen(wm->vti_interface) >= IFNAMSIZ) {
		llog(RC_LOG, c->logger,
		     "warning: length of vti-interface '%s' exceeds IFNAMSIZ (%u)",
		     wm->vti_interface, (unsigned) IFNAMSIZ);
	}
	config->vti.interface = extract_string("",  "vti-interface", wm->vti_interface,
					       wm, c->logger);

	if (never_negotiate_sparse_option("", "nic-offload", wm->nic_offload,
					  &nic_offload_option_names, wm, c->logger)) {
		ldbg(c->logger, "never-negotiate nic-offload");
		/* keep <<ipsec connectionstatus>> simple */
		config->nic_offload = NIC_OFFLOAD_NO;
	} else {
		switch (wm->nic_offload) {
		case NIC_OFFLOAD_UNSET:
		case NIC_OFFLOAD_NO:
			config->nic_offload = NIC_OFFLOAD_NO; /* default */
			break;
		case NIC_OFFLOAD_PACKET:
		case NIC_OFFLOAD_CRYPTO:
			if (kernel_ops->detect_nic_offload == NULL) {
				name_buf nb;
				return diag("no kernel support for nic-offload[=%s]",
					    str_sparse(&nic_offload_option_names, wm->nic_offload, &nb));
			}
			config->nic_offload = wm->nic_offload;
		}

		if (wm->nic_offload == NIC_OFFLOAD_PACKET) {
			if (encap_mode != ENCAP_MODE_TRANSPORT) {
				return diag("nic-offload=packet restricted to type=transport");
			}
			if (encap_proto != ENCAP_PROTO_ESP) {
				return diag("nic-offload=packet restricted to phase2=esp");
			}
			if (compress) {
				return diag("nic-offload=packet restricted to compression=no");
			}
			if (config->encapsulation == YNA_YES) {
				return diag("nic-offload=packet cannot specify encapsulation=yes");
			}

			/* byte/packet counters for packet offload on linux requires >= 6.7 */
			if (wm->ipsec_max_bytes != NULL ||
			    wm->ipsec_max_packets != NULL) {
				if (!kernel_ge(KINFO_LINUX, 6, 7, 0)) {
					return diag("Linux kernel 6.7+ required for byte/packet counters and hardware offload");
				}
				ldbg(c->logger, "kernel >= 6.7 is GTG for h/w offload");
			}

			/* limited replay windows supported for packet offload */
			switch (replay_window) {
			case 32:
			case 64:
			case 128:
			case 256:
				ldbg(c->logger, "packet offload replay-window compatible with all known hardware and Linux kernels");
				break;
			default:
				return diag("current packet offload hardware only supports replay-window of 32, 64, 128 or 256");
			}
			/* check if we need checks for tfcpad= , encap-dscp, nopmtudisc, ikepad, encapsulation, etc? */
		}

	}

	uintmax_t rekeyfuzz_percent = extract_percent("", "rekeyfuzz", wm->rekeyfuzz,
						      SA_REPLACEMENT_FUZZ_DEFAULT,
						      wm, &d, c->logger);

	if (is_never_negotiate_wm(wm)) {
		dbg("skipping over misc settings as NEVER_NEGOTIATE");
	} else {

		if (d != NULL) {
			return d;
		}

		deltatime_t rekeymargin;
		if (wm->rekeymargin.is_set) {
			if (deltasecs(wm->rekeymargin) > (INT_MAX / (100 + (intmax_t)rekeyfuzz_percent))) {
				return diag("rekeymargin=%jd is so large it causes overflow",
					    deltasecs(wm->rekeymargin));
			}
			rekeymargin = wm->rekeymargin;
		} else {
			rekeymargin = deltatime(SA_REPLACEMENT_MARGIN_DEFAULT);
		};
		config->sa_rekey_margin = rekeymargin;

		d = extract_lifetime(&config->sa_ike_max_lifetime,
				     "ikelifetime", wm->ikelifetime,
				     IKE_SA_LIFETIME_DEFAULT,
				     IKE_SA_LIFETIME_MAXIMUM,
				     FIPS_IKE_SA_LIFETIME_MAXIMUM,
				     rekeymargin, rekeyfuzz_percent,
				     c->logger, wm);
		if (d != NULL) {
			return d;
		}
		d = extract_lifetime(&config->sa_ipsec_max_lifetime,
				     "ipsec-lifetime", wm->ipsec_lifetime,
				     IPSEC_SA_LIFETIME_DEFAULT,
				     IPSEC_SA_LIFETIME_MAXIMUM,
				     FIPS_IPSEC_SA_LIFETIME_MAXIMUM,
				     rekeymargin, rekeyfuzz_percent,
				     c->logger, wm);
		if (d != NULL) {
			return d;
		}

		config->sa_rekey_fuzz = rekeyfuzz_percent;

		config->retransmit_timeout =
			(wm->retransmit_timeout.is_set ? wm->retransmit_timeout :
			 deltatime_from_milliseconds(RETRANSMIT_TIMEOUT_DEFAULT * 1000));
		config->retransmit_interval =
			(wm->retransmit_interval.is_set ? wm->retransmit_interval :
			 deltatime_from_milliseconds(RETRANSMIT_INTERVAL_DEFAULT_MS));

		/*
		 * A 1500 mtu packet requires 1500/16 ~= 90 crypto
		 * operations.  Always use NIST maximums for
		 * bytes/packets.
		 *
		 * https://nvlpubs.nist.gov/nistpubs/Legacy/SP/nistspecialpublication800-38d.pdf
		 * "The total number of invocations of the
		 * authenticated encryption function shall not exceed
		 * 2^32 , including all IV lengths and all instances
		 * of the authenticated encryption function with the
		 * given key."
		 *
		 * Note "invocations" is not "bytes" or "packets", but
		 * the safest assumption is the most wasteful
		 * invocations which is 1 byte per packet.
		 *
		 * XXX: this code isn't yet doing this.
		 */

		config->sa_ipsec_max_bytes =
			extract_scaled_uintmax("", "ipsec-max-bytes", wm->ipsec_max_bytes,
					       &binary_byte_scales,
					       IPSEC_SA_MAX_OPERATIONS,
					       "IPsec max bytes",
					       wm, &d, c->logger);
		if (d != NULL) {
			return d;
		}

		config->sa_ipsec_max_packets =
			extract_scaled_uintmax("", "ipsec-max-packets", wm->ipsec_max_packets,
					       &binary_scales,
					       IPSEC_SA_MAX_OPERATIONS,
					       "IPsec max packets",
					       wm, &d, c->logger);
		if (d != NULL) {
			return d;
		}

		if (deltatime_cmp(config->sa_rekey_margin, >=, config->sa_ipsec_max_lifetime)) {
			deltatime_t new_rkm = deltatime_scale(config->sa_ipsec_max_lifetime, 1, 2);

			llog(RC_LOG, c->logger,
			     "rekeymargin (%jds) >= salifetime (%jds); reducing rekeymargin to %jds seconds",
			     deltasecs(config->sa_rekey_margin),
			     deltasecs(config->sa_ipsec_max_lifetime),
			     deltasecs(new_rkm));

			config->sa_rekey_margin = new_rkm;
		}

		const enum timescale dpd_timescale = TIMESCALE_SECONDS;
		switch (ike_version) {
		case IKEv1:
			/* IKEv1's RFC 3706 DPD */
			if (wm->dpddelay != NULL &&
			    wm->dpdtimeout != NULL) {
				diag_t d;
				d = ttodeltatime(shunk1(wm->dpddelay),
						 &config->dpd.delay,
						 dpd_timescale);
				if (d != NULL) {
					return diag_diag(&d, "dpddelay=%s invalid, ",
							 wm->dpddelay);
				}
				d = ttodeltatime(shunk1(wm->dpdtimeout),
						 &config->dpd.timeout,
						 dpd_timescale);
				if (d != NULL) {
					return diag_diag(&d, "dpdtimeout=%s invalid, ",
							 wm->dpdtimeout);
				}
				deltatime_buf db, tb;
				ldbg(c->logger, "IKEv1 dpd.timeout=%s dpd.delay=%s",
				     str_deltatime(config->dpd.timeout, &db),
				     str_deltatime(config->dpd.delay, &tb));
			} else if (wm->dpddelay != NULL  ||
				   wm->dpdtimeout != NULL) {
				llog(RC_LOG, c->logger,
				     "warning: IKEv1 dpd settings are ignored unless both dpdtimeout= and dpddelay= are set");
			}
			break;
		case IKEv2:
			if (wm->dpddelay != NULL) {
				diag_t d;
				d = ttodeltatime(shunk1(wm->dpddelay),
						 &config->dpd.delay,
						 dpd_timescale);
				if (d != NULL) {
					return diag_diag(&d, "dpddelay=%s invalid, ",
							 wm->dpddelay);
				}
			}
			if (wm->dpdtimeout != NULL) {
				/* actual values don't matter */
				llog(RC_LOG, c->logger,
				     "warning: IKEv2 ignores dpdtimeout==; use dpddelay= and retransmit-timeout=");
			}
			break;
		}

		/*
		 * Cisco interop: remote peer type.
		 */
		d = extract_cisco_host_config(&config->host.cisco, wm, c->logger);
		if (d != NULL) {
			return d;
		}

		config->child_sa.metric = wm->metric;
		config->child_sa.mtu = wm->mtu;
		config->nat_keepalive = extract_yn("", "nat-keepalive", wm->nat_keepalive,
						   /*value_when_unset*/YN_YES,
						   wm, c->logger);
		if (wm->nat_ikev1_method == 0) {
			config->ikev1_natt = NATT_BOTH;
		} else {
			config->ikev1_natt = wm->nat_ikev1_method;
		}
		config->send_initial_contact = extract_yn("", "initial-contact", wm->initial_contact,
							  /*value_when_unset*/YN_NO,
							  wm, c->logger);
		config->send_vid_fake_strongswan = extract_yn("", "fake-strongswan", wm->fake_strongswan,
							      /*value_when_unset*/YN_NO,
							      wm, c->logger);
		config->send_vendorid = extract_yn("", "send-vendorid", wm->send_vendorid,
						   /*value_when_unset*/YN_NO,
						   wm, c->logger);

		config->send_ca = extract_enum_name("", "sendca", wm->sendca,
						    CA_SEND_ALL,
						    &send_ca_policy_names,
						    wm, &d, c->logger);

		config->xauthby = extract_sparse("", "xauthby", wm->xauthby,
						 /*value_when_unset*/XAUTHBY_FILE,
						 /*value_when_never_negotiate*/XAUTHBY_FILE,
						 &xauthby_names, wm, c->logger);
		config->xauthfail = extract_sparse("", "xauthfail", wm->xauthfail,
						   /*value_when_unset*/XAUTHFAIL_HARD,
						   /*value_when_never_negotiate*/XAUTHFAIL_HARD,
						   &xauthfail_names, wm, c->logger);

		/* RFC 8784 and draft-ietf-ipsecme-ikev2-qr-alt-04 */
		config->ppk_ids = clone_str(wm->ppk_ids, "connection ppk_ids");
		if (config->ppk_ids != NULL) {
			config->ppk_ids_shunks = ttoshunks(shunk1(config->ppk_ids),
							   ", ",
							   EAT_EMPTY_SHUNKS); /* process into shunks once */
		}
	}

	/*
	 * modecfg/cp
	 */

	config->modecfg.pull = extract_yn("", "modecfgpull", wm->modecfgpull,
					  /*value_when_unset*/YN_NO,
					  wm, c->logger);

	if (can_extract_string("", "modecfgdns", wm->modecfgdns, wm, c->logger)) {
		diag_t d = ttoaddresses_num(shunk1(wm->modecfgdns), ", ",
					    /* IKEv1 doesn't do IPv6 */
					    (ike_version == IKEv1 ? &ipv4_info : NULL),
					    &config->modecfg.dns);
		if (d != NULL) {
			return diag_diag(&d, "modecfgdns=%s invalid: ", wm->modecfgdns);
		}
	}

	if (can_extract_string("", "modecfgdomains", wm->modecfgdomains, wm, c->logger)) {
		config->modecfg.domains = clone_shunk_tokens(shunk1(wm->modecfgdomains),
							     ", ", HERE);
		if (ike_version == IKEv1 &&
		    config->modecfg.domains != NULL &&
		    config->modecfg.domains[1].ptr != NULL) {
			llog(RC_LOG, c->logger,
			     "IKEv1 only uses the first domain in modecfgdomain=%s",
			     wm->modecfgdomains);
			config->modecfg.domains[1] = null_shunk;
		}
	}

	config->modecfg.banner = extract_string("", "modecfgbanner", wm->modecfgbanner,
						wm, c->logger);

	/*
	 * Marks.
	 *
	 * parse mark and mask values form the mark/mask string
	 * acceptable string formats are
	 * ( -1 | <nat> | <hex> ) [ / ( <nat> | <hex> ) ]
	 * examples:
	 *   10
	 *   10/0xffffffff
	 *   0xA/0xFFFFFFFF
	 *
	 * defaults:
	 *  if mark is provided and mask is not mask will default to 0xFFFFFFFF
	 *  if nothing is provided mark and mask are set to 0;
	 *
	 * mark-in= and mark-out= overwrite mark=
	 */

	if (can_extract_string("", "mark", wm->mark, wm, c->logger)) {
		d = mark_parse("", "mark", wm->mark, &c->sa_marks.in);
		if (d != NULL) {
			return d;
		}
		d = mark_parse("", "mark", wm->mark, &c->sa_marks.out);
		if (d != NULL) {
			return d;
		}
	}

	if (can_extract_string("", "mark-in", wm->mark_in, wm, c->logger)) {
		if (wm->mark != NULL) {
			llog(RC_LOG, c->logger, "warning: mark-in=%s overrides mark=%s",
			     wm->mark_in, wm->mark);
		}
		d = mark_parse("", "mark-in", wm->mark_in, &c->sa_marks.in);
		if (d != NULL) {
			return d;
		}
	}

	if (can_extract_string("", "mark-out", wm->mark_out, wm, c->logger)) {
		if (wm->mark != NULL) {
			llog(RC_LOG, c->logger, "warning: mark-out=%s overrides mark=%s",
			     wm->mark_out, wm->mark);
		}
		d = mark_parse("", "mark-out", wm->mark_out, &c->sa_marks.out);
		if (d != NULL) {
			return d;
		}
	}

	/*
	 * ipsec-interface
	 */

	struct ipsec_interface_config ipsec_interface = {0};
	if (can_extract_string("", "ipsec-interface", wm->ipsec_interface, wm, c->logger)) {
		diag_t d;
		d = parse_ipsec_interface(wm->ipsec_interface, &ipsec_interface, c->logger);
		if (d != NULL) {
			return d;
		}
		config->ipsec_interface = ipsec_interface;
	}

#ifdef USE_NFLOG
	c->nflog_group = extract_uintmax("", "nflog-group", wm->nflog_group,
					 /*value_when_unset*/0,
					 1, 65535, wm, &d, c->logger);
	if (d != NULL) {
		return d;
	}
#endif

	if (wm->priority > UINT32_MAX) {
		return diag("priority=%ju exceeds upper bound of %"PRIu32,
			    wm->priority, UINT32_MAX);
	}
	config->child_sa.priority = wm->priority;

	if (wm->tfc != 0) {
		if (encap_mode == ENCAP_MODE_TRANSPORT) {
			return diag("connection with type=transport cannot specify tfc=");
		}
		if (encap_proto == ENCAP_PROTO_AH) {
			return diag("connection with encap_proto=ah cannot specify tfc=");
		}
		if (wm->tfc > UINT32_MAX) {
			return diag("tfc=%ju exceeds upper bound of %"PRIu32,
				    wm->tfc, UINT32_MAX);
		}
		config->child_sa.tfcpad = wm->tfc;
	}

	config->child.send.esp_tfc_padding_not_supported =
		extract_yn("", "send-esp-tfc-padding-not-supported",
			   wm->send_esp_tfc_padding_not_supported,
			   YN_NO, wm, c->logger);

	/*
	 * Since security labels use the same REQID for everything,
	 * pre-assign it.
	 *
	 * HACK; extract_uintmax() returns 0, when there's no reqid.
	 */

	uintmax_t reqid = extract_uintmax("", "reqid", wm->reqid,
					  /*value_when_unset*/0,
					  1, IPSEC_MANUAL_REQID_MAX,
					  wm, &d, c->logger);
	if (d != NULL) {
		return d;
	}

	config->sa_reqid = (reqid != 0 ? reqid :
			    wm->sec_label != NULL ? gen_reqid() :
			    ipsec_interface.enabled ? ipsec_interface_reqid(ipsec_interface.id, c->logger) :
			    /*generated later*/0);

	ldbg(c->logger,
	     "c->sa_reqid="PRI_REQID" because wm->reqid=%s and sec-label=%s",
	     pri_reqid(config->sa_reqid),
	     (wm->reqid != NULL ? wm->reqid : "n/a"),
	     (wm->sec_label != NULL ? wm->sec_label : "n/a"));

	/*
	 * Set both end's sec_label to the same value.
	 */

	if (wm->sec_label != NULL) {
		ldbg(c->logger, "received sec_label '%s' from whack", wm->sec_label);
		if (ike_version == IKEv1) {
			return diag("IKEv1 does not support Labeled IPsec");
		}
		/* include NUL! */
		shunk_t sec_label = shunk2(wm->sec_label, strlen(wm->sec_label)+1);
		err_t ugh = vet_seclabel(sec_label);
		if (ugh != NULL) {
			return diag("%s: policy-label=%s", ugh, wm->sec_label);
		}
		config->sec_label = clone_hunk(sec_label, "struct config sec_label");
	}

	/*
	 * Look for contradictions.
	 */

	if (wm->end[LEFT_END].addresspool != NULL &&
	    wm->end[RIGHT_END].addresspool != NULL) {
		return diag("both leftaddresspool= and rightaddresspool= defined");
	}

	if (wm->end[LEFT_END].modecfgserver == YN_YES &&
	    wm->end[RIGHT_END].modecfgserver == YN_YES) {
		diag_t d = diag("both leftmodecfgserver=yes and rightmodecfgserver=yes defined");
		if (!is_opportunistic_wm(wm)) {
			return d;
		}
		llog(RC_LOG, c->logger, "opportunistic: %s", str_diag(d));
		pfree_diag(&d);
	}

	if (wm->end[LEFT_END].modecfgclient == YN_YES &&
	    wm->end[RIGHT_END].modecfgclient == YN_YES) {
		diag_t d = diag("both leftmodecfgclient=yes and rightmodecfgclient=yes defined");
		if (!is_opportunistic_wm(wm)) {
			return d;
		}
		llog(RC_LOG, c->logger, "opportunistic: %s", str_diag(d));
		pfree_diag(&d);
	}

	if (wm->end[LEFT_END].cat == YN_YES && wm->end[RIGHT_END].cat == YN_YES) {
		diag_t d = diag("both leftcat=yes and rightcat=yes defined");
		if (!is_opportunistic_wm(wm)) {
			return d;
		}
		llog(RC_LOG, c->logger, "opportunistic: %s", str_diag(d));
		pfree_diag(&d);
	}

	if (wm->end[LEFT_END].virt != NULL && wm->end[RIGHT_END].virt != NULL) {
		return diag("both leftvirt= and rightvirt= defined");
	}

	if (is_group_wm(wm) && (wm->end[LEFT_END].virt != NULL ||
				wm->end[RIGHT_END].virt != NULL)) {
		return diag("connection groups do not support virtual subnets");
	}

	FOR_EACH_THING(this, LEFT_END, RIGHT_END) {
		int that = (this + 1) % END_ROOF;
		if (same_ca[that]) {
			config->end[that].host.ca = clone_hunk(config->end[this].host.ca,
							       "same ca");
			break;
		}
	}

	/*
	 * Connections can't be both client and server right?
	 *
	 * Unfortunately, no!
	 *
	 * OE configurations have configurations such as
	 * leftmodecfgclient=yes rightaddresspool= and
	 * leftmodeconfigclient=yes leftmodeconfigserver=yes which
	 * create a connection that is both a client and a server.
	 */

	if (config->end[LEFT_END].host.modecfg.server &&
	    config->end[RIGHT_END].host.modecfg.server) {
		diag_t d = diag("both left and right are configured as a server");
		if (!is_opportunistic_wm(wm)) {
			return d;
		}
		llog(RC_LOG, c->logger, "opportunistic: %s", str_diag(d));
		pfree_diag(&d);
	}

	if (config->end[LEFT_END].host.modecfg.client &&
	    config->end[RIGHT_END].host.modecfg.client) {
		diag_t d = diag("both left and right are configured as a client");
		if (!is_opportunistic_wm(wm)) {
			return d;
		}
		llog(RC_LOG, c->logger, "opportunistic: %s", str_diag(d));
		pfree_diag(&d);
	}

	FOR_EACH_THING(end, LEFT_END, RIGHT_END) {
		update_hosts_from_end_host_addr(c, end, host_addr[end], HERE); /* from add */
	}

	/*
	 * Cross-check the auth= vs authby= results.
	 */

	if (never_negotiate(c)) {
		if (!PEXPECT(c->logger,
			     c->local->host.config->auth == AUTH_NEVER &&
			     c->remote->host.config->auth == AUTH_NEVER)) {
			return diag("internal error");
		}
	} else {
		if (c->local->host.config->auth == AUTH_UNSET ||
		    c->remote->host.config->auth == AUTH_UNSET) {
			/*
			 * Since an unset auth is set from authby,
			 * authby= must have somehow been blanked out
			 * or left with something useless (such as
			 * never).
			 */
			return diag("no authentication (auth=, authby=) was set");
		}

		if ((c->local->host.config->auth == AUTH_PSK && c->remote->host.config->auth == AUTH_NULL) ||
		    (c->local->host.config->auth == AUTH_NULL && c->remote->host.config->auth == AUTH_PSK)) {
			enum_buf lab, rab;
			return diag("cannot mix PSK and NULL authentication (%sauth=%s and %sauth=%s)",
				    c->local->config->leftright,
				    str_enum(&keyword_auth_names, c->local->host.config->auth, &lab),
				    c->remote->config->leftright,
				    str_enum(&keyword_auth_names, c->remote->host.config->auth, &rab));
		}
	}

	/*
	 * For templates; start the instance counter.  Each time the
	 * connection is instantiated this is updated; ditto for
	 * instantiated instantiations such as is_labeled_child().
	 */
	c->instance_serial = 0;
	c->next_instance_serial = (is_template(c) ? 1 : 0);

	/* set internal fields */
	c->iface = NULL; /* initializing */

	c->redirect.attempt = 0;

	/* non configurable */
	config->ike_window = IKE_V2_OVERLAPPING_WINDOW_SIZE;

	/*
	 * Extract the child configuration and save it.
	 */

	FOR_EACH_THING(end, LEFT_END, RIGHT_END) {
		d = extract_child_end_config(wm, whack_ends[end], ike_version,
					     c, &config->end[end].child,
					     c->logger);
		if (d != NULL) {
			return d;
		}
	}

	/*
	 * Now cross check the configuration looking for IP version
	 * conflicts.
	 *
	 * First build a table of the IP address families that each
	 * end's child is using and then cross check it with the other
	 * end.  Either both ends use a AFI or both don't.
	 */

	struct end_family {
		bool used;
		const char *field;
		const char *value;
	} end_family[END_ROOF][IP_INDEX_ROOF] = {0};
	FOR_EACH_THING(end, LEFT_END, RIGHT_END) {
		const ip_selectors *const selectors = &c->end[end].config->child.selectors;
		const ip_ranges *const pools = &c->end[end].config->child.addresspools;
		if (selectors->len > 0) {
			FOR_EACH_ITEM(selector, selectors) {
				const struct ip_info *afi = selector_type(selector);
				struct end_family *family = &end_family[end][afi->ip_index];
				if (!family->used) {
					family->used = true;
					family->field = "subnet";
					family->value = whack_ends[end]->subnet;
				}
			}
		} else if (pools->len > 0) {
			FOR_EACH_ITEM(range, pools) {
				const struct ip_info *afi = range_type(range);
				/* only one for now */
				struct end_family *family = &end_family[end][afi->ip_index];
				passert(family->used == false);
				family->used = true;
				family->field = "addresspool";
				family->value = whack_ends[end]->addresspool;
			}
		} else {
			struct end_family *family = &end_family[end][host_afi->ip_index];
			family->used = true;
			family->field = "";
			family->value = whack_ends[end]->host_addr_name;
		}
	}

	/* legacy; check against clientaddrfamily */
	if (wm->child_afi != NULL) {
		/* is other ip version being used? */
		enum ip_index j = (wm->child_afi == &ipv4_info ? IPv6_INDEX :
				   IPv4_INDEX);
		FOR_EACH_THING(end, LEFT_END, RIGHT_END) {
			if (end_family[end][j].used) {
				return diag("\"childaddrfamily=%s\" conflicts with \"%s%s=%s\"",
					    wm->child_afi->ip_name,
					    config->end[end].leftright,
					    end_family[end][j].field,
					    end_family[end][j].value);
			}
		}
	}

	/* now check there's a match */
	FOR_EACH_ELEMENT(afi, ip_families) {
		enum ip_index i = afi->ip_index;

		/* both ends do; or both ends don't */
		if (end_family[LEFT_END][i].used == end_family[RIGHT_END][i].used) {
			continue;
		}
		/*
		 * Flip the AFI for RIGHT.  Presumably it being
		 * non-zero is the reason for the conflict?
		 */
		enum ip_index j = (i == IPv4_INDEX ? IPv6_INDEX : IPv4_INDEX);
		if (end_family[LEFT_END][i].used) {
			/* oops, no winner */
			pexpect(end_family[RIGHT_END][j].used);
		} else {
			swap(i, j);
			pexpect(end_family[LEFT_END][i].used);
			pexpect(end_family[RIGHT_END][j].used);
		}
		/*
		 * Both ends used child AFIs.
		 *
		 * Since no permutation was valid one end must
		 * be pure IPv4 and the other end pure IPv6
		 * say.
		 *
		 * Use the first list entry to get the AFI.
		 */
		return diag("address family of left%s=%s conflicts with right%s=%s",
			    end_family[LEFT_END][i].field,
			    end_family[LEFT_END][i].value,
			    end_family[RIGHT_END][j].field,
			    end_family[RIGHT_END][j].value);
	}

	/*
	 * Is spd.reqid necessary for all c?  CK_INSTANCE or
	 * CK_PERMANENT need one.  Does CK_TEMPLATE need one?
	 */
	c->child.reqid = child_reqid(c->config, c->logger);

	/*
	 * Fill in the child's selector proposals from the config.  It
	 * might use subnet or host or addresspool.
	 */

	VERBOSE_DBGP(DBG_BASE, c->logger, "%s() ...", __func__);
	build_connection_proposals_from_configs(c, host_afi, verbose);

	/*
	 * All done, enter it into the databases.  Since orient() may
	 * switch ends, triggering an spd rehash, insert things into
	 * the database first.
	 */
	connection_db_add(c);

	/*
	 * Force orientation (currently kind of unoriented?).
	 *
	 * If the connection orients,the SPDs and host-pair hash
	 * tables are updated.
	 *
	 * This function holds the just allocated reference.
	 */
	PASSERT(c->logger, !oriented(c));
	orient(c, c->logger);

	return NULL;
}

diag_t add_connection(const struct whack_message *wm, struct logger *logger)
{
	/* will inherit defaults */
	lset_t debugging = lmod(LEMPTY, wm->debugging);

	/*
	 * Allocate the configuration - only allocated on root
	 * connection; connection instances (clones) inherit these
	 * pointers.
	 */

	struct config *root_config = alloc_config();
	struct connection *c = alloc_connection(wm->name, NULL, root_config,
						debugging | wm->conn_debug,
						logger, HERE);

	diag_t d = extract_connection(wm, c, root_config);
	if (d != NULL) {
		struct connection *cp = c;
		PASSERT(c->logger, delref_where(&cp, c->logger, HERE) == c);
		discard_connection(&c, false/*not-valid*/, HERE);
		return d;
	}

	/* log all about this connection */

	/* connection is good-to-go: log against it */

	err_t tss = connection_requires_tss(c);
	if (tss != NULL) {
		llog(RC_LOG, c->logger, "connection is using multiple %s", tss);
	}

	LLOG_JAMBUF(RC_LOG, c->logger, buf) {
		jam_string(buf, "added");
		jam_string(buf, " ");
		jam_orientation(buf, c, /*oriented_details*/false);
	}

	policy_buf pb;
	ldbg(c->logger,
	     "ike_life: %jd; ipsec_life: %jds; rekey_margin: %jds; rekey_fuzz: %lu%%; replay_window: %ju; policy: %s ipsec_max_bytes: %ju ipsec_max_packets %ju",
	     deltasecs(c->config->sa_ike_max_lifetime),
	     deltasecs(c->config->sa_ipsec_max_lifetime),
	     deltasecs(c->config->sa_rekey_margin),
	     c->config->sa_rekey_fuzz,
	     c->config->child_sa.replay_window,
	     str_connection_policies(c, &pb),
	     c->config->sa_ipsec_max_bytes,
	     c->config->sa_ipsec_max_packets);
	release_whack(c->logger, HERE);
	return NULL;
}

static connection_priority_t max_prefix_len(struct connection_end *end)
{
	int len = 0;
	FOR_EACH_ITEM(selector, &end->child.selectors.proposed) {
		int prefix_len = selector_prefix_len((*selector));
		if (prefix_len >= 0) {
			len = max(len, prefix_len);
		}
	}
	return len;
}

connection_priority_t connection_priority(const struct connection *c)
{
	connection_priority_t pp = 0;
	/* space for IPv6 mask which is /128 */
	pp |= max_prefix_len(c->local);
	pp <<= 8;
	pp |= max_prefix_len(c->remote);
	pp <<= 1;
	pp |= is_instance(c);
	pp <<= 1;
	pp |= 1; /* never return zero aka BOTTOM_PRIORITY */
	return pp;
}

void jam_connection_priority(struct jambuf *buf, const struct connection *c)
{
	connection_priority_t pp = connection_priority(c);
	/* reverse the above */

	/* 1-bit never zero */
	pp >>= 1;
	/* 1-bit instance */
	unsigned instance = pp & 1;
	pp >>= 1;
	/* 8-bit remote */
	unsigned remote = pp & 0xff;
	pp >>= 8;
	/* 8-bit local */
	unsigned local = pp & 0xff;
	pp >>= 8;

	jam(buf, "%u,%u,%u", local, remote, instance);
}

/*
 * Format any information needed to identify an instance of a connection.
 * Fills any needed information into buf which MUST be big enough.
 * Road Warrior: peer's IP address
 * Opportunistic: [" " myclient "==="] " ..." peer ["===" peer_client] '\0'
 */

static size_t jam_connection_child(struct jambuf *b,
				   const char *prefix, const char *suffix,
				   const struct child_end *child,
				   const ip_address host_addr)
{
	const ip_selectors *selectors =
		(child->selectors.accepted.len > 0 ? &child->selectors.accepted :
		 child->selectors.proposed.len > 0 ? &child->selectors.proposed :
		 NULL);
	size_t s = 0;
	if (selectors == NULL) {
		/* no point */
	} else if (selectors->len == 1 &&
		   /* i.e., selector==host.addr[+protoport] */
		   range_eq_address(selector_range(selectors->list[0]), host_addr)) {
		/* compact denotation for "self" */
	} else {
		s += jam_string(b, prefix);
		if (child->config->addresspools.len > 0) {
			s += jam_string(b, "{");
		}
		const char *sep = "";
		FOR_EACH_ITEM(selector, selectors) {
			if (pexpect(selector->is_set)) {
				s += jam_selector_range(b, selector);
				if (selector_is_zero(*selector)) {
					s += jam_string(b, "?");
				}
			} else {
				s += jam_string(b, "?");
			}
			jam_string(b, sep); sep = ",";
		}
		if (child->config->addresspools.len > 0) {
			s += jam_string(b, "}");
		}
		s += jam_string(b, suffix);
	}
	return s;
}

static size_t jam_connection_suffix(struct jambuf *buf, const struct connection *c)
{
	size_t s = 0;
	if (is_opportunistic(c)) {
		/*
		 * XXX: print proposed or accepted selectors?
		 */
		s += jam_connection_child(buf, " ", "===", &c->local->child,
					  c->local->host.addr);
		s += jam_string(buf, " ...");
		s += jam_address_sensitive(buf, &c->remote->host.addr);
		s += jam_connection_child(buf, "===", "", &c->remote->child,
					  c->remote->host.addr);
	} else {
		s += jam_string(buf, " ");
		s += jam_address_sensitive(buf, &c->remote->host.addr);
	}
	return s;
}

size_t jam_connection(struct jambuf *buf, const struct connection *c)
{
	size_t s = 0;
	s += jam_connection_short(buf, c);
	if (c->instance_serial > 0) {
		s += jam_connection_suffix(buf, c);
	}
	return s;
}

size_t jam_connection_short(struct jambuf *buf, const struct connection *c)
{
	return jam_string(buf, c->prefix);
}

const char *str_connection_short(const struct connection *c)
{
	return c->prefix;
}

const char *str_connection_suffix(const struct connection *c, connection_buf *buf)
{
	struct jambuf p = ARRAY_AS_JAMBUF(buf->buf);
	if (c->instance_serial > 0) {
		jam_connection_suffix(&p, c);
	}
	return buf->buf;
}

size_t jam_connection_policies(struct jambuf *buf, const struct connection *c)
{
	const char *sep = "";
	size_t s = 0;
	enum shunt_policy shunt;

	/* Show [S]tring */
#define CS(S)					\
	{					\
		s += jam_string(buf, sep);	\
		s += jam_string(buf, S);	\
		sep = "+";			\
	}
	/* Show when True (and negotiate) */
#define CT(C, N)				\
	if (!never_negotiate(c) &&		\
	    c->config->C) {			\
		/* show when true */		\
		CS(#N);				\
	}
	/* Show when False (and negotiate) */
#define CF(C, N)				\
	if (!never_negotiate(c) &&		\
	    !c->config->C) {			\
		/* show when false */		\
		CS(#N);				\
	}
	/* Show when [P]redicate (and negotiate) */
#define CP(P, N)				\
	if (!never_negotiate(c) &&		\
	    P) {				\
		/* show when true */		\
		CS(#N);				\
	}
	/* Show when Predicate */
#define CNN(P,N)				\
	if (P) {				\
		/* show when never-negotiate */	\
		CS(#N);				\
	}

	if (c->config->ike_version > 0) {
		CS(c->config->ike_info->version_name);
	}

	struct authby authby = c->local->host.config->authby;
	if (authby_is_set(authby)) {
		s += jam_string(buf, sep);
		s += jam_authby(buf, authby);
		sep = "+";
	}

	switch (c->config->child_sa.encap_proto) {
	case ENCAP_PROTO_ESP:
		CS("ENCRYPT");
		break;
	case ENCAP_PROTO_AH:
		CS("AUTHENTICATE");
		break;
	default:
		break;
	}

	CT(child_sa.ipcomp, COMPRESS);
	if (!never_negotiate(c) &&
	    c->config->child_sa.encap_mode != ENCAP_MODE_UNSET) {
		enum_buf eb;
		CS(str_enum_short(&encap_mode_names, c->config->child_sa.encap_mode, &eb));
	}
	CT(child_sa.pfs, PFS);
	CT(decap_dscp, DECAP_DSCP);
	CF(encap_dscp, DONT_ENCAP_DSCP);
	CT(nopmtudisc, NOPMTUDISC);
	CT(ms_dh_downgrade, MS_DH_DOWNGRADE);
	CT(pfs_rekey_workaround, PFS_REKEY_WORKAROUND);

	/* note reverse logic */
	CF(require_id_on_certificate, ALLOW_NO_SAN);

	CT(dns_match_id, DNS_MATCH_ID);
	CT(sha2_truncbug, SHA2_TRUNCBUG);

	/* note reversed logic */
	CF(rekey, DONT_REKEY);

	CT(reauth, REAUTH);

	CNN(is_opportunistic(c), OPPORTUNISTIC);
	CNN(is_group_instance(c), GROUPINSTANCE);
	CNN(c->policy.route, ROUTE);
	CP(c->policy.up, UP);
	CP(c->policy.keep, KEEP);

	CP(is_xauth(c), XAUTH);
	CT(modecfg.pull, MODECFG_PULL);

	CT(aggressive, AGGRESSIVE);
	CT(overlapip, OVERLAPIP);

	CT(narrowing, IKEV2_ALLOW_NARROWING);

	CT(ikev2_pam_authorize, IKEV2_PAM_AUTHORIZE);

	CT(redirect.send_always, SEND_REDIRECT_ALWAYS);
	CT(redirect.send_never, SEND_REDIRECT_NEVER);
	CT(redirect.accept, ACCEPT_REDIRECT_YES);

	CT(ike_frag.allow, IKE_FRAG_ALLOW);
	CT(ike_frag.v1_force, IKE_FRAG_FORCE);

	/* need to reconstruct */
	if (c->config->v1_ikepad.message) {
		if (c->config->v1_ikepad.modecfg) {
			CS("IKEPAD_YES");
		}
		/* else is RFC */
	} else if (c->config->v1_ikepad.modecfg) {
		CS("IKEPAD_MODECFG"); /* can't happen!?! */
	} else {
		CS("IKEPAD_NO");
	}

	CT(mobike, MOBIKE);
	CT(ppk.allow, PPK_ALLOW);
	CT(ppk.insist, PPK_INSIST);
	CT(esn.no, ESN_NO);
	CT(esn.yes, ESN_YES);
	CT(intermediate, INTERMEDIATE);
	CT(ignore_peer_dns, IGNORE_PEER_DNS);
	CT(session_resumption, RESUME);

	CNN(is_group(c), GROUP);

	shunt = c->config->never_negotiate_shunt;
	if (shunt != SHUNT_UNSET) {
		s += jam_string(buf, sep);
		/*
		 * Keep tests happy, this needs a re-think.
		 */
#if 0
		s += jam_sparse_short(buf, &never_negotiate_shunt_names, shunt);
#else
		s += jam_enum_short(buf, &shunt_policy_names, shunt);
#endif
		sep = "+";
	}

	shunt = c->config->negotiation_shunt;
	if (shunt != SHUNT_DROP) {
		s += jam_string(buf, sep);
		s += jam_string(buf, "NEGO_");
		/*
		 * Keep tests happy, this needs a re-think.
		 */
#if 0
		s += jam_sparse_short(buf, &negotiation_shunt_names, shunt);
#else
		s += jam_enum_short(buf, &shunt_policy_names, shunt);
#endif
		sep = "+";
	}

	shunt = c->config->failure_shunt;
	if (shunt != SHUNT_NONE) {
		s += jam_string(buf, sep);
		s += jam_string(buf, "failure");
		/*
		 * Keep tests happy, this needs a re-think.
		 */
#if 0
		s += jam_sparse_short(buf, &failure_shunt_names, shunt);
#else
		s += jam_enum_short(buf, &shunt_policy_names, shunt);
#endif
		sep = "+";
	}

	CNN(never_negotiate(c), NEVER_NEGOTIATE);

	return s;
}

const char *str_connection_policies(const struct connection *c, policy_buf *buf)
{
	struct jambuf p = ARRAY_AS_JAMBUF(buf->buf);
	jam_connection_policies(&p, c);
	return buf->buf;
}

/*
 * Find an existing connection for a trapped outbound packet.
 *
 * This is attempted before we bother with gateway discovery.
 *
 *   + the connection is routed or instance_of_routed_template
 *     (i.e. approved for on-demand)
 *
 *   + local subnet contains src address (or we are our_client)
 *
 *   + remote subnet contains dst address (or peer is peer_client)
 *
 *   + don't care about Phase 1 IDs (we don't know)
 *
 * Note: result may still need to be instantiated.  The winner has the
 * highest policy priority.
 *
 * If there are several with that priority, we give preference to the
 * first one that is an instance.
 *
 * See also find_outgoing_opportunistic_template().
 */

struct connection *find_connection_for_packet(const ip_packet packet,
					      shunk_t sec_label,
					      const struct logger *logger)
{
	packet_buf pb;
	ldbg(logger, "%s() looking for an out-going connection that matches packet %s sec_label="PRI_SHUNK,
	     __func__, str_packet(&packet, &pb), pri_shunk(sec_label));

	const ip_selector packet_src = packet_src_selector(packet);
	const ip_endpoint packet_dst = packet_dst_endpoint(packet);

	struct connection *best_connection = NULL;
	connection_priority_t best_priority = BOTTOM_PRIORITY;

	struct connection_filter cq = {
		.search = {
			.order = NEW2OLD,
			.verbose.logger = logger,
			.where = HERE,
		},
	};
	while (next_connection(&cq)) {
		struct connection *c = cq.c;

		if (!oriented(c)) {
			connection_buf cb;
			ldbg(logger, "    skipping "PRI_CONNECTION"; not oriented",
			     pri_connection(c, &cb));
			continue;
		}

		if (is_group(c)) {
			connection_buf cb;
			ldbg(logger, "    skipping "PRI_CONNECTION"; a food group",
			     pri_connection(c, &cb));
			continue;
		}

		/*
		 * Don't try to mix 'n' match acquire sec_label with
		 * non-sec_label connections.
		 */
		if (sec_label.len == 0 && is_labeled(c)) {
			connection_buf cb;
			ldbg(logger, "    skipping "PRI_CONNECTION"; has unwanted label",
			     pri_connection(c, &cb));
			continue;
		}
		if (sec_label.len > 0 && !is_labeled(c)) {
			connection_buf cb;
			ldbg(logger, "    skipping "PRI_CONNECTION"; doesn't have label",
			     pri_connection(c, &cb));
			continue;
		}

		/*
		 * Labeled IPsec, always start with the either the
		 * template or the parent - assume the kernel won't
		 * send a duplicate child request.
		 */
		if (is_labeled_child(c)) {
			connection_buf cb;
			ldbg(logger, "    skipping "PRI_CONNECTION"; IKEv2 sec_label connection is a child",
			     pri_connection(c, &cb));
			continue;
		}

		/*
		 * When there is a sec_label, it needs to be within
		 * the configuration's range.
		 */
		if (sec_label.len > 0 /*implies c->config->sec_label > 0 */ &&
		    !sec_label_within_range("acquire", sec_label,
					    c->config->sec_label, logger)) {
			connection_buf cb;
			ldbg(logger, "    skipping "PRI_CONNECTION"; packet sec_label="PRI_SHUNK" not within connection sec_label="PRI_SHUNK,
			     pri_connection(c, &cb), pri_shunk(sec_label),
			     pri_shunk(c->config->sec_label));
			continue;
		}

		/*
		 * Old comment from the dawn of time:
		 *
		 * Remember if the template is routed: if so, this
		 * instance applies for initiation even if it is
		 * created for responding.
		 *
		 * XXX: So, if the instance is routed, and so to is
		 * its template, then let it be reused for an outgoing
		 * connection?!?
		 */
		bool instance_initiation_ok =
			(is_opportunistic(c) &&
			 is_instance(c) &&
			 pexpect(c->clonedfrom != NULL) /* because instance */ &&
			 kernel_route_installed(c->clonedfrom));
		if (!kernel_route_installed(c) &&
		    !instance_initiation_ok &&
		    c->config->sec_label.len == 0) {
			connection_buf cb;
			ldbg(logger, "    skipping "PRI_CONNECTION"; !routed,!instance_initiation_ok,!sec_label",
			     pri_connection(c, &cb));
			continue;
		}

		/*
		 * The triggering packet needs to be within
		 * the client.
		 */

		connection_priority_t src = 0;
		FOR_EACH_ITEM(local, &c->local->child.selectors.proposed) {
			/*
			 * The packet source address is a selector, and not endpoint.
			 *
			 * If the triggering source port passed into
			 * the kernel is ephemeral (i.e., passed in
			 * with the value zero) that same ephemeral
			 * (zero) port is passed on to pluto.  A zero
			 * (unknown) port is not valid for an
			 * endpoint.
			 */
			if (selector_in_selector(packet_src, *local)) {
				/* add one so always non-zero */
				unsigned score =
					(((local->hport == packet_src.hport) << 2) |
					 ((local->ipproto == packet_src.ipproto) << 1) |
					 1);
				src = max(score, src);
			}
		}

		if (src == 0) {
			LDBGP_JAMBUF(DBG_BASE, logger, buf) {
				jam_string(buf, "    skipping ");
				jam_connection(buf, c);
				jam_string(buf, "; packet dst ");
				jam_selector(buf, &packet_src);
				jam_string(buf, " not in selectors ");
				jam_selectors(buf, c->local->child.selectors.proposed);
			}
			continue;
		}

		connection_priority_t dst = 0;
		FOR_EACH_ITEM(remote, &c->remote->child.selectors.proposed) {
			/*
			 * The packet destination address is always a
			 * proper endpoint.
			 */
			if (endpoint_in_selector(packet_dst, *remote)) {
				/* add one so always non-zero */
				unsigned score =
					(((remote->hport == packet_dst.hport) << 2) | 1);
				dst = max(score, dst);
			}
		}

		if (dst == 0) {
			LDBGP_JAMBUF(DBG_BASE, logger, buf) {
				jam_string(buf, "    skipping ");
				jam_connection(buf, c);
				jam_string(buf, "; packet dst ");
				jam_endpoint(buf, &packet_dst);
				jam_string(buf, " not in selectors ");
				jam_selectors(buf, c->remote->child.selectors.proposed);
			}
			continue;
		}

		/*
		 * More exact is better and bigger
		 *
		 * Instance score better than the template.  Exact
		 * protocol or exact port gets more points (see
		 * above).
		 */
		connection_priority_t priority =
			((connection_priority(c) << 3)/*space-for-2-bits+overflow*/ +
			 (src - 1/*2-bits, strip 1 added above*/) +
			 (dst - 1/*2-bits, strip 1 added above*/));

		if (best_connection != NULL &&
		    priority <= best_priority) {
			connection_buf cb, bcb;
			ldbg(logger,
			     "    skipping "PRI_CONNECTION" priority %"PRIu32"; doesn't best "PRI_CONNECTION" priority %"PRIu32,
			     pri_connection(c, &cb),
			     priority,
			     pri_connection(best_connection, &bcb),
			     best_priority);
			continue;
		}

		/* current is best; log why */
		if (best_connection == NULL) {
			connection_buf cb;
			ldbg(logger,
			     "    choosing "PRI_CONNECTION" priority %"PRIu32"; as first best",
			     pri_connection(c, &cb),
			     priority);
		} else {
			connection_buf cb, bcb;
			ldbg(logger,
			     "    choosing "PRI_CONNECTION" priority %"PRIu32"; as bests "PRI_CONNECTION" priority %"PRIu32,
			     pri_connection(c, &cb),
			     priority,
			     pri_connection(best_connection, &bcb),
			     best_priority);
		}

		best_connection = c;
		best_priority = priority;
	}

	if (best_connection == NULL) {
		ldbg(logger, "  concluding with empty; no match");
		return NULL;
	}

	/*
	 * XXX: So that the best connection can prevent negotiation?
	 */
	if (never_negotiate(best_connection)) {
		connection_buf cb;
		ldbg(logger, "  concluding with empty; best connection "PRI_CONNECTION" was NEVER_NEGOTIATE",
		     pri_connection(best_connection, &cb));
		return NULL;
	}

	connection_buf cib;
	enum_buf kb;
	dbg("  concluding with "PRI_CONNECTION" priority %" PRIu32 " kind=%s",
	    pri_connection(best_connection, &cib),
	    best_priority,
	    str_enum_short(&connection_kind_names, best_connection->local->kind, &kb));
	return best_connection;
}

/*
 * Recursively order instances.
 */

static int connection_instance_compare(const struct connection *cl,
				       const struct connection *cr)
{
	if (cl->clonedfrom != NULL && cr->clonedfrom != NULL) {
		int ret = connection_instance_compare(cl->clonedfrom,
						      cr->clonedfrom);
		if (ret != 0) {
			return ret;
		}
	}

	return (cl->instance_serial < cr->instance_serial ? -1 :
		cl->instance_serial > cr->instance_serial ? 1 :
		0);
}

/* signed result suitable for quicksort */
int connection_compare(const struct connection *cl,
		       const struct connection *cr)
{
	int ret;

	ret = strcmp(cl->name, cr->name);
	if (ret != 0) {
		return ret;
	}

	/* note: enum connection_kind behaves like int */
	ret = (long)cl->local->kind - (long)cr->local->kind;
	if (ret != 0) {
		return ret;
	}

	/* same name, and same type */
	ret = connection_instance_compare(cl, cr);
	if (ret != 0) {
		return ret;
	}

	connection_priority_t pl = connection_priority(cl);
	connection_priority_t pr = connection_priority(cr);
	return (pl < pr ? -1 :
		pl > pr ? 1 :
		0);
}

static int connection_compare_qsort(const void *l, const void *r)
{
	return connection_compare(*(const struct connection *const *)l,
				  *(const struct connection *const *)r);
}

/*
 * Return a sorted array of connections.  Caller must free.
 *
 * See also sort_states().
 */

struct connections *sort_connections(void)
{
	/* count up the connections */
	unsigned nr_connections = 0;
	{
		struct connection_filter cq = {
			.search = {
				.order = OLD2NEW,
				.verbose.logger = &global_logger,
				.where = HERE,
			},
		};
		while (next_connection(&cq)) {
			nr_connections++;
		}
	}

	struct connections *connections = alloc_items(struct connections,
						      nr_connections);

	{
		unsigned i = 0;
		struct connection_filter cq = {
			.search = {
				.order = OLD2NEW,
				.verbose.logger = &global_logger,
				.where = HERE,
			},
		};
		while (next_connection(&cq)) {
			connections->item[i++] = cq.c;
		}
		passert(i == nr_connections);
	}

	/* sort it! */
	qsort(connections->item, nr_connections, sizeof(struct connection *),
	      connection_compare_qsort);

	return connections;
}

/*
 * Find a sourceip for the address family.
 */
ip_address config_end_sourceip(const ip_selector client, const struct child_end_config *end)
{
	const struct ip_info *afi = selector_info(client);
	FOR_EACH_ITEM(sourceip, &end->sourceip) {
		if (afi == address_type(sourceip)) {
			return *sourceip;
		}
	}

	return unset_address;
}

ip_address spd_end_sourceip(const struct spd_end *spde)
{
	/*
	 * Find a configured sourceip within the SPD's client.
	 */
	ip_address sourceip = config_end_sourceip(spde->client, spde->child->config);
	if (sourceip.is_set) {
		return sourceip;
	}

	/*
	 * Failing that see if CP is involved.  IKEv1 always leaves
	 * client_address_translation false.
	 */
	const struct ip_info *afi = selector_info(spde->client);
	if (afi != NULL &&
	    spde->child->lease[afi->ip_index].is_set &&
	    !spde->child->config->has_client_address_translation) {
		/* XXX: same as .lease[]? */
		ip_address a = selector_prefix(spde->client);
		pexpect(address_eq_address(a, spde->child->lease[afi->ip_index]));
		return selector_prefix(spde->client);
	}

	/* or give up */
	return unset_address;
}

/*
 * If the connection contains a newer SA, return it.
 */
so_serial_t get_newer_sa_from_connection(struct state *st)
{
	struct connection *c = st->st_connection;
	so_serial_t newest;

	if (IS_IKE_SA(st)) {
		newest = c->established_ike_sa;
		dbg("picked established_ike_sa #%lu for #%lu",
		    newest, st->st_serialno);
	} else {
		newest = c->established_child_sa;
		dbg("picked established_child_sa #%lu for #%lu",
		    newest, st->st_serialno);
	}

	if (newest != SOS_NOBODY && newest != st->st_serialno) {
		return newest;
	} else {
		return SOS_NOBODY;
	}
}

/* check to see that Ids of peers match */
bool same_peer_ids(const struct connection *c, const struct connection *d)
{
	return (same_id(&c->local->host.id, &d->local->host.id) &&
		same_id(&c->remote->host.id, &d->remote->host.id));
}

/* seems to be a good spot for now */
bool dpd_active_locally(const struct connection *c)
{
	return deltasecs(c->config->dpd.delay) != 0;
}

void append_end_selector(struct connection_end *end,
			 ip_selector selector/*can be unset!*/,
			 const struct logger *logger, where_t where)
{
	/* space? */
	PASSERT_WHERE(logger, where, end->child.selectors.proposed.len < elemsof(end->child.selectors.assigned));

	/*
	 * Ensure proposed is pointing at assigned aka scratch.
	 */
	if (end->child.selectors.proposed.list == NULL) {
		PASSERT_WHERE(logger, where, end->child.selectors.proposed.len == 0);
		end->child.selectors.proposed.list = end->child.selectors.assigned;
	} else {
		PASSERT_WHERE(logger, where, end->child.selectors.proposed.len > 0);
		PASSERT_WHERE(logger, where, end->child.selectors.proposed.list == end->child.selectors.assigned);
	}

	/* append the selector to assigned */
	unsigned i = end->child.selectors.proposed.len++;
	end->child.selectors.assigned[i] = selector;

	selector_buf nb;
	ldbg(logger, "%s() %s.child.selectors.proposed[%d] %s "PRI_WHERE,
	     __func__,
	     end->config->leftright,
	     i, str_selector(&selector, &nb),
	     pri_where(where));
}

void update_end_selector_where(struct connection *c, enum end lr,
			       ip_selector new_selector,
			       const char *excuse, where_t where)
{
	struct connection_end *end = &c->end[lr];
	struct child_end *child = &end->child;
	struct child_end_selectors *end_selectors = &end->child.selectors;
	const char *leftright = end->config->leftright;

	PEXPECT_WHERE(c->logger, where, end_selectors->proposed.len == 1);
	ip_selector old_selector = end_selectors->proposed.list[0];
	selector_buf ob, nb;
	ldbg(c->logger, "%s() update %s.child.selector %s -> %s "PRI_WHERE,
	     __func__, leftright,
	     str_selector(&old_selector, &ob),
	     str_selector(&new_selector, &nb),
	     pri_where(where));

	/*
	 * Point the selectors list at and UPDATE the scratch value.
	 *
	 * Is the assumption that this is only applied when there is a
	 * single selector.  Reasonable?  Certainly don't want to
	 * truncate the selector list.
	 */
	zero(&end->child.selectors.proposed);
	append_end_selector(end, new_selector, c->logger, where);

	/*
	 * If needed, also update the SPD.  It's assumed for this code
	 * path there is only one (just like there is only one
	 * selector).
	 */
	if (c->child.spds.len == 1) {
		ip_selector old_client = c->child.spds.list->end[lr].client;
		if (!selector_eq_selector(old_selector, old_client)) {
			selector_buf sb, cb;
			llog_pexpect(c->logger, where,
				     "%s() %s.child.selector %s does not match %s.spd.client %s",
				     __func__, leftright,
				     str_selector(&old_selector, &sb),
				     end->config->leftright,
				     str_selector(&old_client, &cb));
		}
		c->child.spds.list->end[lr].client = new_selector;
	}

	/*
	 * When there's a selectors.list, any update to the first
	 * selector should be a no-op?  Lets find out.
	 *
	 * XXX: the CP payload code violoates this.
	 *
	 * It stomps on the child.selector without even looking at the
	 * traffic selectors.
	 *
	 * XXX: the TS code violates this.
	 *
	 * It scribbles the result of the TS negotiation on the
	 * child.selector.
	 */
	if (child->config->selectors.len > 0) {
		ip_selector selector = child->config->selectors.list[0];
		if (selector_eq_selector(new_selector, selector)) {
			selector_buf sb;
			ldbg(c->logger,
			     "%s() %s.child.selector %s matches selectors[0] "PRI_WHERE,
			     __func__, leftright,
			     str_selector(&new_selector, &sb),
			     pri_where(where));
		} else if (excuse != NULL) {
			selector_buf sb, cb;
			ldbg(c->logger,
			     "%s() %s.child.selector %s does not match %s.selectors[0] %s but %s "PRI_WHERE,
			     __func__, leftright, str_selector(&new_selector, &sb),
			     leftright, str_selector(&selector, &cb),
			     excuse, pri_where(where));
		} else {
			selector_buf sb, cb;
			llog_pexpect(c->logger, where,
				     "%s() %s.child.selector %s does not match %s.selectors[0] %s",
				     __func__, leftright, str_selector(&new_selector, &sb),
				     leftright, str_selector(&selector, &cb));
		}
	}
}

err_t connection_requires_tss(const struct connection *c)
{
	if (c->config->ike_version == IKEv1) {
		return NULL;
	}
	FOR_EACH_ELEMENT(end, c->end) {
		if (end->config->child.addresspools.len > 1) {
			return "addresspools";
		}
		if (end->config->child.selectors.len > 1) {
			return "subnets";
		}
		if (end->config->child.sourceip.len > 1) {
			return "sourceips";
		}
	}
	return NULL;
}

bool never_negotiate(const struct connection *c)
{
	if (c == NULL) {
		return false;
	}
	return (c->config->never_negotiate_shunt != SHUNT_UNSET);
}

bool is_opportunistic(const struct connection *c)
{
	return (c != NULL && c->config->opportunistic);
}

bool is_instance(const struct connection *c)
{
	if (c == NULL) {
		return false;
	}
	switch (c->local->kind) {
	case CK_INVALID:
		break;
	case CK_PERMANENT:
	case CK_TEMPLATE:
	case CK_GROUP:
	case CK_LABELED_TEMPLATE:
		return false;
	case CK_INSTANCE:
	case CK_LABELED_PARENT:
	case CK_LABELED_CHILD:
		return true;
	}
	bad_case(c->local->kind);
}

bool is_template(const struct connection *c)
{
	if (c == NULL) {
		return false;
	}
	switch (c->local->kind) {
	case CK_INVALID:
		break;
	case CK_TEMPLATE:
	case CK_LABELED_TEMPLATE:
		return true;
	case CK_PERMANENT:
	case CK_GROUP:
	case CK_INSTANCE:
	case CK_LABELED_PARENT:
	case CK_LABELED_CHILD:
		return false;
	}
	bad_case(c->local->kind);
}

bool is_opportunistic_template(const struct connection *c)
{
	if (c == NULL) {
		return false;
	}
	switch (c->local->kind) {
	case CK_INVALID:
		break;
	case CK_TEMPLATE:
		return is_opportunistic(c);
	case CK_LABELED_TEMPLATE:
	case CK_PERMANENT:
	case CK_GROUP:
	case CK_INSTANCE:
	case CK_LABELED_PARENT:
	case CK_LABELED_CHILD:
		return false;
	}
	bad_case(c->local->kind);
}

bool is_permanent(const struct connection *c)
{
	if (c == NULL) {
		return false;
	}
	switch (c->local->kind) {
	case CK_INVALID:
		break;
	case CK_PERMANENT:
		return true;
	case CK_TEMPLATE:
	case CK_LABELED_TEMPLATE:
	case CK_GROUP:
	case CK_INSTANCE:
	case CK_LABELED_PARENT:
	case CK_LABELED_CHILD:
		return false;
	}
	bad_case(c->local->kind);
}

bool is_group(const struct connection *c)
{
	if (c == NULL) {
		return false;
	}
	switch (c->local->kind) {
	case CK_INVALID:
		break;
	case CK_GROUP:
		return true;
	case CK_PERMANENT:
	case CK_TEMPLATE:
	case CK_LABELED_TEMPLATE:
	case CK_INSTANCE:
	case CK_LABELED_PARENT:
	case CK_LABELED_CHILD:
		return false;
	}
	bad_case(c->local->kind);
}

bool is_group_instance(const struct connection *c)
{
	if (c == NULL) {
		return false;
	}
	switch (c->local->kind) {
	case CK_INVALID:
		break;
	case CK_GROUP:
	case CK_PERMANENT:
	case CK_LABELED_TEMPLATE:
	case CK_LABELED_PARENT:
	case CK_LABELED_CHILD:
		return false;
	case CK_TEMPLATE:
		/* cloned from could be null; is_group() handles
		 * that */
		return is_group(c->clonedfrom);
	case CK_INSTANCE:
		/* cloned from could be null; is_group() handles
		 * that */
		return is_group(c->clonedfrom->clonedfrom);
	}
	bad_enum(c->logger, &connection_kind_names, c->local->kind);
}

bool is_labeled_where(const struct connection *c, where_t where)
{
	if (c == NULL) {
		return false;
	}
	switch (c->local->kind) {
	case CK_INVALID:
		break;
	case CK_LABELED_PARENT:
	case CK_LABELED_CHILD:
	case CK_LABELED_TEMPLATE:
		PASSERT_WHERE(c->logger, where, c->config->sec_label.len > 0);
		return true;
	case CK_TEMPLATE:
	case CK_PERMANENT:
	case CK_GROUP:
	case CK_INSTANCE:
		PASSERT_WHERE(c->logger, where, c->config->sec_label.len == 0);
		return false;
	}
	bad_case(c->local->kind);
}

bool is_labeled_template_where(const struct connection *c, where_t where)
{
	if (c == NULL) {
		return false;
	}
	switch (c->local->kind) {
	case CK_INVALID:
		break;
	case CK_LABELED_TEMPLATE:
		PASSERT_WHERE(c->logger, where, (c->config->sec_label.len > 0 &&
						 c->child.sec_label.len == 0));
		return true;
	case CK_LABELED_PARENT:
	case CK_LABELED_CHILD:
	case CK_TEMPLATE:
	case CK_PERMANENT:
	case CK_GROUP:
	case CK_INSTANCE:
		return false;
	}
	bad_case(c->local->kind);
}

bool is_labeled_parent_where(const struct connection *c, where_t where)
{
	if (c == NULL) {
		return false;
	}
	switch (c->local->kind) {
	case CK_INVALID:
		break;
	case CK_LABELED_PARENT:
		PASSERT_WHERE(c->logger, where, (c->config->sec_label.len > 0 &&
						 c->child.sec_label.len == 0));
		return true;
	case CK_LABELED_TEMPLATE:
	case CK_LABELED_CHILD:
	case CK_TEMPLATE:
	case CK_PERMANENT:
	case CK_GROUP:
	case CK_INSTANCE:
		return false;
	}
	bad_case(c->local->kind);
}

bool is_labeled_child_where(const struct connection *c, where_t where)
{
	if (c == NULL) {
		return false;
	}
	switch (c->local->kind) {
	case CK_INVALID:
		break;
	case CK_LABELED_CHILD:
		PASSERT_WHERE(c->logger, where, (c->config->sec_label.len > 0 &&
						 c->child.sec_label.len > 0));
		return true;
	case CK_LABELED_TEMPLATE:
	case CK_LABELED_PARENT:
	case CK_TEMPLATE:
	case CK_PERMANENT:
	case CK_GROUP:
	case CK_INSTANCE:
		return false;
	}
	bad_case(c->local->kind);
}

bool can_have_sa(const struct connection *c, 
		 enum sa_kind sa_kind)
{
	if (c == NULL) {
		return false;
	}
	switch (sa_kind) {
	case IKE_SA:
		switch (c->local->kind) {
		case CK_INVALID:
			break;
		case CK_LABELED_CHILD:
		case CK_GROUP:
		case CK_LABELED_TEMPLATE:
		case CK_TEMPLATE:
			return false;
		case CK_LABELED_PARENT:
		case CK_PERMANENT:
		case CK_INSTANCE:
			return true;
		}
		bad_enum(c->logger, &connection_kind_names, c->local->kind);
	case CHILD_SA:
		switch (c->local->kind) {
		case CK_INVALID:
			break;
		case CK_LABELED_TEMPLATE:
		case CK_LABELED_PARENT:
		case CK_TEMPLATE:
		case CK_GROUP:
			return false;
		case CK_PERMANENT:
		case CK_INSTANCE:
		case CK_LABELED_CHILD:
			return true;
		}
		bad_enum(c->logger, &connection_kind_names, c->local->kind);
	}
	bad_case(sa_kind);
}

/*
 * XXX: is this too strict?
 *
 * addconn was setting XAUTH when either of SERVER or CLIENT was set,
 * but the below only considers SERVER.
 */
 
bool is_xauth(const struct connection *c)
{
	return (c->local->host.config->xauth.server || c->remote->host.config->xauth.server ||
		c->local->host.config->xauth.client || c->remote->host.config->xauth.client);
}

/* IKE SA | ISAKMP SA || Child SA | IPsec SA */
const char *connection_sa_name(const struct connection *c, enum sa_kind sa_kind)
{
	switch (sa_kind) {
	case IKE_SA:
		return c->config->ike_info->parent_sa_name;
	case CHILD_SA:
		return c->config->ike_info->child_sa_name;
	}
	bad_case(sa_kind);
}

/* IKE | ISAKMP || Child | IPsec */
const char *connection_sa_short_name(const struct connection *c, enum sa_kind sa_kind)
{
	switch (sa_kind) {
	case IKE_SA:
		return c->config->ike_info->parent_name;
	case CHILD_SA:
		return c->config->ike_info->child_name;
	}
	bad_case(sa_kind);
}

struct child_policy child_sa_policy(const struct connection *c)
{
	if (c->config->child_sa.encap_proto == ENCAP_PROTO_ESP ||
	    c->config->child_sa.encap_proto == ENCAP_PROTO_AH) {
		return (struct child_policy) {
			.is_set = true,
			.transport = (c->config->child_sa.encap_mode == ENCAP_MODE_TRANSPORT),
			.compress = c->config->child_sa.ipcomp,
		};
	}

	return (struct child_policy) {0};
}

/*
 * Find newest Phase 1 negotiation state object for suitable for
 * connection c.
 *
 * Also used to find an IKEv1 ISAKMP SA suitable for sending a delete.
 */

bool connections_can_share_parent(const struct connection *c, const struct connection *d)
{
	/*
	 * Need matching version and parent for starters!
	 */
	if (c->config->ike_version != d->config->ike_version) {
		return false;
	}

	/*
	 * Check the initial host-pair.  Do these two mean that a much
	 * faster host-pair search could be used?
	 *
	 * Not really, it's called when searching for an IKE SA, and
	 * not a connection.  However, a connection search that uses
	 * .negotiating_ike_sa and/or .established_ike_sa, might?
	 */
	if (!address_eq_address(c->local->host.addr, d->local->host.addr)) {
		return false;
	}
	if (!address_eq_address(c->remote->host.first_addr, d->remote->host.first_addr)) {
		return false;
	}

	/*
	 * Also check any redirection.
	 */
	if (!address_eq_address(c->remote->host.addr, d->remote->host.addr)) {
		return false;
	}

	/*
	 * i.e., connection and IKE SA have the same authentication.
	 */
	if (!same_peer_ids(c, d)) {
		return false;
	}

	return true;
}

reqid_t child_reqid(const struct config *config, struct logger *logger)
{
	reqid_t reqid = (config->sa_reqid != 0 ? config->sa_reqid :
			 gen_reqid());
	ldbg(logger, "child.reqid="PRI_REQID" because c->sa_reqid="PRI_REQID" (%s)",
	     pri_reqid(reqid),
	     pri_reqid(config->sa_reqid),
	     (config->sa_reqid == 0 ? "generate" : "use"));
	return reqid;
}<|MERGE_RESOLUTION|>--- conflicted
+++ resolved
@@ -1204,7 +1204,7 @@
 	(*authby) = (struct authby) {0};
 	(*sighash_policy) = LEMPTY;
 
-	if (never_negotiate_wm(wm)) {
+	if (is_never_negotiate_wm(wm)) {
 		(*authby) = AUTHBY_NEVER;
 		return NULL;
 	}
@@ -1612,15 +1612,7 @@
 		return diag("leftauth= and rightauth= must both be set or both be unset");
 	}
 
-<<<<<<< HEAD
-	/* value starting points */
-	struct authby authby = (is_never_negotiate_wm(wm) ? AUTHBY_NEVER :
-				authby_is_set(wm->authby) ? wm->authby :
-				ike_version == IKEv1 ? AUTHBY_IKEv1_DEFAULTS :
-				AUTHBY_IKEv2_DEFAULTS);
-=======
 	struct authby authby = whack_authby;
->>>>>>> 118f9d64
 	enum keyword_auth auth = src->auth;
 
 	/*
