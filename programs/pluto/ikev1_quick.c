--- conflicted
+++ resolved
@@ -557,21 +557,6 @@
     if (!decode_net_id(id, id_pbs, &net_temp, which))
 	return FALSE;
 
-<<<<<<< HEAD
-    if (!samesubnet(net, &net_temp)) {
-	char subrec[SUBNETTOT_BUF];
-	char subxmt[SUBNETTOT_BUF];
-	subnettot(net, 0, subxmt, sizeof(subxmt));
-	subnettot(&net_temp, 0, subrec, sizeof(subrec));
-	loglog(RC_LOG_SERIOUS, "%s subnet returned doesn't match my proposal - us:%s vs them:%s",
-		which,subxmt,subrec);
-#ifdef ALLOW_MICROSOFT_BAD_PROPOSAL
-	loglog(RC_LOG_SERIOUS, "Allowing questionable proposal anyway [ALLOW_MICROSOFT_BAD_PROPOSAL]");
-	bad_proposal = FALSE;
-#else
-	bad_proposal = TRUE;
-#endif
-=======
     /* 
      * workaround for #802- "our client ID returned doesn't match my proposal"
      * until such time as #849 is properly fixed.
@@ -584,7 +569,6 @@
     {
 	loglog(RC_LOG_SERIOUS, "%s ID returned doesn't match my proposal", which);
 	return FALSE;
->>>>>>> 7d8b8134
     }
     if(*protoid != id->isaiid_protoid) {
 	loglog(RC_LOG_SERIOUS, "%s peer returned protocol id does not match my proposal - us%d vs them: %d"
