/*
 * xfrmi interface related functions
 *
 * Copyright (C) 2018-2020 Antony Antony <antony@phenome.org>
 * Copyright (C) 2023 Brady Johnson <bradyallenjohnson@gmail.com>
 * Copyright (C) 2024 Andrew Cagney
 *
 * This program is free software; you can redistribute it and/or modify it
 * under the terms of the GNU General Public License as published by the
 * Free Software Foundation; either version 2 of the License, or (at your
 * option) any later version.  See <https://www.gnu.org/licenses/gpl2.txt>.
 *
 * This program is distributed in the hope that it will be useful, but
 * WITHOUT ANY WARRANTY; without even the implied warranty of MERCHANTABILITY
 * or FITNESS FOR A PARTICULAR PURPOSE.  See the GNU General Public License
 * for more details.
 */

#if !defined(linux) || !defined(USE_XFRM_INTERFACE) || !defined(KERNEL_XFRM)
# error this file should only compile on Linux when KERNEL_XFRM & USE_XFRM_INTERFACE are defined
#endif

#include <errno.h>
#include <fcntl.h>
#include <sys/socket.h>
#include <sys/types.h>
#include <sys/ioctl.h>
#include <unistd.h>
#include <stdint.h>
#include <net/if.h>

#define XFRMI_SUCCESS 0
#define XFRMI_FAILURE 1

/*
 * GRRR:
 *
 * GLIBC/Linux and MUSL/Linux define sockaddr_in et.al. in
 * <netinet/in.h>, and the generic network code uses this.
 * Unfortunately (cough) the Linux kernel headers also provide
 * definitions of those structures in <linux/in.h> et.al. which,
 * depending on header include order can result in conflicting
 * definitions.  For instance, if sockaddr_in is not defined,
 * <linux/xfrm.h> will include the definition in <linux/in.h> but that
 * will then clash with a later include of <netinet/in.h>.
 *
 * GLIBC/Linux has hacks on hacks to work-around this, not MUSL.
 * Fortunately, including <netinet/in.h> first will force the Linux
 * kernel headers to use that definition.
 *
 * XXX: include this before any other Linux kernel headers try to
 * include the conflicting definition.
 */
#include <netinet/in.h>
#include "linux/xfrm.h"		/* local (if configured) or system copy */

#include "linux_netlink.h"

#include "netlink_attrib.h"
#include "ipsec_interface.h"
#include "kernel_xfrm_interface.h"
#include "kernel_netlink_reply.h"
#include "kernel_netlink_query.h"
#include "kernel_ipsec_interface.h"

#include <linux/rtnetlink.h>
#include <linux/if_addr.h>
#include <linux/if_link.h>
#if defined(USE_XFRM_INTERFACE_IFLA_HEADER)
/* kernel header linux/if_link.h < 4.19 may need this extra */
# include "if_link_extra.h"
#endif

#include "lswalloc.h"
#include "connections.h"
#include "ip_info.h"
#include "server.h" /* for struct iface_endpoint */
#include "iface.h"
#include "log.h"
#include "sparse_names.h"
#include "kernel.h"

#define IPSEC1_XFRM_IF_ID (1U)
#define IFINFO_REPLY_BUFFER_SIZE (32768 + NL_BUFMARGIN)
#define IP_ADDR_GLOBAL_SCOPE 0


static struct pluto_xfrmi *pluto_xfrm_interfaces;

struct nl_ifinfomsg_req {
	struct nlmsghdr n;
	struct ifinfomsg i;
	char data[NETLINK_REQ_DATA_SIZE];
	size_t maxlen;
};

struct nl_ifaddrmsg_req {
	struct nlmsghdr n;
	struct ifaddrmsg ifa;
	char data[NETLINK_REQ_DATA_SIZE];
	size_t maxlen;
};

struct ifinfo_response {
	struct ifinfo_req {
		const char *if_name;
		uint32_t xfrm_if_id;
		bool filter_xfrm_if_id /* because if_id can also be zero */;
	} filter_data;

	/* Which fields were matched while reading the NL response */
	struct ifinfo_match {
		bool name;
		bool kind /* aka type in, "ip link show type xfrm" */;
		bool xfrm_if_id /* xfrm if_id */;
	} matched;

	bool result; /* final result true success */

	struct pluto_xfrmi result_if;
};

/* -1 missing; 0 uninitialized; 1 present */
static int xfrm_interface_support = 0;

static bool stale_checked;
static uint32_t xfrm_interface_id = IPSEC1_XFRM_IF_ID; /* XFRMA_IF_ID && XFRMA_SET_MARK */

/*
 * Perform a simple netlink operation.  Send the request; and only
 * look for immediate error responses (i.e., NLM_F_ACK is not set).
 *
 * Return 0 (XFRMI_SUCCESS) on success or non-zero (XFRMI_FAILURE) on
 * failure.  Later, if necessary, more detailed failure codes can be
 * returned.
 */

static bool ignore_response_processor(struct nlmsghdr *h,
				      struct linux_netlink_context *c,
				      struct verbose verbose)
{
	vdbg("ignoring %p %p", h, c);
	return true;
}

static bool simple_netlink_op(const struct nlmsghdr *req,
			     const char *context,
			     const char *if_name,
			     const struct logger *logger)
{
	struct verbose verbose = {
		.logger = logger,
		.rc_flags = DBGP(DBG_BASE) ? DEBUG_STREAM : LEMPTY,
	};

	vdbg("%s() %s %s", __func__, context, if_name);

	if (!linux_netlink_query(req, NETLINK_ROUTE,
				 ignore_response_processor,
				 NULL, verbose)) {
		return false;
	}

	vdbg("%s() succeded for %s %s", __func__, context, if_name);
	return true;
}

static struct nl_ifinfomsg_req init_nl_ifi(uint16_t type, uint16_t flags)
{
	struct nl_ifinfomsg_req req;
	zero(&req);
	req.n.nlmsg_len = NLMSG_ALIGN(NLMSG_LENGTH(sizeof(struct ifinfomsg)));
	req.maxlen = req.n.nlmsg_len + sizeof(req.data);
	req.n.nlmsg_flags = flags;
	req.n.nlmsg_type = type;
	req.n.nlmsg_pid = getpid();
	req.i.ifi_family = AF_PACKET;
	return req;
}

static struct nl_ifaddrmsg_req init_ifaddrmsg_req(uint16_t type, uint16_t flags,
						  const char *if_name,
						  const struct ip_info *afi)
{
	struct nl_ifaddrmsg_req req = {
		.n.nlmsg_len = NLMSG_ALIGN(NLMSG_LENGTH(sizeof(struct ifaddrmsg))),
		.maxlen = req.n.nlmsg_len + sizeof(req.data),
		.n.nlmsg_flags = flags,
		.n.nlmsg_type = type,
		.n.nlmsg_pid = getpid(),
		.ifa.ifa_index = if_nametoindex(if_name),
		.ifa.ifa_family = afi->af,
		.ifa.ifa_scope = IP_ADDR_GLOBAL_SCOPE,/*i.e., 0*/
	};

	return req;
}

static int link_add_nl_msg(const char *if_name /*non-NULL*/,
			    const char *dev_name /*non-NULL*/,
			    const uint32_t if_id,
			    struct nl_ifinfomsg_req *req,
			    struct logger *logger)
{
	*req = init_nl_ifi(RTM_NEWLINK, NLM_F_REQUEST | NLM_F_CREATE | NLM_F_EXCL);

	nl_addattrstrz(&req->n, req->maxlen, IFLA_IFNAME, if_name);

	struct rtattr *linkinfo = nl_addattr_nest(&req->n, req->maxlen, IFLA_LINKINFO);

	static const char link_type[] = "xfrm";
	nl_addattr_l(&req->n, req->maxlen, IFLA_INFO_KIND, link_type,
		     strlen(link_type));

	struct rtattr *xfrm_link = nl_addattr_nest(&req->n, req->maxlen,
						   IFLA_INFO_DATA);
	/*
	 * IFLA_XFRM_IF_ID was added to mainline kernel 4.19 linux/if_link.h
	 * with older kernel headers 'make USE_XFRM_INTERFACE_IFLA_HEADER=true'
	 */
	nl_addattr32(&req->n, sizeof(req->data), IFLA_XFRM_IF_ID, if_id);	/* see USE_XFRM_INTERFACE_IFLA_HEADER */

	if (dev_name != NULL) {
		/* e.g link id of the interface, eth0 */
		uint32_t dev_link_id = if_nametoindex(dev_name);
		if (dev_link_id == 0) {
			llog_error(logger, errno,
				   "cannot find interface index for device %s", dev_name);
			return XFRMI_FAILURE;
		}
		nl_addattr32(&req->n, sizeof(req->data), IFLA_XFRM_LINK, dev_link_id);
	}

	nl_addattr_nest_end(&req->n, xfrm_link);

	nl_addattr_nest_end(&req->n, linkinfo);

	return XFRMI_SUCCESS;
}

static int ip_link_set_up(const char *if_name, struct logger *logger)
{
	struct nl_ifinfomsg_req req = init_nl_ifi(RTM_NEWLINK, NLM_F_REQUEST);
	req.i.ifi_change |= IFF_UP;
	req.i.ifi_flags |= IFF_UP;
	req.i.ifi_index = if_nametoindex(if_name);
	if (req.i.ifi_index == 0) {
		llog_error(logger, errno,
			   "link_set_up_nl() cannot find index of xfrm interface %s",
			   if_name);
		return XFRMI_FAILURE;
	}

	if (!simple_netlink_op(&req.n, "ip_link_set_up", if_name, logger)) {
		return XFRMI_FAILURE;
	}

	return XFRMI_SUCCESS;
}

static int ip_link_del(const char *if_name, const struct logger *logger)
{
	struct nl_ifinfomsg_req req = init_nl_ifi(RTM_DELLINK, NLM_F_REQUEST);
	req.i.ifi_index = if_nametoindex(if_name);
	if (req.i.ifi_index == 0) {
		llog_error(logger, errno, "ip_link_del() cannot find index of interface %s",
			   if_name);
		return XFRMI_FAILURE;
	}

	if (!simple_netlink_op(&req.n, "ip_link_del", if_name, logger)) {
		return XFRMI_FAILURE;
	}

	return XFRMI_SUCCESS;
}

static int ip_link_add_xfrmi(const char *if_name /*non-NULL*/,
			      const char *dev_name /*non-NULL*/,
			      const uint32_t if_id,
			      struct logger *logger)
{
	ldbg(logger, "add xfrm interface %s@%s id=%u", if_name, dev_name, if_id);
	struct nl_ifinfomsg_req req;
	zero(&req);
	if (link_add_nl_msg(if_name, dev_name, if_id, &req, logger) != XFRMI_SUCCESS) {
		llog_error(logger, 0/*no-errno*/,
			   "link_add_nl_msg() creating netlink message failed");
		return XFRMI_FAILURE;
	}

	if (!simple_netlink_op(&req.n, "ip_link_add_xfrmi", if_name, logger)) {
		return XFRMI_FAILURE;
	}

	return XFRMI_SUCCESS;
}

static int ifaddrmsg_op(uint16_t type, uint16_t flags,
			const char *if_name,
			const struct pluto_xfrmi_ipaddr *xfrmi_ipaddr,
			struct logger *logger)
{
	const struct ip_info *afi = cidr_info(xfrmi_ipaddr->if_ip);
	struct nl_ifaddrmsg_req req = init_ifaddrmsg_req(type, flags, if_name, afi);

	shunk_t bytes = cidr_as_shunk(&xfrmi_ipaddr->if_ip);
	nl_addattr_l(&req.n, sizeof(req.data), IFA_LOCAL,   bytes.ptr, bytes.len);
	nl_addattr_l(&req.n, sizeof(req.data), IFA_ADDRESS, bytes.ptr, bytes.len);
	req.ifa.ifa_prefixlen = cidr_prefix_len(xfrmi_ipaddr->if_ip);

	if (!simple_netlink_op(&req.n, __func__, if_name, logger)) {
		return XFRMI_FAILURE;
	}

	return XFRMI_SUCCESS;
}

/* Add an IP address to an XFRMi interface using Netlink */
static int ip_addr_xfrmi_add(const char *if_name,
			     const struct pluto_xfrmi_ipaddr *xfrmi_ipaddr,
			     struct logger *logger)
{
	return ifaddrmsg_op(RTM_NEWADDR, NLM_F_REQUEST | NLM_F_CREATE | NLM_F_EXCL,
			    if_name, xfrmi_ipaddr, logger);
}

/* Delete an IP address from an XFRMi interface using Netlink */
static int ip_addr_xfrmi_del(const char *if_name,
			     const struct pluto_xfrmi_ipaddr *xfrmi_ipaddr,
			     struct logger *logger)
{
	return ifaddrmsg_op(RTM_DELADDR, NLM_F_REQUEST,
			    if_name, xfrmi_ipaddr, logger);
}

<<<<<<< HEAD
=======
/* Get the IP used for the XFRMi IF from the connection.
 * Return an ip_cidr object if found, unset_cidr otherwise. */
static ip_cidr get_xfrmi_ipaddr_from_conn(const struct connection *c, struct logger *logger)
{
	const struct child_end_config *child_config = &(c->config->end[LEFT_END].child);

	if (child_config == NULL) {
		llog_error(logger, 0/*no-errno*/,
			   "get_xfrmi_ipaddr_from_conn() child_config is NULL");
		return unset_cidr;
	}

	if (child_config->ifaceip.is_set) {
		ldbg(logger,
			 "get_xfrmi_ipaddr_from_conn() taking IP from ifaceip param for xfrmi IF [%s] id [%d]",
			 c->xfrmi->name, c->xfrmi->if_id);

		return child_config->ifaceip;
	}

	FOR_EACH_ITEM(sip, &child_config->sourceip) {
		/* Use the first sourceip in the list that is set */
		if (sip->is_set) {
			ldbg(logger,
				 "get_xfrmi_ipaddr_from_conn() taking IP from sourceip param for xfrmi IF [%s] id [%d]",
				 c->xfrmi->name, c->xfrmi->if_id);
			return cidr_from_address(*sip);
		}
	}

	/* This is how the updown script previously got the source IP,
	 * especially for the road warrior configuration */
	FOR_EACH_ITEM(spd, &c->child.spds) {
		/* Use the first sourceip in the list that is set */
		ip_address spd_sourceip = spd_end_sourceip(spd->local);
		if (spd_sourceip.is_set) {
			ldbg(logger,
				"get_xfrmi_ipaddr_from_conn() taking IP from spd_end_sourceip() for xfrmi IF [%s] id [%d]",
				c->xfrmi->name, c->xfrmi->if_id);
			return cidr_from_address(spd_sourceip);
		}
	}

	ldbg(logger,
		 "get_xfrmi_ipaddr_from_conn() No IPs found on connection for xfrmi IF [%s] id [%d].",
		  c->xfrmi->name, c->xfrmi->if_id);

	return unset_cidr;
}

/* Create an internal XFRMi Interface IP address structure */
static struct pluto_xfrmi_ipaddr *create_xfrmi_ipaddr(struct pluto_xfrmi *xfrmi_if,
						      ip_cidr if_ip)
{
	if (xfrmi_if == NULL) {
		return NULL;
	}

	/* Create a new ref-counted xfrmi_ip_addr.
	 * The call to refcnt_alloc() counts as a reference */
	struct pluto_xfrmi_ipaddr *new_xfrmi_ipaddr =
			refcnt_alloc(struct pluto_xfrmi_ipaddr, HERE);
	new_xfrmi_ipaddr->next = NULL;
	new_xfrmi_ipaddr->pluto_added = false;
	new_xfrmi_ipaddr->if_ip = if_ip;

	if (xfrmi_if->if_ips == NULL) {
		xfrmi_if->if_ips = new_xfrmi_ipaddr;
		return new_xfrmi_ipaddr;
	}

	struct pluto_xfrmi_ipaddr *prev = NULL;
	struct pluto_xfrmi_ipaddr *xfrmi_ipaddr = xfrmi_if->if_ips;
	while (xfrmi_ipaddr != NULL) {
		prev = xfrmi_ipaddr;
		xfrmi_ipaddr = xfrmi_ipaddr->next;
	}
	prev->next = new_xfrmi_ipaddr;

	return new_xfrmi_ipaddr;
}

static struct pluto_xfrmi_ipaddr *find_xfrmi_ipaddr(struct pluto_xfrmi *xfrmi,
													ip_cidr *search_cidr,
													struct logger *logger)
{
	if (xfrmi == NULL) {
		llog_error(logger, 0/*no-errno*/,
			   "find_xfrmi_ipaddr() xfrmi is NULL");
		return NULL;
	}

	struct pluto_xfrmi_ipaddr *xfrmi_ipaddr;
	for (xfrmi_ipaddr = xfrmi->if_ips; xfrmi_ipaddr != NULL; xfrmi_ipaddr = xfrmi_ipaddr->next) {
		if (cidr_eq_cidr(xfrmi_ipaddr->if_ip, *search_cidr)) {
			cidr_buf cb;
			ldbg(logger, "%s() found IP [%s] for xfrmi IF [%s] id [%d]",
			     __func__,
			     str_cidr(&xfrmi_ipaddr->if_ip, &cb),
			     xfrmi->name, xfrmi->if_id);

			return xfrmi_ipaddr;
		}
	}

	ldbg(logger, "find_xfrmi_ipaddr() No internal IPs found.");

	return NULL;
}

static void free_xfrmi_ipaddr_list(struct pluto_xfrmi_ipaddr *xfrmi_ipaddr, struct logger *logger)
{
	struct pluto_xfrmi_ipaddr *xi = xfrmi_ipaddr;
	struct pluto_xfrmi_ipaddr *xi_next = NULL;

	while (xi != NULL) {
		/* step off IX */
		xi_next = xi->next;
		/*
		 * When the list is allocated with interface IPs not
		 * created by pluto, then they were never
		 * unreference'd, so we'll have to do it here
		 *
		 * XXX: since XI is non-NULL this must always be
		 * true?
		 *
		 * XXX: forcing the deletion of all references
		 * suggests that something elsewhere is leaking these?
		 */
		if (refcnt_peek(xi, logger) > 0) {
			struct pluto_xfrmi_ipaddr *xi_unref_result = NULL;
			do {
				/* delref_where() sets the pointer passed in to NULL
				 * delref_where() will return NULL until the refcount is 0 */
				struct pluto_xfrmi_ipaddr *xi_unref = xi;
				xi_unref_result = delref_where(&xi_unref, logger, HERE);
			} while(xi_unref_result == NULL);
		}
		pfreeany(xi);
		xi = xi_next;
	}
}

static void reference_xfrmi_ip(struct pluto_xfrmi *xfrmi, struct pluto_xfrmi_ipaddr *xfrmi_ipaddr)
{
	addref_where(xfrmi_ipaddr, HERE);
	dbg("reference xfrmi_ipaddr=%p name=%s if_id=%u refcount=%u (after)",
			xfrmi_ipaddr, xfrmi->name, xfrmi->if_id,
	    refcnt_peek(xfrmi_ipaddr, &global_logger));
}

static void unreference_xfrmi_ip(const struct connection *c, struct logger *logger)
{
	ip_cidr conn_xfrmi_cidr = get_xfrmi_ipaddr_from_conn(c, logger);
	if (conn_xfrmi_cidr.is_set == false) {
		ldbg(logger,
			 "unreference_xfrmi_ip() No IP to unreference on xfrmi device [%s] id [%d]",
			 c->xfrmi->name, c->xfrmi->if_id);
		return;
	}

	/* Get the existing referenced IP */
	struct pluto_xfrmi_ipaddr *refd_xfrmi_ipaddr =
			find_xfrmi_ipaddr(c->xfrmi, &conn_xfrmi_cidr, logger);
	if (refd_xfrmi_ipaddr == NULL) {
		/* This should never happen */
		llog_error(logger, 0/*no-errno*/,
				   "unreference_xfrmi_ip() Unable to unreference IP on xfrmi device [%s] id [%d]",
				   c->xfrmi->name, c->xfrmi->if_id);
		return;
	}

	cidr_buf cb;
	ldbg(logger, "%s() xfrmi_ipaddr=%p name=%s if_id=%u IP [%s] refcount=%u (before).",
	     __func__,
	     refd_xfrmi_ipaddr, c->xfrmi->name, c->xfrmi->if_id,
	     str_cidr(&refd_xfrmi_ipaddr->if_ip, &cb),
	     refcnt_peek(refd_xfrmi_ipaddr, logger));

	/* Decrement the reference:
	 * - The pointer passed in will be set to NULL
	 * - Returns a pointer to the object when its the last one */
	struct pluto_xfrmi_ipaddr *xfrmi_ipaddr_unref = delref_where(&refd_xfrmi_ipaddr, logger, HERE);
	if (xfrmi_ipaddr_unref == NULL) {
		ldbg(logger, "unreference_xfrmi_ip() delref returned NULL, simple delref");
		return;
	}

	/* Remove the entry from the ip_ips list */
	if (c->xfrmi->if_ips == xfrmi_ipaddr_unref) {
		c->xfrmi->if_ips = xfrmi_ipaddr_unref->next;
	} else {
		struct pluto_xfrmi_ipaddr *prev = NULL;
		struct pluto_xfrmi_ipaddr *p = c->xfrmi->if_ips;

		while (p != NULL && p != xfrmi_ipaddr_unref) {
			cidr_buf cb;
			ldbg(logger, "p=%p xfrmi_ipaddr=%p IP [%s]",
			     p, xfrmi_ipaddr_unref,
			     str_cidr(&xfrmi_ipaddr_unref->if_ip, &cb));
			prev = p;
			p = p->next;
		}

		if (p == NULL) {
			cidr_buf cb;
			ldbg(logger, "p=%p xfrmi=%s if_id=%u IP [%s] not found in the list",
			     c->xfrmi, c->xfrmi->name, c->xfrmi->if_id,
			     str_cidr(&xfrmi_ipaddr_unref->if_ip, &cb));
		} else {
			prev->next = p->next;
		}
	}

	/* Check if the IP should be removed from the interface */
	if (xfrmi_ipaddr_unref->pluto_added) {
		ip_addr_xfrmi_del(c->xfrmi->name, xfrmi_ipaddr_unref, logger);
		cidr_buf cb;
		llog(RC_LOG, logger,
		     "delete ipsec-interface=%s if_id=%u IP [%s] added by pluto",
		     c->xfrmi->name, c->xfrmi->if_id,
		     str_cidr(&xfrmi_ipaddr_unref->if_ip, &cb));
	} else {
		cidr_buf cb;
		llog(RC_LOG, logger,
		     "cannot delete ipsec-interface=%s if_id=%u IP [%s], not created by pluto",
		     c->xfrmi->name, c->xfrmi->if_id,
		     str_cidr(&xfrmi_ipaddr_unref->if_ip, &cb));
	}

	/* Free the memory */
	pfreeany(xfrmi_ipaddr_unref);
}


>>>>>>> 95e8bb72
static bool parse_xfrm_linkinfo_data(struct rtattr *attribute, const char *if_name,
				     struct ifinfo_response *ifi_rsp, struct verbose verbose)
{
	vdbg("%s() start", __func__);
	verbose.level++;
	const struct rtattr *dev_if_id_attr = NULL;
	const struct rtattr *xfrm_if_id_attr = NULL;

	if (if_name == NULL) {
		llog_pexpect(verbose.logger, HERE, "NULL if_name");
		return false; /* abort */
	}

	for (struct rtattr *nested_attrib = (struct rtattr *) RTA_DATA(attribute);
	     RTA_OK(nested_attrib, attribute->rta_len);
	     nested_attrib = RTA_NEXT(nested_attrib, attribute->rta_len)) {

		if (nested_attrib->rta_type == IFLA_XFRM_LINK) {
			vdbg("%s() %s found IFLA_XFRM_LINK aka dev_if_id_attr",
			     __func__, if_name);
			dev_if_id_attr = nested_attrib;
		}

		if (nested_attrib->rta_type == IFLA_XFRM_IF_ID) {
			vdbg("%s() %s found IFLA_XFRM_IF_ID aka if_id_attr",
			     __func__, if_name);
			xfrm_if_id_attr = nested_attrib;
		}
	}

	if (dev_if_id_attr != NULL) {
		/* XXX: portable? */
		uint32_t dev_if_id = *((const uint32_t *)RTA_DATA(dev_if_id_attr));
		if (dev_if_id == 0) {
			/* not good! see if_nametoindex() */
			llog_error(verbose.logger, 0/*no-error*/,
				   "%s has an xfrm device ifindex (RTA_LINK) of 0", if_name);
			return true; /* stumble on */
		}
		ifi_rsp->result_if.dev_if_id = dev_if_id;
		vdbg("%s() %s setting .result_if.dev_if_id to %d",
		     __func__, if_name, dev_if_id);
	}

	if (xfrm_if_id_attr == NULL) {
		vdbg("%s() %s failed, xfrm_if_id_attr not found",
		     __func__, if_name);
		return false;
	}

	uint32_t xfrm_if_id = *((const uint32_t *)RTA_DATA(xfrm_if_id_attr));
	if (ifi_rsp->filter_data.filter_xfrm_if_id) {
		if (xfrm_if_id != ifi_rsp->filter_data.xfrm_if_id) {
			vdbg("%s() %s failed, xfrm_if_id %d did not match .filter_data.xfrm_if_id %d",
			     __func__, if_name, xfrm_if_id, ifi_rsp->filter_data.xfrm_if_id);
			return false;
		}

		vdbg("%s() %s xfrm_if_id %d matched; saving",
		     __func__, if_name, xfrm_if_id);
		ifi_rsp->result_if.if_id = xfrm_if_id;
		ifi_rsp->matched.xfrm_if_id = true;
	} else {
		vdbg("%s() %s wildcard matched xfrm_if_id %d, setting .result_if.if_id",
		     __func__, if_name, xfrm_if_id);
		ifi_rsp->result_if.if_id = xfrm_if_id;
	}

	/* trust kernel if_name != NULL */
	ifi_rsp->result_if.name = clone_str(if_name, "xfrmi name from kernel");

	/* if it came this far found what we looking for */
	vdbg("%s() %s setting .result = true; .dev_if_id=%d; .if_id=%d .matched.xfrm_if_id=%s",
	     __func__, if_name,
	     ifi_rsp->result_if.dev_if_id,
	     ifi_rsp->result_if.if_id, bool_str(ifi_rsp->matched.xfrm_if_id));
	ifi_rsp->result = true;
	return true;
}

static bool parse_link_info_xfrm(struct rtattr *attribute, const char *if_name,
				 struct ifinfo_response *ifi_rsp,
				 struct verbose verbose)
{
	vdbg("%s() start", __func__);
	verbose.level++;
	struct rtattr *nested_attrib;
	struct rtattr *info_data_attr = NULL;
	ssize_t len = attribute->rta_len;
	for (nested_attrib = (struct rtattr *) RTA_DATA(attribute);
			RTA_OK(nested_attrib, len);
			nested_attrib = RTA_NEXT(nested_attrib, len)) {
		if (nested_attrib->rta_type == IFLA_INFO_KIND) {
			const char *kind_str = RTA_DATA(nested_attrib);
			if (streq("xfrm", kind_str)) {
				ifi_rsp->matched.kind = true;
			}
		}

		if (nested_attrib->rta_type == IFLA_INFO_DATA) {
			info_data_attr = nested_attrib;
		}
	}

	if (ifi_rsp->matched.kind && info_data_attr != NULL) {
		return parse_xfrm_linkinfo_data(info_data_attr, if_name, ifi_rsp, verbose);
	}

	return false;
}

static void parse_newlink_msg(struct nlmsghdr *nlmsg,
			      struct ifinfo_response *ifi_rsp,
			      struct verbose verbose)
{
	vdbg("%s() start", __func__);
	verbose.level++;

	struct rtattr *attribute;
	struct rtattr *linkinfo_attr =  NULL;
	struct ifinfomsg *iface = NLMSG_DATA(nlmsg);
	int len = nlmsg->nlmsg_len - NLMSG_LENGTH(sizeof(*iface));
	const char *if_name = NULL;

	for (attribute = IFLA_RTA(iface); RTA_OK(attribute, len); attribute = RTA_NEXT(attribute, len)) {
		switch (attribute->rta_type) {
		case IFLA_IFNAME:
			/* XXX: is this guaranteed to be NUL
			 * terminated? */
			if_name =  (const char *) RTA_DATA(attribute); /* tmp */
			break;

		case IFLA_LINKINFO:
			linkinfo_attr = attribute;
			break;

		default:
			break;
		}
	}

	if (if_name == NULL) {
		vdbg("%s() no if_name", __func__);
		return;
	}

	if (linkinfo_attr == NULL) {
		vdbg("%s() no linkinfo_attr", __func__);
		return;
	}

	if (ifi_rsp->filter_data.if_name != NULL) {
		if (!streq(ifi_rsp->filter_data.if_name, if_name)) {
			vdbg("%s() if_name %s did not match %s",
			     __func__, if_name, ifi_rsp->filter_data.if_name);
		}
		/* name match requested and matched */
		ifi_rsp->matched.name = true;
	}

	if (!parse_link_info_xfrm(linkinfo_attr, if_name, ifi_rsp, verbose)) {
		vlog("%s() did not parse", __func__);
		return;
	}

	return;
}

static void parse_newaddr_msg(struct nlmsghdr *nlmsg,
			      struct ifinfo_response *if_rsp,
			      const struct logger *logger)
{
	struct ifaddrmsg *ifa = NLMSG_DATA(nlmsg);
	int len = nlmsg->nlmsg_len - NLMSG_LENGTH(sizeof(*ifa));

	/* Only parse the IP, when the interface index matches */
	if (ifa->ifa_index != if_nametoindex(if_rsp->filter_data.if_name)) {
		char if_name_buf[IF_NAMESIZE];
		if_indextoname(ifa->ifa_index, if_name_buf);
		ldbg(logger, "%s() skipping non-matching message for if_name %s",
		     __func__, if_name_buf);
		return;
	}

	for (struct rtattr *attribute = IFA_RTA(ifa); RTA_OK(attribute, len);
	     attribute = RTA_NEXT(attribute, len)) {
		shunk_t attr = shunk2(RTA_DATA(attribute), RTA_PAYLOAD(attribute));

		/*
		 * Since we only have broadcast interfaces, it is safe
		 * to only use IFA_ADDRESS to get the local IPv4 or
		 * IPv6 address from the the xfrm interface.  Skip
		 * anything else.
		 */
		if (attribute->rta_type != IFA_ADDRESS) {
			ldbg(logger, "%s() skipping attr type %d",
			     __func__, attribute->rta_type);
			continue;
		}

		ip_cidr if_ip;
		diag_t diag = hunk_to_cidr(attr, ifa->ifa_prefixlen,
					   aftoinfo(ifa->ifa_family), &if_ip);
		if (diag != NULL) {
			llog_pexpect(logger, HERE, "invalid XFRMI address: %s", str_diag(diag));
			pfree_diag(&diag);
			return;
		}

		if (if_rsp->result_if.name == NULL) {
			/* Does if_indextoname() guarantee NUL
			 * termination?  Perhaps.  It does assume
			 * IF_NAMESIZE buffer.  */
			char if_name_buf[IF_NAMESIZE];
			if_indextoname(ifa->ifa_index, if_name_buf);
			/* This works even when IF_NAME_BUF lacks a
			 * terminating NUL. */
			if_rsp->result_if.name = clone_thing_as_string(if_name_buf, "parse_linkinfo_data");
		}

		create_xfrmi_ipaddr(&if_rsp->result_if, if_ip);
		ldbg(logger, "%s() matching message for if_name %s and ifa_index %d; setting; result = true",
		     __func__, if_rsp->result_if.name, ifa->ifa_index);
		if_rsp->result = true;
		return;
	}

	return;
}

struct linux_netlink_context {
	struct ifinfo_response *ifi_rsp;
};

static bool process_nlmsg(struct nlmsghdr *nlmsg,
			  struct linux_netlink_context *c,
			  struct verbose verbose)
{
	struct ifinfo_response *ifi_rsp = c->ifi_rsp;
	switch (nlmsg->nlmsg_type) {
	case RTM_NEWLINK:
		parse_newlink_msg(nlmsg, ifi_rsp, verbose);
		/* true here means continue scanning */
		return true;

	case RTM_NEWADDR:
		parse_newaddr_msg(nlmsg, ifi_rsp, verbose.logger);
		/* true here means continue scanning */
		return true;
	}

	vdbg("ignored message type %d length %d", nlmsg->nlmsg_type,
	     nlmsg->nlmsg_len);
	return true;
}

static bool find_xfrmi_interface(const char *if_name, /* optional */
				 uint32_t xfrm_if_id, /* 0 is wildcard */
				 struct verbose verbose)
{
	vdbg("%s() start", __func__);
	verbose.level++;

	/* first do a cheap existance check */
	if (if_name != NULL && if_nametoindex(if_name) == 0) {
		vdbg("%s() failed, if_nametoindex(%s) returned zero", __func__, if_name);
		return false;
	}

	struct nl_ifinfomsg_req req = init_nl_ifi(RTM_GETLINK, (NLM_F_REQUEST | NLM_F_DUMP));

	struct ifinfo_response ifi_rsp = {
		.filter_data = {
			.if_name = if_name,
			.filter_xfrm_if_id = (xfrm_if_id > 0),
			.xfrm_if_id = xfrm_if_id,
		},
	};
	struct linux_netlink_context ctx = {
		.ifi_rsp = &ifi_rsp,
	};

	if (!linux_netlink_query(&req.n, NETLINK_ROUTE, process_nlmsg, &ctx, verbose)) {
		vdbg("%s() failed, linux_netlink_query() failed", __func__);
		return false;
	}

	if (!ifi_rsp.result) {
		vdbg("%s() failed, no .result", __func__);
		pfreeany(ifi_rsp.result_if.name);
		return false;
	}

	/*
	 * XXX: this is old code.
	 *
	 * The call to if_indextoname() has been expected to work for
	 * many years but now 2024 doesn't.  Try to figure out why.
	 */
	char if_name_buf[IF_NAMESIZE];
	const char *name = if_indextoname(ifi_rsp.result_if.dev_if_id, if_name_buf);
	vdbg("%s() support found existing %s@%s (xfrm) .result_if.if_id %s %d .result_if.dev_if_id %d",
	     __func__, ifi_rsp.result_if.name, name,
	     bool_str(ifi_rsp.matched.xfrm_if_id), ifi_rsp.result_if.if_id,
	     ifi_rsp.result_if.dev_if_id);
	pfreeany(ifi_rsp.result_if.name);
	return true;
}

/* Get all of the IP addresses on an XFRMi interface using Netlink */
static struct ifinfo_response *ip_addr_xfrmi_get_all_ips(struct pluto_xfrmi *xfrmi, struct logger *logger)
{
	/* first do a cheap check */
	if (xfrmi->name != NULL && if_nametoindex(xfrmi->name) == 0) {
		/*
		 * XXX: why ERROR: prefix; why function name; why not
		 * log error?
		 */
		llog_error(logger, errno, "device does not exist [%s]: ",
			   xfrmi->name);
		return NULL;
	}

	struct nl_ifaddrmsg_req req = init_ifaddrmsg_req(RTM_GETADDR, (NLM_F_DUMP | NLM_F_REQUEST),
							 xfrmi->name, &unspec_ip_info);

	struct ifinfo_response *ifi_rsp = alloc_bytes(sizeof(struct ifinfo_response), "ifinfo_response");
	zero(ifi_rsp);

	ifi_rsp->filter_data.if_name = xfrmi->name;
	if (xfrmi->if_id > 0) {/* we deal with only > 0 */
		ifi_rsp->filter_data.filter_xfrm_if_id = true;
	}
	ifi_rsp->filter_data.xfrm_if_id = xfrmi->if_id;

	struct linux_netlink_context ctx = {
		.ifi_rsp = ifi_rsp,
	};
	struct verbose verbose = {
		.logger = logger,
		.rc_flags = (DBGP(DBG_BASE) ? DEBUG_STREAM : LEMPTY),
	};
	if (!linux_netlink_query(&req.n, NETLINK_ROUTE, process_nlmsg, &ctx, verbose)) {
		pfree(ifi_rsp);
		return NULL;
	}

	return ifi_rsp;
}

/* Wrapper function for ip_addr_xfrmi_get_all_ips() to find an IP on an
 * XFRMi interface.
 * Returns true if the IP address is found on the IF, false otherwise. */
static bool ip_addr_xfrmi_find_on_if(struct pluto_xfrmi *xfrmi, ip_cidr *search_ip, struct logger *logger)
{
	struct ifinfo_response *ifi_rsp = ip_addr_xfrmi_get_all_ips(xfrmi, logger);

	if (ifi_rsp == NULL) {
		llog_error(logger, 0/*no-errno*/,
			   "ip_addr_xfrmi_find_on_if() ifinfo_response NULL");
		return false;
	}

	if (ifi_rsp->result != true) {
		ldbg(logger, "ip_addr_xfrmi_find_on_if() no IPs found on interface.");
		pfreeany(ifi_rsp->result_if.name);
		pfreeany(ifi_rsp);
		return false;
	}

	/* Iterate the IPs to find a match */
	struct pluto_xfrmi_ipaddr *x;
	for (x = ifi_rsp->result_if.if_ips; x != NULL; x = x->next) {
		if (cidr_eq_cidr(*search_ip, x->if_ip)) {
			free_xfrmi_ipaddr_list(ifi_rsp->result_if.if_ips, logger);
			pfreeany(ifi_rsp->result_if.name);
			pfreeany(ifi_rsp);
			return true;
		}
	}

	free_xfrmi_ipaddr_list(ifi_rsp->result_if.if_ips, logger);
	pfreeany(ifi_rsp->result_if.name);
	pfreeany(ifi_rsp);
	return false;
}

/* Wrapper function for ip_addr_xfrmi_get_all_ips() to query all of the
 * IPs on an XFRMi interface in Netlink and store them.
 * Returns XFRMI_SUCCESS if the IPs can be retrieved and stored,
 * XFRMI_FAILURE otherwise. */
static int ip_addr_xfrmi_store_ips(struct pluto_xfrmi *xfrmi, struct logger *logger)
{
	struct ifinfo_response *ifi_rsp = ip_addr_xfrmi_get_all_ips(xfrmi, logger);

	if (ifi_rsp == NULL) {
		llog_error(logger, 0/*no-errno*/,
			   "ip_addr_xfrmi_store_ips() ifinfo_response NULL");
		return XFRMI_FAILURE;
	}

	if (ifi_rsp->result != true) {
		ldbg(logger, "ip_addr_xfrmi_store_ips() no IPs found on interface.");
		pfreeany(ifi_rsp->result_if.name);
		pfreeany(ifi_rsp);
		/* No IPs on the interface is still a successful operation */
		return XFRMI_SUCCESS;
	}

	/* Notice: this function will only ever be called upon XFRMi interface setup
	 * and there will not be any existing interface IPs to merge here. */
	xfrmi->if_ips = ifi_rsp->result_if.if_ips;
	pfreeany(ifi_rsp->result_if.name);
	pfreeany(ifi_rsp);

	return XFRMI_SUCCESS;
}

static err_t ipsec1_support_test(const char *if_name /*non-NULL*/,
				 const char *dev_name /*non-NULL*/,
				 struct logger *logger)
{
	struct verbose verbose = {
		.logger = logger,
		.rc_flags = (DBGP(DBG_BASE) ? DEBUG_STREAM : LEMPTY),
	};
	vdbg("%s() start", __func__);
	verbose.level++;

	/* match any if_id */
	if (find_xfrmi_interface(NULL, 0, verbose)) {
		vdbg("%s() xfrmi interface found", __func__);
		return NULL; /* success: there is already xfrmi interface */
	}

	vdbg("%s() create and delete an xfrmi interface '%s@%s' to test xfrmi support",
	     __func__, if_name, dev_name);
	if (ip_link_add_xfrmi(if_name, dev_name, xfrm_interface_id, logger) != XFRMI_SUCCESS) {
		xfrm_interface_support = -1;
		vdbg("%s() xfrmi is not supported. failed to create %s@%s",
		     __func__, if_name, dev_name);
		return "xfrmi is not supported";
	} else {
		if (if_nametoindex(if_name) == 0) {
			llog_error(logger, errno, "cannot find device %s: ", if_name);

			/*
			 * failed to create xfrmi device.
			 * assume kernel support is not enabled.
			 * build kernel with CONFIG_XFRM_INTERFACE=y
			 * to diagnose:
			 * 'ip link add ipsec1 type xfrm if_id 1 dev lo'
			 * 'ip -d link show dev ipsec1'
			 */
			xfrm_interface_support = -1;
			return "missing CONFIG_XFRM_INTERFACE support in kernel";
		}
		vdbg("%s() xfrmi supported success creating %s@%s and delete it",
		     __func__, if_name, dev_name);
		ip_link_del(if_name, logger); /* ignore return value??? */
		xfrm_interface_support = 1; /* success */
	}

	return NULL;
}

err_t xfrm_iface_supported(struct logger *logger)
{
	err_t err = NULL; /* success */

	if (xfrm_interface_support > 0) {
		return NULL;
	}

	/*
	 * If the previous probe failed, need to re-probe.  For
	 * instance, "ipsec0" could be missing the first time, but is
	 * than added manually.
	 */

	ipsec_interface_id_buf ifb;
	const char *if_name = str_ipsec_interface_id(IPSEC1_XFRM_IF_ID, &ifb); /* must-free */
	static const char lo[] = "lo";

	if (if_nametoindex(lo) == 0) {
		/* possibly no need to panic: may be get
		 * smarter one day */
		xfrm_interface_support = -1;
		return "Could not create find real device needed to test xfrmi support";
	}

	unsigned int if_id = if_nametoindex(if_name);
	int e = errno; /* save error */
	if (if_id == 0 && (e == ENXIO || e == ENODEV)) {
		err = ipsec1_support_test(if_name, lo, logger);
	} else if (if_id == 0) {
		llog_error(logger, e,
			   "unexpected error in xfrm_iface_supported() while checking device %s",
			   if_name);
		xfrm_interface_support = -1;
		err = "cannot decide xfrmi support. assumed no.";
	} else {
		/*
		 * may be more extensive checks?
		 * such if it is a xfrmi device or something else
		 */
		llog(RC_LOG, logger,
		     "conflict %s already exist cannot support xfrm-interface. May be leftover from previous pluto?",
		     if_name);
		xfrm_interface_support = -1;
		err = "device name conflict in xfrm_iface_supported()";
	}

	if (PBAD(logger, xfrm_interface_support < 0 && err == NULL)) {
		err = "may be missing CONFIG_XFRM_INTERFACE support in kernel";
	}

	return err;
}

static struct pluto_xfrmi *find_pluto_xfrmi_interface(uint32_t if_id)
{
	struct pluto_xfrmi *h;
	struct pluto_xfrmi *ret = NULL;

	for (h = pluto_xfrm_interfaces;  h != NULL; h = h->next) {
		if (h->if_id == if_id) {
			ret = h;
			break;
		}
	}

	return ret;
}

static void new_pluto_xfrmi(uint32_t if_id, bool shared, const char *name, struct connection *c)
{
	struct pluto_xfrmi **head = &pluto_xfrm_interfaces;
	/* Create a new ref-counted xfrmi, it is not added to system yet.
	 * The call to refcnt_alloc() counts as a reference */
	struct pluto_xfrmi *p = refcnt_alloc(struct pluto_xfrmi, HERE);
	p->if_id = if_id;
	p->name = clone_str(name, "xfrmi name");
	c->xfrmi = p;
	p->next = *head;
	*head = p;
	c->xfrmi = p;
	c->xfrmi->shared = shared;
}

static int init_pluto_xfrmi(struct connection *c, uint32_t if_id, bool shared)
{
	c->xfrmi = find_pluto_xfrmi_interface(if_id);
	if (c->xfrmi == NULL) {
		/*
		if (!shared) {
			log_state(RC_LOG, st, "%s, index %u, xfrm interface exist will not shared",
				       xfrmi_name, if_id);
			return XFRMI_FAILURE;
		}
		*/
		ipsec_interface_id_buf ifb;
		const char *name = str_ipsec_interface_id(if_id, &ifb);
		new_pluto_xfrmi(if_id, shared, name, c);

		/*
		 * Query the XFRMi IF IPs from netlink and store them,
		 * only if the IF exists.
		 *
		 * Any IPs added now will have pluto_added=false.
		 *
		 * Any new IP created on this interface will be
		 * reference counted later in the call to
		 * add_xfrm_interface().
		 */
		if (if_nametoindex(name) != 0) {
			ip_addr_xfrmi_store_ips(c->xfrmi, c->logger);
		}
	} else {
		passert(c->xfrmi->shared == shared);
		reference_xfrmi(c);
	}

	return XFRMI_SUCCESS;
}

/* Only called by add_xfrm_interface() */
static bool add_xfrm_interface_ip(const struct connection *c, ip_cidr *conn_xfrmi_cidr, struct logger *logger)
{
	/* Get the existing referenced IP, or create it if it doesn't exist */
	struct pluto_xfrmi_ipaddr *refd_xfrmi_ipaddr =
			find_xfrmi_ipaddr(c->xfrmi, conn_xfrmi_cidr, logger);
	if (refd_xfrmi_ipaddr == NULL) {
		/* This call will refcount the object */
		refd_xfrmi_ipaddr = create_xfrmi_ipaddr(c->xfrmi, *conn_xfrmi_cidr);
		cidr_buf cb;
		ldbg(logger,
		     "%s() created new pluto_xfrmi_ipaddr dev [%s] id [%d] IP [%s]",
		     __func__, c->xfrmi->name, c->xfrmi->if_id,
		     str_cidr(&refd_xfrmi_ipaddr->if_ip, &cb));
	} else {
		/* The IP already exists, reference count it */
		reference_xfrmi_ip(c->xfrmi, refd_xfrmi_ipaddr);
	}

	/* Check if the IP is already defined on the interface */
	bool ip_on_if = ip_addr_xfrmi_find_on_if(c->xfrmi, &(refd_xfrmi_ipaddr->if_ip), logger);
	if (ip_on_if == false) {
		refd_xfrmi_ipaddr->pluto_added = true;
		if (ip_addr_xfrmi_add(c->xfrmi->name, refd_xfrmi_ipaddr, logger) != XFRMI_SUCCESS) {
			llog_error(logger, 0/*no-errno*/,
					"Unable to add IP address to XFRMi interface %s xfrm_if_id %u.",
						c->xfrmi->name, c->xfrmi->if_id);
			return false;
		}
	}

	return true;
}

diag_t setup_xfrm_interface(struct connection *c, const char *ipsec_interface)
{
	ldbg(c->logger, "parsing ipsec-interface=%s", ipsec_interface);

	/*
	 * Danger; yn_option_names includes "0" and "1" but that isn't
	 * wanted here!  Hence yn_text_option_names.
	 */
	const struct sparse_name *yn = sparse_lookup(&yn_text_option_names, shunk1(ipsec_interface));
	if (yn != NULL && yn->value == YN_NO) {
		/* well that was pointless */
		ldbg(c->logger, "ipsec-interface=%s is no!", ipsec_interface);
		return NULL;
	}

	uint32_t xfrm_if_id;
	if (yn != NULL) {
		PEXPECT(c->logger, yn->value == YN_YES);
		xfrm_if_id = 1; /* YES means 1 */
	} else {
		uintmax_t value;
		err_t e = shunk_to_uintmax(shunk1(ipsec_interface), /*cursor*/NULL,
					   /*base*/10, &value);
		if (e != NULL) {
			return diag("ipsec-interface=%s invalid: %s", ipsec_interface, e);
		}

		if (value >= UINT32_MAX) {
			return diag("ipsec-interface=%s is too big", ipsec_interface);
		}

		if (value == 0 &&
		    kernel_ops->ipsec_interface->map_if_id_zero != 0) {
			ldbg(c->logger, "remap ipsec0 to %"PRIu32" because VTI allowed zero but XFRMi does not",
			     kernel_ops->ipsec_interface->map_if_id_zero);
			xfrm_if_id = kernel_ops->ipsec_interface->map_if_id_zero;
		} else {
			xfrm_if_id = value;
		}
	}

	/* check if interface is already used by pluto */
	if(!find_pluto_xfrmi_interface(xfrm_if_id))
	{
		/* something other than ipsec-interface=no, check support */
		err_t err = xfrm_iface_supported(c->logger);
		if (err != NULL) {
			return diag("ipsec-interface=%s not supported: %s",
				    ipsec_interface, err);
		}
	}

	bool shared = true;
	ldbg(c->logger, "ipsec-interface=%s parsed to %"PRIu32, ipsec_interface, xfrm_if_id);

	/* always success for now */
	if (init_pluto_xfrmi(c, xfrm_if_id, shared) != XFRMI_SUCCESS) {
		return diag("setting up ipsec-interface=%s failed", ipsec_interface);
	}

	return NULL;
}

/* Return true on success, false on failure */
bool add_xfrm_interface(const struct connection *c, struct logger *logger)
{
	struct verbose verbose = {
		.logger = logger,
		.rc_flags = (DBGP(DBG_BASE) ? DEBUG_STREAM : LEMPTY),
	};
	passert(c->xfrmi->name != NULL);
	passert(c->iface->real_device_name != NULL);

	if (if_nametoindex(c->xfrmi->name) == 0) {
		if (ip_link_add_xfrmi(c->xfrmi->name,
				      c->iface->real_device_name,
				      c->xfrmi->if_id,
				      logger) != XFRMI_SUCCESS) {
			return false;
		}

		c->xfrmi->pluto_added = true;
	} else {
		/*
		 * Device exists: try to match name, type xfrmi, and
		 * xfrm_if_id.
		 */
		if (!find_xfrmi_interface(c->xfrmi->name, c->xfrmi->if_id, verbose)) {
			/* found wrong device abort adding */
			llog_error(logger, 0/*no-errno*/,
				   "device %s exists but do not match expected type, XFRM if_id %u, or XFRM device is invalid; check 'ip -d link show dev %s'",
				   c->xfrmi->name, c->xfrmi->if_id, c->xfrmi->name);
			return false;
		}
	}

	/*
	 * Get the IP to use on the XFRMi interface from the connection.
	 * - If it doesn't exist, nothing to add to the interface
	 */
	ip_cidr conn_xfrmi_cidr = get_xfrmi_ipaddr_from_conn(c, logger);
	if (conn_xfrmi_cidr.is_set == false) {
		ldbg(logger,
				"No IP to set on xfrmi device [%s] id [%d]",
				c->xfrmi->name, c->xfrmi->if_id);
	} else {
		if (!add_xfrm_interface_ip(c, &conn_xfrmi_cidr, logger)) {
			return false;
		}
	}

	return (ip_link_set_up(c->xfrmi->name, logger) == XFRMI_SUCCESS);
}

void remove_xfrm_interface(const struct connection *c, struct logger *logger)
{
	PASSERT(logger, c->xfrmi != NULL);

	unreference_xfrmi_ip(c, logger);
}

/* at start call this to see if there are any stale interface lying around. */
void stale_xfrmi_interfaces(struct logger *logger)
{
	if (stale_checked)
		return; /* possibly from second whack listen */

	stale_checked = true; /* do not re-enter */

	/*
	 * first check quick one do ipsec1 exist. later on add extensive checks
	 * "ip link show type xfrmi" would be better.
	 *  note when type foo is not supported would return success, 0
	 */

	ipsec_interface_id_buf ifb;
	const char *if_name = str_ipsec_interface_id(IPSEC1_XFRM_IF_ID, &ifb);

	unsigned int if_id = if_nametoindex(if_name);
	if (if_id != 0) {
		llog(RC_LOG, logger,
			    "found an unexpected interface %s if_id=%u From previous pluto run?",
			    if_name, if_id);
		return; /* ERROR */
	}
	if (errno == ENXIO || errno == ENODEV) {
		ldbg(logger, "no stale xfrmi interface '%s' found", if_name);
	} else {
		llog_error(logger, errno,
			   "failed stale_xfrmi_interfaces() call if_nametoindex('%s')", if_name);
		return;
	}
}

void free_xfrmi_ipsec1(struct logger *logger)
{
	ipsec_interface_id_buf ifb;
	const char *if_name = str_ipsec_interface_id(IPSEC1_XFRM_IF_ID, &ifb);

	unsigned int if_id = if_nametoindex(if_name);
	if (if_id > 0) {
		ip_link_del(if_name, logger); /* ignore return value??? */
	}
}

void reference_xfrmi(struct connection *c)
{
	struct logger *logger = c->logger;
	addref_where(c->xfrmi, HERE);
	ldbg(logger, "reference xfrmi=%p name=%s if_id=%u refcount=%u (after)", c->xfrmi,
	     c->xfrmi->name, c->xfrmi->if_id,
	     refcnt_peek(c->xfrmi, c->logger));
}

void unreference_xfrmi(struct connection *c)
{
	struct logger *logger = c->logger;
	PASSERT(logger, c->xfrmi != NULL);

	ldbg(logger, "unreference xfrmi=%p name=%s if_id=%u refcount=%u (before).",
	     c->xfrmi, c->xfrmi->name, c->xfrmi->if_id,
	     refcnt_peek(c->xfrmi, c->logger));

	struct pluto_xfrmi *xfrmi = delref_where(&c->xfrmi, logger, HERE);
	if (xfrmi != NULL) {
		struct pluto_xfrmi **pp;
		struct pluto_xfrmi *p;
		for (pp = &pluto_xfrm_interfaces; (p = *pp) != NULL; pp = &p->next) {
			if (p == xfrmi) {
				*pp = p->next;
				if (xfrmi->pluto_added) {
					ip_link_del(xfrmi->name, logger);
					llog(RC_LOG, logger,
					     "delete ipsec-interface=%s if_id=%u added by pluto",
					     xfrmi->name, xfrmi->if_id);
				} else {
					ldbg(logger,
					     "skipping delete ipsec-interface=%s if_id=%u, never added pluto",
					     xfrmi->name, xfrmi->if_id);
				}
				/* Free the IPs that were already on the interface (not added by pluto)
				 * and added as such in: init_pluto_xfrmi()->ip_addr_xfrmi_store_ips() */
				free_xfrmi_ipaddr_list(xfrmi->if_ips, logger);
				pfreeany(xfrmi->name);
				pfreeany(xfrmi);
				return;
			}
			ldbg(logger, "p=%p xfrmi=%p", p, xfrmi);
		}
		ldbg(logger, "p=%p xfrmi=%s if_id=%u not found in the list", xfrmi,
		     xfrmi->name, xfrmi->if_id);
	}
}

void set_ike_mark_out(const struct connection *c, ip_endpoint *ike_remote)
{
	bool set_mark = false;
	const struct spds *spds = &c->child.spds;

	if (c->xfrmi == NULL || c->xfrmi->if_id == 0)
		return;

	FOR_EACH_ITEM(spd, spds) {
		if (address_in_selector_range(spd->remote->host->addr, spd->remote->client))
			set_mark = true;
	}
	if (!set_mark)
		return; /* spds are outside ike remote end point */


	uint32_t mark_out;
	if (c->sa_marks.out.val != 0)
		mark_out = c->sa_marks.out.val;
	else
		mark_out = c->xfrmi->if_id;

	if (ike_remote->mark_out != 0)
		passert(ike_remote->mark_out == mark_out);

	ike_remote->mark_out = mark_out;
}

const struct kernel_ipsec_interface kernel_ipsec_interface_xfrm = {
	.name = "ipsec",
	/*
	 * For ipsec0 and XFRMi we need to map it to a different
	 * if_id.
	 */
	.map_if_id_zero = 16384,

	.ip_addr_del = ip_addr_xfrmi_del,
};<|MERGE_RESOLUTION|>--- conflicted
+++ resolved
@@ -334,244 +334,6 @@
 			    if_name, xfrmi_ipaddr, logger);
 }
 
-<<<<<<< HEAD
-=======
-/* Get the IP used for the XFRMi IF from the connection.
- * Return an ip_cidr object if found, unset_cidr otherwise. */
-static ip_cidr get_xfrmi_ipaddr_from_conn(const struct connection *c, struct logger *logger)
-{
-	const struct child_end_config *child_config = &(c->config->end[LEFT_END].child);
-
-	if (child_config == NULL) {
-		llog_error(logger, 0/*no-errno*/,
-			   "get_xfrmi_ipaddr_from_conn() child_config is NULL");
-		return unset_cidr;
-	}
-
-	if (child_config->ifaceip.is_set) {
-		ldbg(logger,
-			 "get_xfrmi_ipaddr_from_conn() taking IP from ifaceip param for xfrmi IF [%s] id [%d]",
-			 c->xfrmi->name, c->xfrmi->if_id);
-
-		return child_config->ifaceip;
-	}
-
-	FOR_EACH_ITEM(sip, &child_config->sourceip) {
-		/* Use the first sourceip in the list that is set */
-		if (sip->is_set) {
-			ldbg(logger,
-				 "get_xfrmi_ipaddr_from_conn() taking IP from sourceip param for xfrmi IF [%s] id [%d]",
-				 c->xfrmi->name, c->xfrmi->if_id);
-			return cidr_from_address(*sip);
-		}
-	}
-
-	/* This is how the updown script previously got the source IP,
-	 * especially for the road warrior configuration */
-	FOR_EACH_ITEM(spd, &c->child.spds) {
-		/* Use the first sourceip in the list that is set */
-		ip_address spd_sourceip = spd_end_sourceip(spd->local);
-		if (spd_sourceip.is_set) {
-			ldbg(logger,
-				"get_xfrmi_ipaddr_from_conn() taking IP from spd_end_sourceip() for xfrmi IF [%s] id [%d]",
-				c->xfrmi->name, c->xfrmi->if_id);
-			return cidr_from_address(spd_sourceip);
-		}
-	}
-
-	ldbg(logger,
-		 "get_xfrmi_ipaddr_from_conn() No IPs found on connection for xfrmi IF [%s] id [%d].",
-		  c->xfrmi->name, c->xfrmi->if_id);
-
-	return unset_cidr;
-}
-
-/* Create an internal XFRMi Interface IP address structure */
-static struct pluto_xfrmi_ipaddr *create_xfrmi_ipaddr(struct pluto_xfrmi *xfrmi_if,
-						      ip_cidr if_ip)
-{
-	if (xfrmi_if == NULL) {
-		return NULL;
-	}
-
-	/* Create a new ref-counted xfrmi_ip_addr.
-	 * The call to refcnt_alloc() counts as a reference */
-	struct pluto_xfrmi_ipaddr *new_xfrmi_ipaddr =
-			refcnt_alloc(struct pluto_xfrmi_ipaddr, HERE);
-	new_xfrmi_ipaddr->next = NULL;
-	new_xfrmi_ipaddr->pluto_added = false;
-	new_xfrmi_ipaddr->if_ip = if_ip;
-
-	if (xfrmi_if->if_ips == NULL) {
-		xfrmi_if->if_ips = new_xfrmi_ipaddr;
-		return new_xfrmi_ipaddr;
-	}
-
-	struct pluto_xfrmi_ipaddr *prev = NULL;
-	struct pluto_xfrmi_ipaddr *xfrmi_ipaddr = xfrmi_if->if_ips;
-	while (xfrmi_ipaddr != NULL) {
-		prev = xfrmi_ipaddr;
-		xfrmi_ipaddr = xfrmi_ipaddr->next;
-	}
-	prev->next = new_xfrmi_ipaddr;
-
-	return new_xfrmi_ipaddr;
-}
-
-static struct pluto_xfrmi_ipaddr *find_xfrmi_ipaddr(struct pluto_xfrmi *xfrmi,
-													ip_cidr *search_cidr,
-													struct logger *logger)
-{
-	if (xfrmi == NULL) {
-		llog_error(logger, 0/*no-errno*/,
-			   "find_xfrmi_ipaddr() xfrmi is NULL");
-		return NULL;
-	}
-
-	struct pluto_xfrmi_ipaddr *xfrmi_ipaddr;
-	for (xfrmi_ipaddr = xfrmi->if_ips; xfrmi_ipaddr != NULL; xfrmi_ipaddr = xfrmi_ipaddr->next) {
-		if (cidr_eq_cidr(xfrmi_ipaddr->if_ip, *search_cidr)) {
-			cidr_buf cb;
-			ldbg(logger, "%s() found IP [%s] for xfrmi IF [%s] id [%d]",
-			     __func__,
-			     str_cidr(&xfrmi_ipaddr->if_ip, &cb),
-			     xfrmi->name, xfrmi->if_id);
-
-			return xfrmi_ipaddr;
-		}
-	}
-
-	ldbg(logger, "find_xfrmi_ipaddr() No internal IPs found.");
-
-	return NULL;
-}
-
-static void free_xfrmi_ipaddr_list(struct pluto_xfrmi_ipaddr *xfrmi_ipaddr, struct logger *logger)
-{
-	struct pluto_xfrmi_ipaddr *xi = xfrmi_ipaddr;
-	struct pluto_xfrmi_ipaddr *xi_next = NULL;
-
-	while (xi != NULL) {
-		/* step off IX */
-		xi_next = xi->next;
-		/*
-		 * When the list is allocated with interface IPs not
-		 * created by pluto, then they were never
-		 * unreference'd, so we'll have to do it here
-		 *
-		 * XXX: since XI is non-NULL this must always be
-		 * true?
-		 *
-		 * XXX: forcing the deletion of all references
-		 * suggests that something elsewhere is leaking these?
-		 */
-		if (refcnt_peek(xi, logger) > 0) {
-			struct pluto_xfrmi_ipaddr *xi_unref_result = NULL;
-			do {
-				/* delref_where() sets the pointer passed in to NULL
-				 * delref_where() will return NULL until the refcount is 0 */
-				struct pluto_xfrmi_ipaddr *xi_unref = xi;
-				xi_unref_result = delref_where(&xi_unref, logger, HERE);
-			} while(xi_unref_result == NULL);
-		}
-		pfreeany(xi);
-		xi = xi_next;
-	}
-}
-
-static void reference_xfrmi_ip(struct pluto_xfrmi *xfrmi, struct pluto_xfrmi_ipaddr *xfrmi_ipaddr)
-{
-	addref_where(xfrmi_ipaddr, HERE);
-	dbg("reference xfrmi_ipaddr=%p name=%s if_id=%u refcount=%u (after)",
-			xfrmi_ipaddr, xfrmi->name, xfrmi->if_id,
-	    refcnt_peek(xfrmi_ipaddr, &global_logger));
-}
-
-static void unreference_xfrmi_ip(const struct connection *c, struct logger *logger)
-{
-	ip_cidr conn_xfrmi_cidr = get_xfrmi_ipaddr_from_conn(c, logger);
-	if (conn_xfrmi_cidr.is_set == false) {
-		ldbg(logger,
-			 "unreference_xfrmi_ip() No IP to unreference on xfrmi device [%s] id [%d]",
-			 c->xfrmi->name, c->xfrmi->if_id);
-		return;
-	}
-
-	/* Get the existing referenced IP */
-	struct pluto_xfrmi_ipaddr *refd_xfrmi_ipaddr =
-			find_xfrmi_ipaddr(c->xfrmi, &conn_xfrmi_cidr, logger);
-	if (refd_xfrmi_ipaddr == NULL) {
-		/* This should never happen */
-		llog_error(logger, 0/*no-errno*/,
-				   "unreference_xfrmi_ip() Unable to unreference IP on xfrmi device [%s] id [%d]",
-				   c->xfrmi->name, c->xfrmi->if_id);
-		return;
-	}
-
-	cidr_buf cb;
-	ldbg(logger, "%s() xfrmi_ipaddr=%p name=%s if_id=%u IP [%s] refcount=%u (before).",
-	     __func__,
-	     refd_xfrmi_ipaddr, c->xfrmi->name, c->xfrmi->if_id,
-	     str_cidr(&refd_xfrmi_ipaddr->if_ip, &cb),
-	     refcnt_peek(refd_xfrmi_ipaddr, logger));
-
-	/* Decrement the reference:
-	 * - The pointer passed in will be set to NULL
-	 * - Returns a pointer to the object when its the last one */
-	struct pluto_xfrmi_ipaddr *xfrmi_ipaddr_unref = delref_where(&refd_xfrmi_ipaddr, logger, HERE);
-	if (xfrmi_ipaddr_unref == NULL) {
-		ldbg(logger, "unreference_xfrmi_ip() delref returned NULL, simple delref");
-		return;
-	}
-
-	/* Remove the entry from the ip_ips list */
-	if (c->xfrmi->if_ips == xfrmi_ipaddr_unref) {
-		c->xfrmi->if_ips = xfrmi_ipaddr_unref->next;
-	} else {
-		struct pluto_xfrmi_ipaddr *prev = NULL;
-		struct pluto_xfrmi_ipaddr *p = c->xfrmi->if_ips;
-
-		while (p != NULL && p != xfrmi_ipaddr_unref) {
-			cidr_buf cb;
-			ldbg(logger, "p=%p xfrmi_ipaddr=%p IP [%s]",
-			     p, xfrmi_ipaddr_unref,
-			     str_cidr(&xfrmi_ipaddr_unref->if_ip, &cb));
-			prev = p;
-			p = p->next;
-		}
-
-		if (p == NULL) {
-			cidr_buf cb;
-			ldbg(logger, "p=%p xfrmi=%s if_id=%u IP [%s] not found in the list",
-			     c->xfrmi, c->xfrmi->name, c->xfrmi->if_id,
-			     str_cidr(&xfrmi_ipaddr_unref->if_ip, &cb));
-		} else {
-			prev->next = p->next;
-		}
-	}
-
-	/* Check if the IP should be removed from the interface */
-	if (xfrmi_ipaddr_unref->pluto_added) {
-		ip_addr_xfrmi_del(c->xfrmi->name, xfrmi_ipaddr_unref, logger);
-		cidr_buf cb;
-		llog(RC_LOG, logger,
-		     "delete ipsec-interface=%s if_id=%u IP [%s] added by pluto",
-		     c->xfrmi->name, c->xfrmi->if_id,
-		     str_cidr(&xfrmi_ipaddr_unref->if_ip, &cb));
-	} else {
-		cidr_buf cb;
-		llog(RC_LOG, logger,
-		     "cannot delete ipsec-interface=%s if_id=%u IP [%s], not created by pluto",
-		     c->xfrmi->name, c->xfrmi->if_id,
-		     str_cidr(&xfrmi_ipaddr_unref->if_ip, &cb));
-	}
-
-	/* Free the memory */
-	pfreeany(xfrmi_ipaddr_unref);
-}
-
-
->>>>>>> 95e8bb72
 static bool parse_xfrm_linkinfo_data(struct rtattr *attribute, const char *if_name,
 				     struct ifinfo_response *ifi_rsp, struct verbose verbose)
 {
