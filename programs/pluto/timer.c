--- conflicted
+++ resolved
@@ -62,8 +62,6 @@
 	unsigned long delay_cap = deltamillisecs(c->r_timeout); /* ms */
 	u_int8_t x = st->st_retransmit++;	/* ??? odd type */
 
-	libreswan_log("PAUL:increased st->st_retransmit to %d", st->st_retransmit);
-
 	/*
 	 * Very carefully calculate capped exponential backoff.
 	 * The test is expressed as a right shift to avoid overflow.
@@ -76,22 +74,6 @@
 			delay_cap >> x < delay_ms) ?
 		delay_cap : delay_ms << x;
 
-<<<<<<< HEAD
-	libreswan_log("%s: retransmission; will wait %lums for response",
-			enum_name(&state_names, st->st_state),
-			(unsigned long)delay_ms);
-       if (x > 1 && delay_ms == delay_cap) 
-       {
-               x--;
-               unsigned long delay_p = (x > MAXIMUM_RETRANSMITS_PER_EXCHANGE ||
-                               delay_cap >> x < delay_ms) ?  delay_cap :
-                       delay_ms << x; 
-               if (delay_p == delay_ms) /* previus delay was already caped retrun zero */
-                       delay_ms = 0;
-
-       }
-
-=======
 	if (x > 1 && delay_ms == delay_cap)
 	{
 		/* if delay_ms > c->r_timeout no re-transmit */
@@ -110,7 +92,6 @@
 				enum_name(&state_names, st->st_state),
 				(unsigned long)delay_ms);
 	}
->>>>>>> a2d0e225
 	return delay_ms;
 }
 
@@ -276,21 +257,12 @@
 
 	if (delay_ms != 0) {
 		delay_ms =  retrans_delay(st, delay_ms);
-<<<<<<< HEAD
-               if (delay_ms != 0) {
-                       send_ike_msg(st, "EVENT_v2_RETRANSMIT");
-                       event_schedule_ms(EVENT_v2_RETRANSMIT, delay_ms, st);
-                       return;
-               }
-       }
-=======
 		if (delay_ms != 0) {
 			send_ike_msg(st, "EVENT_v2_RETRANSMIT");
 			event_schedule_ms(EVENT_v2_RETRANSMIT, delay_ms, st);
 			return;
 		}
 	}
->>>>>>> a2d0e225
 
 	/*
 	 * check if we've tried rekeying enough times.
@@ -354,30 +326,6 @@
 			loglog(RC_COMMENT, "next attempt will be IKEv1");
 		}
 		ipsecdoi_replace(st, LEMPTY, LEMPTY, try);
-	}
-
-	/* if OPPO, install pass bare shunt - bare because we will delete state */
-#if 0
-	if (c->policy & POLICY_OPPORTUNISTIC) {
-		if (!replace_bare_shunt(&c->spd.this.host_addr, &c->spd.that.host_addr,
-			c->policy, SPI_PASS /* pass */, TRUE /* no replace */,
-			0 /* any proto */,
-			"oppo-fail - installing %pass")) {
-
-			libreswan_log("PAUL: failed oppo and failed to install %pass bare shunt");
-		} else {
-			libreswan_log("PAUL: failed oppo but installed %pass bare shunt successfully");
-		}
-
-	}
-#endif
-	if (c->policy & POLICY_OPPORTUNISTIC) {
-		if (!assign_hold(c, &c->spd, 0 /*transport_proto*/, &c->spd.this.host_addr, &c->spd.that.host_addr)) {
-			libreswan_log("PAUL: failed oppo and failed to install shunt");
-		} else {
-			libreswan_log("PAUL: failed oppo and installed shunt");
-		}
-		return; // skip delete state
 	}
 
 	delete_state(st);
