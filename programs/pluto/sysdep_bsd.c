--- conflicted
+++ resolved
@@ -197,14 +197,11 @@
 struct raw_iface *
 find_raw_ifaces4(void)
 {
-<<<<<<< HEAD
-=======
     static const int on = TRUE;	/* by-reference parameter; constant, we hope */
     int j;	                /* index into buf */
     static int num=64;          /* number of interfaces */
     struct ifconf ifconf;
     struct ifreq *buf;	     /* for list of interfaces -- arbitrary limit */
->>>>>>> c06ba01b
     struct raw_iface *rifaces = NULL;
     struct ifaddrs *ifa = NULL, *ifn;
     int master_sock = socket(PF_INET, SOCK_DGRAM, IPPROTO_UDP);    /* Get a UDP socket */
@@ -213,10 +210,6 @@
 	exit_log_errno((e, "getifaddrs failed in find_raw_ifaces4()"));
     }
 
-<<<<<<< HEAD
-    ifn = ifa;
-    for(;ifa != NULL; ifa=ifa->ifa_next)
-=======
     buf = NULL;
    
     /* a million interfaces is probably the maximum, ever... */
@@ -243,7 +236,6 @@
   
     /* Add an entry to rifaces for each interesting interface. */
     for (j = 0; (j+1) * sizeof(struct ifreq) <= (size_t)ifconf.ifc_len; j++)
->>>>>>> c06ba01b
     {
 	struct raw_iface ri;
 	const struct sockaddr_in *rs = (struct sockaddr_in *) ifa->ifa_addr;
