--- conflicted
+++ resolved
@@ -1219,11 +1219,7 @@
         said_next->dst_client = &dst_client;
         said_next->spi = ipip_spi;
         said_next->esatype = ET_IPIP;
-<<<<<<< HEAD
-        said_next->text_said = text_said;
-=======
         said_next->text_said = clone_str(text_said, "said");
->>>>>>> 3cdcf787
 	said_next->sa_lifetime = c->sa_ipsec_life_seconds;
 
 	if(inbound) {
