--- conflicted
+++ resolved
@@ -2454,7 +2454,6 @@
 void
 delete_ipsec_sa(struct state *st USED_BY_KLIPS, bool inbound_only USED_BY_KLIPS)
 {
-<<<<<<< HEAD
     switch (kern_interface) {
     case USE_MASTKLIPS:
     case USE_KLIPS:
@@ -2507,61 +2506,6 @@
 	}
 	(void) teardown_half_ipsec_sa(st, TRUE);
 	break;
-
-=======
-switch (kern_interface) {
-   case USE_MASTKLIPS:
-   case USE_KLIPS:
-   case USE_NETKEY:
-    if (!inbound_only)
-    {
-        /* If the state is the eroute owner, we must adjust
-         * the routing for the connection.
-         */
-        struct connection *c = st->st_connection;
-        struct spd_route *sr;
-
-        passert(st->st_connection);
-
-        for (sr = &c->spd; sr; sr = sr->next)
-        {
-            if (sr->eroute_owner == st->st_serialno
-            && sr->routing == RT_ROUTED_TUNNEL)
-            {
-                sr->eroute_owner = SOS_NOBODY;
-
-                /* Routing should become RT_ROUTED_FAILURE,
-                 * but if POLICY_FAIL_NONE, then we just go
-                 * right back to RT_ROUTED_PROSPECTIVE as if no
-                 * failure happened.
-                 */
-                sr->routing = (c->policy & POLICY_FAIL_MASK) == POLICY_FAIL_NONE
-                    ? RT_ROUTED_PROSPECTIVE : RT_ROUTED_FAILURE;
-
-                (void) do_command(c, sr, "down", st);
-                if ((c->policy & POLICY_DONT_REKEY)
-                && c->kind == CK_INSTANCE)
-                {
-                    /* in this special case, even if the connection
-                     * is still alive (due to an ISAKMP SA),
-                     * we get rid of routing.
-                     * Even though there is still an eroute, the c->routing
-                     * setting will convince unroute_connection to delete it.
-                     * unroute_connection would be upset if c->routing == RT_ROUTED_TUNNEL
-                     */
-                    unroute_connection(c);
-                }
-                else
-                {
-                    (void) shunt_eroute(c, sr, sr->routing, ERO_REPLACE, "replace with shunt");
-                }
-            }
-        }
-        (void) teardown_half_ipsec_sa(st, FALSE);
-    }
-    (void) teardown_half_ipsec_sa(st, TRUE);
-    break;
->>>>>>> 98c40153
 #if defined(WIN32) && defined(WIN32_NATIVE)
     case USE_WIN32_NATIVE:
 	DBG(DBG_CONTROL, DBG_log("No support (required?) to delete_ipsec_sa with Win2k"));
