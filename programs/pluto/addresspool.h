/*
 * addresspool management functions used with left/rightaddresspool= option.
 * Currently used for IKEv1 XAUTH/ModeConfig options if we are an XAUTH server.
 *
 * Copyright (C) 2013 Antony Antony <antony@phenome.org>
 *
 * This program is free software; you can redistribute it and/or modify it
 * under the terms of the GNU General Public License as published by the
 * Free Software Foundation; either version 2 of the License, or (at your
 * option) any later version.  See <http://www.fsf.org/copyleft/gpl.txt>.
 *
 * This program is distributed in the hope that it will be useful, but
 * WITHOUT ANY WARRANTY; without even the implied warranty of MERCHANTABILITY
 * or FITNESS FOR A PARTICULAR PURPOSE.  See the GNU General Public License
 * for more details.
 */

#ifndef _ADDRESSPOOL_H
#define _ADDRESSPOOL_H

struct ip_pool;	/* forward declaration; definition is local to addresspool.c */

struct ip_pool *install_addresspool(const ip_range *pool_range);
err_t get_addr_lease(const struct connection *c, struct internal_addr *ia /*result*/);
void rel_lease_addr(const struct connection *c);

extern void unreference_addresspool(struct connection *c);
<<<<<<< HEAD

=======
extern err_t find_addresspool(const ip_range *pool_range, struct ip_pool **pool);


>>>>>>> c7ea606e
#endif /* _ADDRESSPOOL_H */<|MERGE_RESOLUTION|>--- conflicted
+++ resolved
@@ -25,11 +25,7 @@
 void rel_lease_addr(const struct connection *c);
 
 extern void unreference_addresspool(struct connection *c);
-<<<<<<< HEAD
-
-=======
 extern err_t find_addresspool(const ip_range *pool_range, struct ip_pool **pool);
 
 
->>>>>>> c7ea606e
 #endif /* _ADDRESSPOOL_H */