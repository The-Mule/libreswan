--- conflicted
+++ resolved
@@ -1228,51 +1228,6 @@
 	 */
 	if (sa_type == CHILD_SA) {
 		child->sa.st_oakley = ike->sa.st_oakley;
-<<<<<<< HEAD
-=======
-	}
-
-	child->sa.quirks = ike->sa.quirks;
-	child->sa.hidden_variables = ike->sa.hidden_variables;
-	endpoint_buf eb;
-	dbg("#%lu setting local endpoint to %s from #%ld.st_localport "PRI_WHERE,
-	    child->sa.st_serialno,
-	    str_endpoint(&ike->sa.st_iface_endpoint->local_endpoint, &eb),
-	    ike->sa.st_serialno,pri_where(HERE));
-	passert(child->sa.st_ike_version == ike->sa.st_ike_version);
-	child->sa.st_ikev2_anon = ike->sa.st_ikev2_anon;
-	child->sa.st_v1_seen_fragmentation_supported = ike->sa.st_v1_seen_fragmentation_supported;
-	child->sa.st_v2_ike_fragmentation_enabled = ike->sa.st_v2_ike_fragmentation_enabled;
-	child->sa.st_v1_seen_fragments = ike->sa.st_v1_seen_fragments;
-	child->sa.st_v2_ike_ppk = ike->sa.st_v2_ike_ppk;
-	child->sa.st_seen_redirect_sup = ike->sa.st_seen_redirect_sup;
-	child->sa.st_sent_redirect = ike->sa.st_sent_redirect;
-
-	/* these were set while we didn't have client state yet */
-	/* we should really split the NOTIFY loop in two cleaner ones */
-	child->sa.st_ipcomp.trans_attrs = ike->sa.st_ipcomp.trans_attrs;
-	child->sa.st_ipcomp.v1_lifetime = ike->sa.st_ipcomp.v1_lifetime;
-	child->sa.st_ipcomp.protocol = ike->sa.st_ipcomp.protocol;
-	child->sa.st_ipcomp.inbound.spi = ike->sa.st_ipcomp.inbound.spi;
-
-	if (sa_type == CHILD_SA) {
-#   define clone_nss_symkey_field(field)				\
-		child->sa.field = symkey_addref(ike->sa.logger, #field, ike->sa.field)
-
-		clone_nss_symkey_field(st_skeyid_nss);
-		clone_nss_symkey_field(st_skey_d_nss); /* aka st_skeyid_d_nss */
-		clone_nss_symkey_field(st_skey_ai_nss); /* aka st_skeyid_a_nss */
-		clone_nss_symkey_field(st_skey_ar_nss);
-		clone_nss_symkey_field(st_skey_ei_nss); /* aka st_skeyid_e_nss */
-		clone_nss_symkey_field(st_skey_er_nss);
-		clone_nss_symkey_field(st_skey_pi_nss);
-		clone_nss_symkey_field(st_skey_pr_nss);
-		clone_nss_symkey_field(st_enc_key_nss);
-
-#   undef clone_nss_symkey_field
-
-		/* v2 duplication of state */
->>>>>>> 4f4c7b1e
 #   define state_clone_chunk(CHUNK) child->sa.CHUNK = clone_hunk(ike->sa.CHUNK, #CHUNK " in duplicate state")
 		state_clone_chunk(st_ni);
 		state_clone_chunk(st_nr);
@@ -1345,7 +1300,7 @@
 	 */
 	child->sa.st_ikev2_anon = ike->sa.st_ikev2_anon;
 	child->sa.st_v2_ike_fragmentation_enabled = ike->sa.st_v2_ike_fragmentation_enabled;
-	child->sa.st_v2_ike_ppk_enabled = ike->sa.st_v2_ike_ppk_enabled;
+	child->sa.st_v2_ike_ppk = ike->sa.st_v2_ike_ppk;
 	child->sa.st_seen_redirect_sup = ike->sa.st_seen_redirect_sup;
 	child->sa.st_sent_redirect = ike->sa.st_sent_redirect;
 
