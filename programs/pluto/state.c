--- conflicted
+++ resolved
@@ -632,7 +632,6 @@
 	struct connection *const c = st->st_connection;
 	struct state *old_cur_state = cur_state == st ? NULL : cur_state;
 
-<<<<<<< HEAD
 	/* reduce logging of OE failures */
 	if ((c->policy & POLICY_OPPORTUNISTIC) && !IS_IKE_SA_ESTABLISHED(st)) {
 		DBG(DBG_LIFECYCLE, DBG_log("deleting state #%lu (%s)",
@@ -644,15 +643,11 @@
 			enum_show(&state_names, st->st_state));
 	}
 
-=======
-	libreswan_log("deleting state #%lu (%s)", st->st_serialno,
-		      enum_show(&state_names, st->st_state));
 	DBG(DBG_CONTROLMORE,
 	    struct state_category *category = categorize_state(st, st->st_state);
 	    DBG_log("%s state #%lu: %s(%s) > delete",
 		    IS_PARENT_SA(st) ? "parent" : "child", st->st_serialno,
 		    enum_show(&state_names, st->st_state), category->description));
->>>>>>> 943eddcf
 
 #ifdef USE_LINUX_AUDIT
 	/*
