--- conflicted
+++ resolved
@@ -30,33 +30,11 @@
 #include "visit_connection.h"
 #include "ikev2_delete.h"
 
-<<<<<<< HEAD
-=======
-static bool whack_rekey_sa(struct state *st)
-{
-	event_force(EVENT_v2_REKEY, st);
-	return true; /* the connection counts */
-}
-
-static bool whack_delete_sa(struct state *st)
-{
-	switch (st->st_sa_kind_when_established) {
-	case IKE_SA:
-		submit_v2_delete_exchange(pexpect_ike_sa(st), NULL);
-		return true; /* the connection counts */
-	case CHILD_SA:
-		submit_v2_delete_exchange(ike_sa(st, HERE), pexpect_child_sa(st));
-		return true; /* the connection counts */
-	}
-	bad_case(st->st_sa_kind_when_established);
-}
-
->>>>>>> 15436629
 static unsigned whack_connection_sa(const struct whack_message *m,
 				    struct show *s,
 				    struct connection *c)
 {
-	enum sa_type sa_kind = whack_sa_kind(m->whack_command);
+	enum sa_kind sa_kind = whack_sa_kind(m->whack_command);
 	struct logger *logger = show_logger(s);
 
 	if (!can_have_sa(c, sa_kind)) {
@@ -145,14 +123,8 @@
 		enum_buf stb;
 		llog(RC_FATAL, logger,
 		     "received command to %s connection %s, but did not receive the connection name",
-<<<<<<< HEAD
-
 		     whack_sa_name(m->whack_command),
-		     str_enum(&sa_type_names, whack_sa_kind(m->whack_command), &stb));
-=======
-		     whack_sa_name(m->whack_sa),
-		     str_enum(&sa_kind_names, m->whack_sa_type, &stb));
->>>>>>> 15436629
+		     str_enum(&sa_kind_names, whack_sa_kind(m->whack_command), &stb));
 		return;
 	}
 
