--- conflicted
+++ resolved
@@ -1309,13 +1309,8 @@
 	DBG(DBG_CONTROLMORE, DBG_log("#%lu %s[%lu] parsing ISAKMP_NEXT_v2CP payload",
 				st->st_serialno, c->name, c->instance_serial));
 
-<<<<<<< HEAD
 	if (st->st_state == STATE_PARENT_I2 && cp->isacp_type !=  IKEv2_CP_CFG_REPLY) {
-		libreswan_log("ERROR expected IKEv2_CP_CFG_REPLY got a %s",
-=======
-	if (cp->isacp_type !=  IKEv2_CP_CFG_REPLY) {
 		loglog(RC_LOG_SERIOUS, "ERROR expected IKEv2_CP_CFG_REPLY got a %s",
->>>>>>> 6eec5e19
 			enum_name(&ikev2_cp_type_names,cp->isacp_type));
 		return FALSE;
 	} 
@@ -1331,45 +1326,36 @@
 
 		if (!in_struct(&cp_a, &ikev2_cp_attribute_desc,
 					attrs, &cp_a_pbs)) {
-<<<<<<< HEAD
-			/* reject malformed */
-=======
 			loglog(RC_LOG_SERIOUS, "ERROR malformed CP attribute");
->>>>>>> 6eec5e19
 			return FALSE;
 		}
 
 		switch (cp_a.type) {
-<<<<<<< HEAD
 		case IKEv2_INTERNAL_IP4_ADDRESS | ISAKMP_ATTR_AF_TLV:
-			if (!ikev2_set_ia(&cp_a_pbs, st, AF_INET))
+			if (!ikev2_set_ia(&cp_a_pbs, st, AF_INET)) {
+				loglog(RC_LOG_SERIOUS, "ERROR malformed INTERNAL_IP4_ADDRESS attribute");
 				return FALSE;
+			}
 			break;
 
 		case IKEv2_INTERNAL_IP4_DNS | ISAKMP_ATTR_AF_TLV:
-			if (!ikev2_set_dns(&cp_a_pbs, st, AF_INET))
-				return FALSE;
+			if (!ikev2_set_dns(&cp_a_pbs, st, AF_INET)) {
+				loglog(RC_LOG_SERIOUS, "ERROR malformed INTERNAL_IP4_DNS attribute");
+				return FALSE; 
+			}
 			break;
+
 		case IKEv2_INTERNAL_IP6_ADDRESS | ISAKMP_ATTR_AF_TLV:
-			if (!ikev2_set_ia(&cp_a_pbs, st, AF_INET6))
-=======
-		case INTERNAL_IP4_ADDRESS | ISAKMP_ATTR_AF_TLV:
-			if (!ikev2_set_ia(&cp_a_pbs, st)) {
-				loglog(RC_LOG_SERIOUS, "ERROR malformed INTERNAL_IP4_ADDRESS attribute");
->>>>>>> 6eec5e19
-				return FALSE;
+			if (!ikev2_set_ia(&cp_a_pbs, st, AF_INET6)) {
+				loglog(RC_LOG_SERIOUS, "ERROR malformed INTERNAL_IP6_ADDRESS attribute");
+				return FALSE; 
 			}
 			break;
 
-<<<<<<< HEAD
 		case IKEv2_INTERNAL_IP6_DNS | ISAKMP_ATTR_AF_TLV:
-			if (!ikev2_set_dns(&cp_a_pbs, st, AF_INET6))
-=======
-		case INTERNAL_IP4_DNS | ISAKMP_ATTR_AF_TLV:
-			if (!ikev2_set_dns(&cp_a_pbs, st)) {
-				loglog(RC_LOG_SERIOUS, "ERROR malformed INTERNAL_IP4_DNS attribute");
->>>>>>> 6eec5e19
-				return FALSE;
+			if (!ikev2_set_dns(&cp_a_pbs, st, AF_INET6)) {
+				loglog(RC_LOG_SERIOUS, "ERROR malformed INTERNAL_IP6_DNS attribute");
+				return FALSE; 
 			}
 			break;
 		case IKEv2_INTERNAL_DNS_DOMAIN | ISAKMP_ATTR_AF_TLV:
