/*
 * A program to read the configuration file and load a single conn
 * Copyright (C) 2005 Michael Richardson <mcr@xelerance.com>
 * Copyright (C) 2012-2014 Paul Wouters <paul@libreswan.org>
 * Copyright (C) 2014 D. Hugh Redelmeier <hugh@mimosa.com>
 * Copyright (C) 2012-2013 Kim B. Heino <b@bbbs.net>
 * Copyright (C) 2019 Andrew Cagney <cagney@gnu.org>
 * Copyright (C) 2019 Paul Wouters <pwouters@redhat.com>
 *
 * This program is free software; you can redistribute it and/or modify it
 * under the terms of the GNU General Public License as published by the
 * Free Software Foundation; either version 2 of the License, or (at your
 * option) any later version.  See <https://www.gnu.org/licenses/gpl2.txt>.
 *
 * This program is distributed in the hope that it will be useful, but
 * WITHOUT ANY WARRANTY; without even the implied warranty of MERCHANTABILITY
 * or FITNESS FOR A PARTICULAR PURPOSE.  See the GNU General Public License
 * for more details.
 */

#include <stdlib.h>
#include <sys/stat.h>
#include <unistd.h>
#include <errno.h>

#include "lswlog.h"
#include "lswcdefs.h"	/* for UNUSED */
#include "lswalloc.h"
#include "lswtool.h"
#include "whack.h"
#include "sparse_names.h"
#include "config_setup.h"
#include "ipsecconf/confread.h"
#include "ipsecconf/confwrite.h"
#include "ipsecconf/starterwhack.h"
#ifdef USE_DNSSEC
# include "dnssec.h"
#endif

#ifdef USE_SECCOMP
#include "seccomp_mode.h"
#include "lswseccomp.h"
#endif

#include "optarg.h"

/*
 * make options valid environment variables
 */
static char *environlize(const char *str)
{
	char *cpy = strndup(str, strlen(str));
	char *cur = cpy;
	while((cur = strchr(cur, '-')) != NULL) {
		*cur++ = '_';
	}
	return cpy;
}

#ifdef USE_SECCOMP
static void init_seccomp_addconn(uint32_t def_action, struct logger *logger)
{
	scmp_filter_ctx ctx = seccomp_init(def_action);
	if (ctx == NULL) {
		fatal(PLUTO_EXIT_SECCOMP_FAIL, logger, "seccomp_init_addconn() failed!");
	}

	/*
	 * Because on bootup, addconn is started by pluto, any syscall
	 * here MUST also appear in the syscall list for "main" inside
	 * pluto
	 */
	LSW_SECCOMP_ADD(access);
	LSW_SECCOMP_ADD(arch_prctl);
	LSW_SECCOMP_ADD(brk);
	LSW_SECCOMP_ADD(bind);
	LSW_SECCOMP_ADD(clone);
	LSW_SECCOMP_ADD(clock_gettime);
	LSW_SECCOMP_ADD(close);
	LSW_SECCOMP_ADD(connect);
	LSW_SECCOMP_ADD(epoll_create);
	LSW_SECCOMP_ADD(epoll_create1);
	LSW_SECCOMP_ADD(epoll_ctl);
	LSW_SECCOMP_ADD(epoll_wait);
	LSW_SECCOMP_ADD(epoll_pwait);
	LSW_SECCOMP_ADD(exit_group);
	LSW_SECCOMP_ADD(faccessat);
	LSW_SECCOMP_ADD(fcntl);
	LSW_SECCOMP_ADD(fstat);
	LSW_SECCOMP_ADD(futex);
	LSW_SECCOMP_ADD(getdents);
	LSW_SECCOMP_ADD(getegid);
	LSW_SECCOMP_ADD(getpid);
	LSW_SECCOMP_ADD(getrlimit);
	LSW_SECCOMP_ADD(geteuid);
	LSW_SECCOMP_ADD(getgid);
	LSW_SECCOMP_ADD(getrandom);
	LSW_SECCOMP_ADD(getuid);
	LSW_SECCOMP_ADD(ioctl);
	LSW_SECCOMP_ADD(mmap);
	LSW_SECCOMP_ADD(lseek);
	LSW_SECCOMP_ADD(munmap);
	LSW_SECCOMP_ADD(mprotect);
	LSW_SECCOMP_ADD(newfstatat);
	LSW_SECCOMP_ADD(open);
	LSW_SECCOMP_ADD(openat);
	LSW_SECCOMP_ADD(pipe2);
	LSW_SECCOMP_ADD(poll);
	LSW_SECCOMP_ADD(prctl);
	LSW_SECCOMP_ADD(read);
	LSW_SECCOMP_ADD(readlink);
	LSW_SECCOMP_ADD(recvfrom);
	LSW_SECCOMP_ADD(rt_sigaction);
	LSW_SECCOMP_ADD(rt_sigprocmask);
	LSW_SECCOMP_ADD(sendto);
	LSW_SECCOMP_ADD(setsockopt);
	LSW_SECCOMP_ADD(set_robust_list);
	LSW_SECCOMP_ADD(set_tid_address);
	LSW_SECCOMP_ADD(sigreturn);
	LSW_SECCOMP_ADD(socket);
	LSW_SECCOMP_ADD(socketcall);
	LSW_SECCOMP_ADD(socketpair);
	LSW_SECCOMP_ADD(stat);
	LSW_SECCOMP_ADD(statfs);
	LSW_SECCOMP_ADD(sysinfo);
	LSW_SECCOMP_ADD(uname);
	LSW_SECCOMP_ADD(waitpid);
	LSW_SECCOMP_ADD(write);

#ifdef USE_EFENCE
	LSW_SECCOMP_ADD(madvise);
#endif

	int rc = seccomp_load(ctx);
	if (rc < 0) {
		seccomp_release(ctx);
		fatal_errno(PLUTO_EXIT_SECCOMP_FAIL, logger, -rc,
			    "seccomp_load() failed!");
	}
}
#endif

PRINTF_LIKE(4)
static void fprint_conn(FILE *file,
			const struct starter_conn *conn,
			const char *alias,
			const char *fmt, ...)
{
	if (alias != NULL) {
		fprintf(file, "alias %s ", alias);
	}
	fprintf(file, "conn %s: ", conn->name);
	va_list ap;
	va_start(ap, fmt);
	vfprintf(file, fmt, ap);
	va_end(ap);
	fprintf(file, "\n");
}

static void add_conn(struct starter_conn *conn, const char *alias/*possibly-NULL*/,
		     const char *ctlsocket, int *exit_status,
		     struct logger *logger)
{
	/* found name or alias */
	if (conn->state == STATE_ADDED) {
		fprint_conn(stderr, conn, alias, "already added");
		return;
	}

	if (conn->state == STATE_FAILED) {
		fprint_conn(stderr, conn, alias, "did not load properly");
		return;
	}

	/*
	 * Scrub AUTOSTART; conns will need to be
	 * started manually.
	 */
	enum autostart autostart = conn->values[KNCF_AUTO].option;
	switch (autostart) {
	case AUTOSTART_UNSET:
	case AUTOSTART_ADD:
	case AUTOSTART_IGNORE:
	case AUTOSTART_KEEP:
		break;
	case AUTOSTART_START:
	case AUTOSTART_ROUTE:
	case AUTOSTART_ONDEMAND:
	case AUTOSTART_UP:
	{
		name_buf nb;
		fprint_conn(stderr, conn, alias, "overriding auto=%s with auto=add",
			    str_sparse_short(&autostart_names, autostart, &nb));
		conn->values[KNCF_AUTO].option = AUTOSTART_ADD;
	}

	}

	if (verbose) {
		fprintf(stdout, "  sending to pluto");
		fprintf(stdout, "\n");
	}

	int status = starter_whack_add_conn(ctlsocket, conn, logger);
	/* don't loose existing status */
	if (status != 0) {
		(*exit_status) = status;
	}
	conn->state = STATE_ADDED;
}

static bool find_and_add_conn_by_name(const char *connname,
				      struct starter_config *cfg,
				      const char *ctlsocket,
				      int *exit_status,
				      struct logger *logger)
{
	/* find first name match, if any */
	struct starter_conn *conn = NULL;
	TAILQ_FOREACH(conn, &cfg->conns, link)  {
		if (streq(conn->name, connname)) {
			add_conn(conn, NULL, ctlsocket, exit_status, logger);
			return true;
		}
	}

	return false; /* not-found */
}

static bool find_and_add_conn_by_alias(const char *connname,
				       struct starter_config *cfg,
				       const char *ctlsocket,
				       int *exit_status,
				       struct logger *logger)
{
	bool found = false;

	struct starter_conn *conn = NULL;
	TAILQ_FOREACH(conn, &cfg->conns, link) {
		if (lsw_alias_cmp(connname,
				  conn->values[KSCF_CONNALIAS].string)) {
			add_conn(conn, connname, ctlsocket, exit_status, logger);
			found = true;
		}
	}

	return found; /* not-found */
}

struct print_option {
	const char *name;
	const char *export;
	const char *varprefix;
};

static void print_option(const struct print_option po,
			 const char *kwname,
			 const char *fmt,
			 ...)
{
	if (strlen(po.name) > 0) {
		va_list ap;
		va_start(ap, fmt);
		vprintf(fmt, ap);
		va_end(ap);
		printf("\n");
		return;
	}
	if (strlen(po.export) > 0) {
		printf("%s ", po.export);
	}
	char *safe_kwname = environlize(kwname);
	printf("%s%s='", po.varprefix, safe_kwname);
	pfreeany(safe_kwname);
	va_list ap;
	va_start(ap, fmt);
	vprintf(fmt, ap);
	va_end(ap);
	printf("'\n");
}

enum opt {
	OPT_HELP = 'h',
	OPT_CONFIG = 256,
	OPT_VERBOSE,
	OPT_DEBUG,
	OPT_AUTOALL,
	OPT_LISTALL,
	OPT_LISTADD,
	OPT_LISTROUTE,
	OPT_LISTSTART,
	OPT_LISTIGNORE,
	OPT_VARPREFIX,
	OPT_CTLSOCKET,
	OPT_CONFIGSETUP,
	OPT_LISTSTACK,
	OPT_CHECKCONFIG,
	OPT_NOEXPORT,
	OPT_NAME,
};

const struct option optarg_options[] =
{
	{ "config\0<file>", required_argument, NULL, OPT_CONFIG, },
	{ OPT("debug", "help|<debug-flags>"), optional_argument, NULL, OPT_DEBUG, },
	{ "verbose\0", no_argument, NULL, OPT_VERBOSE, },
	{ "autoall\0", no_argument, NULL, OPT_AUTOALL, },
	{ "addall\0", no_argument, NULL, OPT_AUTOALL, }, /* alias, backwards compat */
	{ "listall\0", no_argument, NULL, OPT_LISTALL, },
	{ "listadd\0", no_argument, NULL, OPT_LISTADD, },
	{ "listroute\0", no_argument, NULL, OPT_LISTROUTE, },
	{ "liststart\0", no_argument, NULL, OPT_LISTSTART, },
	{ "listignore\0", no_argument, NULL, OPT_LISTIGNORE, },
	{ "varprefix\0<prefix>", required_argument, NULL, OPT_VARPREFIX, },
	{ "ctlsocket\0<socketfile>", required_argument, NULL, OPT_CTLSOCKET, },
	{ "ctlbase\0>ctlsocket", required_argument, NULL, OPT_CTLSOCKET, }, /* backwards compatibility */
<<<<<<< HEAD
	{ "configsetup\0", no_argument, NULL, OPT_CONFIGSETUP, },
	{ OPT("liststack"), no_argument, NULL, OPT_LISTSTACK, },
=======
	{ OPT("configsetup", "option"), optional_argument, NULL, OPT_CONFIGSETUP, },
	{ "liststack\0", no_argument, NULL, OPT_LISTSTACK, },
>>>>>>> faef4896
	{ "checkconfig\0", no_argument, NULL, OPT_CHECKCONFIG, },
	{ "noexport\0", no_argument, NULL, OPT_NOEXPORT, },
	{ "help\0", no_argument, NULL, OPT_HELP, },
	/* obsoleted, eat and ignore for compatibility */
	{"defaultroute\0!", required_argument, NULL, 0, },
	{"defaultroutenexthop\0!", required_argument, NULL, 0, },
	{"name\0", required_argument, NULL, OPT_NAME, },
	{ 0, 0, 0, 0 }
};

int main(int argc, char *argv[])
{
	struct logger *logger = tool_logger(argc, argv);

	bool autoall = false;

	struct print_option po = {
		.name = NULL,
		.export = "export",
		.varprefix = "",
	};

	bool checkconfig = false;
	bool
		dolist = false,
		listadd = false,
		listroute = false,
		liststart = false,
		listignore = false,
		listall = false;
	bool opt_liststack = false;
	const char *configfile = NULL;
	int exit_status = 0;
	const char *ctlsocket = DEFAULT_CTL_SOCKET;
	const char *name = NULL;

#if 0
	/* efence settings */
	extern int EF_PROTECT_BELOW;
	extern int EF_PROTECT_FREE;

	EF_PROTECT_BELOW = 1;
	EF_PROTECT_FREE = 1;
#endif

	/*
	 * NAME terminates argument list early.
	 */

	while (name == NULL) {

		int c = optarg_getopt(logger, argc, argv, "");
		if (c < 0) {
			break;
		}

		switch ((enum opt)c) {
		case OPT_HELP:
			optarg_usage("ipsec addconn", "[<names>]", "");

		case OPT_AUTOALL:
			autoall = true;
			continue;

		case OPT_VERBOSE:
			optarg_verbose(logger, LEMPTY);
			continue;

		case OPT_DEBUG:
			optarg_debug(OPTARG_DEBUG_YES);
			continue;

		case OPT_CONFIGSETUP:
			po.name = (optarg == NULL ? "" : optarg);
			continue;

		case OPT_CHECKCONFIG:
			checkconfig = true;
			continue;

		case OPT_NOEXPORT:
			po.export = "";
			continue;

		case OPT_CONFIG:
			configfile = optarg;
			continue;

		case OPT_CTLSOCKET:
			ctlsocket = optarg;
			continue;

		case OPT_LISTADD:
			listadd = true;
			dolist = true;
			continue;

		case OPT_LISTROUTE:
			listroute = true;
			dolist = true;
			continue;

		case OPT_LISTSTART:
			liststart = true;
			dolist = true;
			continue;

		case OPT_LISTSTACK:
			opt_liststack = true;
			dolist = true;
			continue;

		case OPT_LISTIGNORE:
			listignore = true;
			dolist = true;
			continue;

		case OPT_LISTALL:
			listall = true;
			dolist = true;
			continue;

		case OPT_VARPREFIX:
			po.varprefix = optarg;
			continue;

		case OPT_NAME:
			name = optarg;
			continue;
		}

		bad_case(c);
	}

	/* if nothing to add, then complain */
	if (optind == argc && !autoall && !dolist &&
	    po.name == NULL &&
	    !checkconfig) {
		llog(RC_LOG, logger, "nothing to do, see --help");
		exit(1);
	}

	if (configfile == NULL) {
		configfile = IPSEC_CONF;
	}
	if (verbose > 0) {
		printf("opening file: %s\n", configfile);
	}

	struct starter_config *cfg;
	if (name != NULL) {
		if (po.name != NULL) {
			llog(ERROR_STREAM, logger, "--conn %s conflicts with --configsetup=%s",
			     name, po.name);
			exit(1);
		}
		if (autoall) {
			llog(ERROR_STREAM, logger, "--conn %s conflicts with --autoall", name);
			exit(1);
		}
		cfg = confread_argv(name, argv, optind, logger);
		if (cfg == NULL) {
			llog(RC_LOG, logger, "parsing config arguments failed");
			exit(3);
		}
	} else {
		cfg = confread_load(configfile, (po.name != NULL), logger, verbose);
		if (cfg == NULL) {
			llog(RC_LOG, logger, "loading config file '%s' failed", configfile);
			exit(3);
		}
	}

	PASSERT(logger, cfg != NULL);

	if (checkconfig) {
		/* call is NO-OP when checkconfig */
		confread_free(cfg);
		free_config_setup();
		exit(0);
	}

#ifdef USE_SECCOMP
	switch (cfg->setup->values[KBF_SECCOMP].option) {
		case SECCOMP_ENABLED:
			init_seccomp_addconn(SCMP_ACT_KILL, logger);
		break;
	case SECCOMP_TOLERANT:
		init_seccomp_addconn(SCMP_ACT_ERRNO(EACCES), logger);
		break;
	case SECCOMP_DISABLED:
		break;
	default:
		bad_case(cfg->setup->values[KBF_SECCOMP].option);
	}
#endif

	if (autoall) {
		if (verbose > 0)
			printf("loading all conns according to their auto= settings\n");

		/*
		 * Load all conns marked as auto=add or better.
		 * First, do the auto=route and auto=add conns to quickly
		 * get routes in place, then do auto=start as these can be
		 * slower.
		 * This mimics behaviour of the old _plutoload
		 */
		if (verbose > 0)
			printf("  Step #1: Loading auto=add, auto=keep, auto=route, auto=up and auto=start connections\n");

		struct starter_conn *conn = NULL;
		TAILQ_FOREACH(conn, &cfg->conns, link) {
			enum autostart autostart = conn->values[KNCF_AUTO].option;
			switch (autostart) {
			case AUTOSTART_UNSET:
			case AUTOSTART_IGNORE:
#if 0
				if (verbose > 0) {
					printf("    %s ignored\n", conn->name);
				}
#endif
				continue;
			case AUTOSTART_ADD:
			case AUTOSTART_ROUTE:
			case AUTOSTART_ONDEMAND:
			case AUTOSTART_KEEP:
			case AUTOSTART_UP:
			case AUTOSTART_START:
				break;
			}

			if (verbose > 0) {
				printf("    %s\n", conn->name);
			}

			starter_whack_add_conn(ctlsocket, conn, logger);
		}

		/*
		 * We loaded all connections. Now tell pluto to
		 * listen, then route the conns and resolve default
		 * route.
		 *
		 * Any connections that orient and have +ROUTE will be
		 * routed.
		 */
		if (verbose > 0)
			printf("  Step #2: Listening which will then orient, route, up connections\n");

		starter_whack_listen(ctlsocket, logger);

		if (verbose > 0)
			printf("\n");

	} else if (name != NULL) {

		struct starter_conn *conn = TAILQ_FIRST(&cfg->conns);
		if (conn == NULL) {
			llog(ERROR_STREAM, logger, "no conn %s to load", name);
			exit(1);
		}

		exit_status = starter_whack_add_conn(ctlsocket, conn, logger);

	} else {

		/* load named conns, regardless of their state */
		for (int connum = optind; connum < argc; connum++) {
			const char *connname = argv[connum];

			if (verbose > 0) {
				fprintf(stdout, "loading conns matching %s:", connname);
				fprintf(stdout, "\n");

			}

			if (find_and_add_conn_by_name(connname, cfg, ctlsocket,
						      &exit_status, logger)) {
				continue;
			}

			/* We didn't find name; look for first alias */
			if (find_and_add_conn_by_alias(connname, cfg, ctlsocket,
						       &exit_status, logger)) {
				continue;
			}

			/* we found neither name nor alias */
			exit_status += RC_UNKNOWN_NAME; /* cause non-zero exit code */
			fprintf(stderr, "conn %s: not found (tried aliases)\n", connname);
		}
	}

	if (listall) {

		if (verbose > 0) {
			printf("listing all conns\n");
		}
		struct starter_conn *conn;
		TAILQ_FOREACH(conn, &cfg->conns, link) {
			printf("%s ", conn->name);
		}
		printf("\n");

	} else {

		if (listadd) {
			/* list all conns marked as auto=add */
			if (verbose > 0) {
				printf("listing all conns marked as auto=add\n");
			}
			struct starter_conn *conn;
			TAILQ_FOREACH(conn, &cfg->conns, link) {
				enum autostart autostart = conn->values[KNCF_AUTO].option;
				if (autostart == AUTOSTART_ADD) {
					printf("%s ", conn->name);
				}
			}
		}

		if (listroute) {
			/*
			 * list all conns marked as auto=route or start or
			 * better
			 */
			if (verbose > 0) {
				printf("listing all conns marked as auto=route and auto=up\n");
			}
			struct starter_conn *conn;
			TAILQ_FOREACH(conn, &cfg->conns, link) {
				enum autostart autostart = conn->values[KNCF_AUTO].option;
				if (autostart == AUTOSTART_UP ||
				    autostart == AUTOSTART_START ||
				    autostart == AUTOSTART_ROUTE ||
				    autostart == AUTOSTART_ONDEMAND) {
					printf("%s ", conn->name);
				}
			}
		}

		if (liststart && !listroute) {
			/* list all conns marked as auto=up */
			if (verbose > 0) {
				printf("listing all conns marked as auto=up\n");
			}
			struct starter_conn *conn;
			TAILQ_FOREACH(conn, &cfg->conns, link) {
				enum autostart autostart = conn->values[KNCF_AUTO].option;
				if (autostart == AUTOSTART_UP ||
				    autostart == AUTOSTART_START) {
					printf("%s ", conn->name);
				}
			}
		}

		if (listignore) {
			/* list all conns marked as auto=up */
			if (verbose > 0) {
				printf("listing all conns marked as auto=ignore\n");
			}
			struct starter_conn *conn;
			TAILQ_FOREACH(conn, &cfg->conns, link) {
				enum autostart autostart = conn->values[KNCF_AUTO].option;
				if (autostart == AUTOSTART_IGNORE ||
				    autostart == AUTOSTART_UNSET) {
					printf("%s ", conn->name);
				}
			}
			printf("\n");
		}
	}

	const struct config_setup *oco = config_setup_singleton();

	if (opt_liststack) {
		const char *protostack = config_setup_string(oco, KSF_PROTOSTACK);
		if (pexpect(protostack != NULL)) {
			printf("%s\n", protostack);
		}
		confread_free(cfg);
		free_config_setup();
		exit(0);
	}

	const struct config_setup *oco = config_setup_singleton();

	if (po.name != NULL) {

		if (strlen(po.name) == 0) {
			print_option(po, "confreadstatus", "");
			print_option(po, "configfile", "%s", configfile);
			print_option(po, "ctlsocket", "%s", ctlsocket);
		}

		for (enum config_setup_keyword kw = CONFIG_SETUP_KEYWORD_FLOOR;
		     kw < CONFIG_SETUP_KEYWORD_ROOF; kw++) {

			PASSERT(logger, kw < ipsec_conf_keywords.len);
			const struct keyword_def *kd = &ipsec_conf_keywords.item[kw];

			if (kd->keyname == NULL) {
				continue;
			}

			if ((kd->validity & kv_config) == 0)
				continue;

			/* don't print backwards compatible aliases */
			if ((kd->validity & kv_alias) != 0)
				continue;

			if (strlen(po.name) > 0 &&
			    !strheq(po.name, kd->keyname)) {
				continue;
			}

			switch (kd->type) {
			case kt_string:
			{
				const char *string = config_setup_string(oco, kd->field);
				if (string != NULL) {
					print_option(po, kd->keyname, "%s", string);
				}
				break;
			}

			case kt_sparse_name:
			{
				uintmax_t option = config_setup_option(oco, kd->field);
				if (option != 0) {
					name_buf nb;
					print_option(po, kd->keyname, "%s",
						     str_sparse_short(kd->sparse_names, option, &nb));
				}
				break;
			}

			case kt_seconds:
			{
				deltatime_t deltatime = config_setup_deltatime(oco, kd->field);
				if (deltatime.is_set) {
					print_option(po, kd->keyname, "%jd", deltasecs(deltatime));
				}
				break;
			}

			case kt_obsolete:
				break;

			default:
			{
				uintmax_t option = config_setup_option(oco, kd->field);
				if (option != 0 ||
				    oco->values[kd->field].set) {
					print_option(po, kd->keyname, "%jd", option);
				}
				break;
			}
			}

		}
		confread_free(cfg);
		free_config_setup();
		exit(0);
	}

	confread_free(cfg);
	free_config_setup();

	/*
	 * Only RC_ codes between RC_EXIT_FLOOR (RC_DUPNAME) and
	 * RC_EXIT_ROOF (RC_NEW_V1_STATE) are errors Some starter code
	 * above can also return -1 which is not a valid RC_ code
	 */
	if (exit_status > 0 && (exit_status < RC_EXIT_FLOOR || exit_status >= RC_EXIT_ROOF))
		exit_status = 0;
	exit(exit_status);
}<|MERGE_RESOLUTION|>--- conflicted
+++ resolved
@@ -314,13 +314,8 @@
 	{ "varprefix\0<prefix>", required_argument, NULL, OPT_VARPREFIX, },
 	{ "ctlsocket\0<socketfile>", required_argument, NULL, OPT_CTLSOCKET, },
 	{ "ctlbase\0>ctlsocket", required_argument, NULL, OPT_CTLSOCKET, }, /* backwards compatibility */
-<<<<<<< HEAD
-	{ "configsetup\0", no_argument, NULL, OPT_CONFIGSETUP, },
+	{ OPT("configsetup", "option"), optional_argument, NULL, OPT_CONFIGSETUP, },
 	{ OPT("liststack"), no_argument, NULL, OPT_LISTSTACK, },
-=======
-	{ OPT("configsetup", "option"), optional_argument, NULL, OPT_CONFIGSETUP, },
-	{ "liststack\0", no_argument, NULL, OPT_LISTSTACK, },
->>>>>>> faef4896
 	{ "checkconfig\0", no_argument, NULL, OPT_CHECKCONFIG, },
 	{ "noexport\0", no_argument, NULL, OPT_NOEXPORT, },
 	{ "help\0", no_argument, NULL, OPT_HELP, },
@@ -706,8 +701,6 @@
 		exit(0);
 	}
 
-	const struct config_setup *oco = config_setup_singleton();
-
 	if (po.name != NULL) {
 
 		if (strlen(po.name) == 0) {
