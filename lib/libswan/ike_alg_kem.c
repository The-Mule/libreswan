/*
 * IKE modular algorithm handling interface, for libreswan
 *
 * Copyright (C) 2016-2019 Andrew Cagney <cagney@gnu.org>
 *
 * This program is free software; you can redistribute it and/or modify it
 * under the terms of the GNU General Public License as published by the
 * Free Software Foundation; either version 2 of the License, or (at your
 * option) any later version.  See <https://www.gnu.org/licenses/gpl2.txt>.
 *
 * This program is distributed in the hope that it will be useful, but
 * WITHOUT ANY WARRANTY; without even the implied warranty of MERCHANTABILITY
 * or FITNESS FOR A PARTICULAR PURPOSE.  See the GNU General Public License
 * for more details.
 */

#include <stdio.h>
#include <string.h>
#include <stddef.h>
#include <sys/types.h>

#include "constants.h"
#include "lswlog.h"
#include "ike_alg.h"

#include "ike_alg_kem.h"
#include "ike_alg_kem_ops.h"

/*
 * Oakley group description
 *
 * See:
 * RFC-2409 "The Internet key exchange (IKE)" Section 6
 * RFC-3526 "More Modular Exponential (MODP) Diffie-Hellman groups"
 */

/* magic signifier */
const struct kem_desc unset_group;

#ifdef USE_DH2
const struct kem_desc ike_alg_kem_modp1024 = {
	.common = {
		.type = IKE_ALG_KEM,
		.fqn = "MODP1024",
		.names = "modp1024,dh2",
		.id = {
			[IKEv1_OAKLEY_ID] = OAKLEY_GROUP_MODP1024,
			[IKEv1_IPSEC_ID] = OAKLEY_GROUP_MODP1024,
			[IKEv2_ALG_ID] = OAKLEY_GROUP_MODP1024,
		},
	},
	.nss.modp.base = MODP_GENERATOR,
	.nss.modp.prime = MODP1024_MODULUS,
	.bytes = BYTES_FOR_BITS(1024),
	.initiator_bytes = BYTES_FOR_BITS(1024),
	.responder_bytes = BYTES_FOR_BITS(1024),
	.kem_ops = &ike_alg_kem_modp_nss_ops,
};
#endif

const struct kem_desc ike_alg_kem_modp1536 = {
	.common = {
		.type = &ike_alg_kem,
		.fqn = "MODP1536",
		.names = "modp1536,dh5",
		.id = {
			[IKEv1_OAKLEY_ID] = OAKLEY_GROUP_MODP1536,
			[IKEv1_IPSEC_ID] = OAKLEY_GROUP_MODP1536,
			[IKEv2_ALG_ID] = OAKLEY_GROUP_MODP1536,
		},
	},
	.nss.modp.base = MODP_GENERATOR,
	.nss.modp.prime = MODP1536_MODULUS,
	.bytes = BYTES_FOR_BITS(1536),
	.initiator_bytes = BYTES_FOR_BITS(1536),
	.responder_bytes = BYTES_FOR_BITS(1536),
	.kem_ops = &ike_alg_kem_modp_nss_ops,
};

const struct kem_desc ike_alg_kem_modp2048 = {
	.common = {
		.type = &ike_alg_kem,
		.fqn = "MODP2048",
		.names = "modp2048,dh14",
		.id = {
			[IKEv1_OAKLEY_ID] = OAKLEY_GROUP_MODP2048,
			[IKEv1_IPSEC_ID] = OAKLEY_GROUP_MODP2048,
			[IKEv2_ALG_ID] = OAKLEY_GROUP_MODP2048,
		},
		.fips.approved = true,
	},
	.nss.modp.base = MODP_GENERATOR,
	.nss.modp.prime = MODP2048_MODULUS,
	.bytes = BYTES_FOR_BITS(2048),
	.initiator_bytes = BYTES_FOR_BITS(2048),
	.responder_bytes = BYTES_FOR_BITS(2048),
	.kem_ops = &ike_alg_kem_modp_nss_ops,
};

const struct kem_desc ike_alg_kem_modp3072 = {
	.common = {
		.type = &ike_alg_kem,
		.fqn = "MODP3072",
		.names = "modp3072,dh15",
		.id = {
			[IKEv1_OAKLEY_ID] = OAKLEY_GROUP_MODP3072,
			[IKEv1_IPSEC_ID] = OAKLEY_GROUP_MODP3072,
			[IKEv2_ALG_ID] = OAKLEY_GROUP_MODP3072,
		},
		.fips.approved = true,
	},
	.nss.modp.base = MODP_GENERATOR,
	.nss.modp.prime = MODP3072_MODULUS,
	.bytes = BYTES_FOR_BITS(3072),
	.initiator_bytes = BYTES_FOR_BITS(3072),
	.responder_bytes = BYTES_FOR_BITS(3072),
	.kem_ops = &ike_alg_kem_modp_nss_ops,
};

const struct kem_desc ike_alg_kem_modp4096 = {
	.common = {
		.type = &ike_alg_kem,
		.fqn = "MODP4096",
		.names = "modp4096,dh16",
		.id = {
			[IKEv1_OAKLEY_ID] = OAKLEY_GROUP_MODP4096,
			[IKEv1_IPSEC_ID] = OAKLEY_GROUP_MODP4096,
			[IKEv2_ALG_ID] = OAKLEY_GROUP_MODP4096,
		},
		.fips.approved = true,
	},
	.nss.modp.base = MODP_GENERATOR,
	.nss.modp.prime = MODP4096_MODULUS,
	.bytes = BYTES_FOR_BITS(4096),
	.initiator_bytes = BYTES_FOR_BITS(4096),
	.responder_bytes = BYTES_FOR_BITS(4096),
	.kem_ops = &ike_alg_kem_modp_nss_ops,
};

const struct kem_desc ike_alg_kem_modp6144 = {
	.common = {
		.type = &ike_alg_kem,
		.fqn = "MODP6144",
		.names = "modp6144,dh17",
		.id = {
			[IKEv1_OAKLEY_ID] = OAKLEY_GROUP_MODP6144,
			[IKEv1_IPSEC_ID] = OAKLEY_GROUP_MODP6144,
			[IKEv2_ALG_ID] = OAKLEY_GROUP_MODP6144,
		},
		.fips.approved = true,
	},
	.nss.modp.base = MODP_GENERATOR,
	.nss.modp.prime = MODP6144_MODULUS,
	.bytes = BYTES_FOR_BITS(6144),
	.initiator_bytes = BYTES_FOR_BITS(6144),
	.responder_bytes = BYTES_FOR_BITS(6144),
	.kem_ops = &ike_alg_kem_modp_nss_ops,
};

const struct kem_desc ike_alg_kem_modp8192 = {
	.common = {
		.type = &ike_alg_kem,
		.fqn = "MODP8192",
		.names = "modp8192,dh18",
		.id = {
			[IKEv1_OAKLEY_ID] = OAKLEY_GROUP_MODP8192,
			[IKEv1_IPSEC_ID] = OAKLEY_GROUP_MODP8192,
			[IKEv2_ALG_ID] = OAKLEY_GROUP_MODP8192,
		},
		.fips.approved = true,
	},
	.nss.modp.base = MODP_GENERATOR,
	.nss.modp.prime = MODP8192_MODULUS,
	.bytes = BYTES_FOR_BITS(8192),
	.initiator_bytes = BYTES_FOR_BITS(8192),
	.responder_bytes = BYTES_FOR_BITS(8192),
	.kem_ops = &ike_alg_kem_modp_nss_ops,
};

const struct kem_desc ike_alg_kem_secp256r1 = {
	.common = {
		.type = &ike_alg_kem,
		.fqn = "DH19",
		.names = "dh19,ecp_256,ecp256",
		.id = {
			[IKEv1_OAKLEY_ID] = OAKLEY_GROUP_ECP_256,
			[IKEv1_IPSEC_ID] = -1,
			[IKEv2_ALG_ID] = OAKLEY_GROUP_ECP_256,
		},
		.fips.approved = true,
	},
	.bytes = BYTES_FOR_BITS(256) * 2,
	.initiator_bytes = BYTES_FOR_BITS(256) * 2,
	.responder_bytes = BYTES_FOR_BITS(256) * 2,
	.nss.ecp.oid = SEC_OID_SECG_EC_SECP256R1,
	.nss.ecp.includes_ec_point_form_uncompressed = true,
	.kem_ops = &ike_alg_kem_ecp_nss_ops,
};

const struct kem_desc ike_alg_kem_secp384r1 = {
	.common = {
		.type = &ike_alg_kem,
		.fqn = "DH20",
		.names = "dh20,ecp_384,ecp384",
		.id = {
			[IKEv1_OAKLEY_ID] = OAKLEY_GROUP_ECP_384,
			[IKEv1_IPSEC_ID] = -1,
			[IKEv2_ALG_ID] = OAKLEY_GROUP_ECP_384,
		},
		.fips.approved = true,
	},
	.bytes = BYTES_FOR_BITS(384) * 2,
	.initiator_bytes = BYTES_FOR_BITS(384) * 2,
	.responder_bytes = BYTES_FOR_BITS(384) * 2,
	.nss.ecp.oid = SEC_OID_SECG_EC_SECP384R1,
	.nss.ecp.includes_ec_point_form_uncompressed = true,
	.kem_ops = &ike_alg_kem_ecp_nss_ops,
};

const struct kem_desc ike_alg_kem_secp521r1 = {
	.common = {
		.type = &ike_alg_kem,
		.fqn = "DH21",
		.names = "dh21,ecp_521,ecp521",
		.id = {
			[IKEv1_OAKLEY_ID] = OAKLEY_GROUP_ECP_521,
			[IKEv1_IPSEC_ID] = -1,
			[IKEv2_ALG_ID] = OAKLEY_GROUP_ECP_521,
		},
		.fips.approved = true,
	},
	.bytes = BYTES_FOR_BITS(521) * 2,
	.initiator_bytes = BYTES_FOR_BITS(521) * 2,
	.responder_bytes = BYTES_FOR_BITS(521) * 2,
	.nss.ecp.oid = SEC_OID_SECG_EC_SECP521R1,
	.nss.ecp.includes_ec_point_form_uncompressed = true,
	.kem_ops = &ike_alg_kem_ecp_nss_ops,
};

#ifdef USE_DH22
const struct kem_desc ike_alg_kem_dh22 = {
	.common = {
		.type = &ike_alg_kem,
		.fqn = "DH22",
		.names = "dh22",
		.id = {
			[IKEv1_OAKLEY_ID] = OAKLEY_GROUP_DH22,
			[IKEv1_IPSEC_ID] = OAKLEY_GROUP_DH22,
			[IKEv2_ALG_ID] = OAKLEY_GROUP_DH22,
		},
		.fips.approved = false, /* SP 800-56A rev 3 */
	},
	.nss.modp.base = MODP_GENERATOR_DH22,
	.nss.modp.prime = MODP1024_MODULUS_DH22,
	.bytes = BYTES_FOR_BITS(1024),
	.initiator_bytes = BYTES_FOR_BITS(1024),
	.responder_bytes = BYTES_FOR_BITS(1024),
	.kem_ops = &ike_alg_kem_modp_nss_ops,
};
#endif

#ifdef USE_DH23
const struct kem_desc ike_alg_kem_dh23 = {
	.common = {
		.type = &ike_alg_kem,
		.fqn = "DH23",
		.names = "dh23",
		.id = {
			[IKEv1_OAKLEY_ID] = OAKLEY_GROUP_DH23,
			[IKEv1_IPSEC_ID] = OAKLEY_GROUP_DH23,
			[IKEv2_ALG_ID] = OAKLEY_GROUP_DH23,
		},
		.fips.approved = false, /* SP 800-56A rev 3 */
	},
	.nss.modp.base = MODP_GENERATOR_DH23,
	.nss.modp.prime = MODP2048_MODULUS_DH23,
	.bytes = BYTES_FOR_BITS(2048),
	.initiator_bytes = BYTES_FOR_BITS(2048),
	.responder_bytes = BYTES_FOR_BITS(2048),
	.kem_ops = &ike_alg_kem_modp_nss_ops,
};
#endif

#ifdef USE_DH24
const struct kem_desc ike_alg_kem_dh24 = {
	.common = {
		.type = &ike_alg_kem,
		.fqn = "DH24",
		.names = "dh24",
		.id = {
			[IKEv1_OAKLEY_ID] = OAKLEY_GROUP_DH24,
			[IKEv1_IPSEC_ID] = OAKLEY_GROUP_DH24,
			[IKEv2_ALG_ID] = OAKLEY_GROUP_DH24,
		},
		.fips.approved = false, /* SP 800-56A rev 3 */
	},
	.nss.modp.base = MODP_GENERATOR_DH24,
	.nss.modp.prime = MODP2048_MODULUS_DH24,
	.bytes = BYTES_FOR_BITS(2048),
	.initiator_bytes = BYTES_FOR_BITS(2048),
	.responder_bytes = BYTES_FOR_BITS(2048),
	.kem_ops = &ike_alg_kem_modp_nss_ops,
};
#endif

/* https://tools.ietf.org/html/rfc8031 */

#ifdef USE_DH31
const struct kem_desc ike_alg_kem_curve25519 = {
	.common = {
		.type = &ike_alg_kem,
		.fqn = "DH31",
		.names = "dh31,curve25519",
		.id = {
			[IKEv1_OAKLEY_ID] = OAKLEY_GROUP_CURVE25519,
			[IKEv1_IPSEC_ID] = -1,
			[IKEv2_ALG_ID] = OAKLEY_GROUP_CURVE25519,
		},
	},
	.bytes = 32 /* octets */,
	.initiator_bytes = 32 /* octets */,
	.responder_bytes = 32 /* octets */,
	.nss.ecp.oid = SEC_OID_CURVE25519,
	.kem_ops = &ike_alg_kem_ecp_nss_ops,
};
#endif

/* https://datatracker.ietf.org/doc/draft-ietf-ipsecme-ikev2-mlkem/ */

#ifdef USE_ML_KEM_512
const struct kem_desc ike_alg_kem_ml_kem_512 = {
	.common = {
		.type = &ike_alg_kem,
		.fqn = "ML_KEM_512",
		.names = "ml_kem_512,mlkem512",
		.id = {
			[IKEv1_OAKLEY_ID] = -1,
			[IKEv1_IPSEC_ID] = -1,
			[IKEv2_ALG_ID] = OAKLEY_GROUP_ML_KEM_512,
		},
	},
<<<<<<< HEAD
	.group = OAKLEY_GROUP_ML_KEM_512,
=======
	.bytes = 1 /* XXX: BOGUS */,
>>>>>>> b67d9090
	/* Data Size on Octets on wire */
	.initiator_bytes = 800,
	.responder_bytes = 768,
	.nss.ml_kem.generate_key_pair_parameter = LSW_CKP_ML_KEM_512,
	.nss.ml_kem.encapsulate_parameter = params_ml_kem512,
	.kem_ops = &ike_alg_kem_ml_kem_nss_ops,
};
#endif

#ifdef USE_ML_KEM_768
const struct kem_desc ike_alg_kem_ml_kem_768 = {
	.common = {
		.type = &ike_alg_kem,
		.fqn = "ML_KEM_768",
		.names = "ml_kem_768,mlkem768",
		.id = {
			[IKEv1_OAKLEY_ID] = -1,
			[IKEv1_IPSEC_ID] = -1,
			[IKEv2_ALG_ID] = OAKLEY_GROUP_ML_KEM_768,
		},
	},
<<<<<<< HEAD
	.group = OAKLEY_GROUP_ML_KEM_768,
=======
	.bytes = 1 /* XXX: BOGUS */,
>>>>>>> b67d9090
	/* Data Size on Octets on wire */
	.initiator_bytes = 1184,
	.responder_bytes = 1088,
	.nss.ml_kem.generate_key_pair_parameter = LSW_CKP_ML_KEM_768,
	.nss.ml_kem.encapsulate_parameter = params_ml_kem768,
	.kem_ops = &ike_alg_kem_ml_kem_nss_ops,
};
#endif

#ifdef USE_ML_KEM_1024
const struct kem_desc ike_alg_kem_ml_kem_1024 = {
	.common = {
		.type = &ike_alg_kem,
		.fqn = "ML_KEM_1024",
		.names = "ml_kem_1024,mlkem1024",
		.id = {
			[IKEv1_OAKLEY_ID] = -1,
			[IKEv1_IPSEC_ID] = -1,
			[IKEv2_ALG_ID] = OAKLEY_GROUP_ML_KEM_1024,
		},
	},
<<<<<<< HEAD
	.group = OAKLEY_GROUP_ML_KEM_1024,
=======
	.bytes = 1 /* XXX: BOGUS */,
>>>>>>> b67d9090
	/* Data Size on Octets on wire */
	.initiator_bytes = 1568,
	.responder_bytes = 1568,
	.nss.ml_kem.generate_key_pair_parameter = LSW_CKP_ML_KEM_1024,
	.nss.ml_kem.encapsulate_parameter = params_ml_kem1024,
	.kem_ops = &ike_alg_kem_ml_kem_nss_ops,
};
#endif<|MERGE_RESOLUTION|>--- conflicted
+++ resolved
@@ -339,11 +339,6 @@
 			[IKEv2_ALG_ID] = OAKLEY_GROUP_ML_KEM_512,
 		},
 	},
-<<<<<<< HEAD
-	.group = OAKLEY_GROUP_ML_KEM_512,
-=======
-	.bytes = 1 /* XXX: BOGUS */,
->>>>>>> b67d9090
 	/* Data Size on Octets on wire */
 	.initiator_bytes = 800,
 	.responder_bytes = 768,
@@ -365,11 +360,6 @@
 			[IKEv2_ALG_ID] = OAKLEY_GROUP_ML_KEM_768,
 		},
 	},
-<<<<<<< HEAD
-	.group = OAKLEY_GROUP_ML_KEM_768,
-=======
-	.bytes = 1 /* XXX: BOGUS */,
->>>>>>> b67d9090
 	/* Data Size on Octets on wire */
 	.initiator_bytes = 1184,
 	.responder_bytes = 1088,
@@ -391,11 +381,6 @@
 			[IKEv2_ALG_ID] = OAKLEY_GROUP_ML_KEM_1024,
 		},
 	},
-<<<<<<< HEAD
-	.group = OAKLEY_GROUP_ML_KEM_1024,
-=======
-	.bytes = 1 /* XXX: BOGUS */,
->>>>>>> b67d9090
 	/* Data Size on Octets on wire */
 	.initiator_bytes = 1568,
 	.responder_bytes = 1568,
