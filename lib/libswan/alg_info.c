--- conflicted
+++ resolved
@@ -229,35 +229,12 @@
 static int aalg_getbyname_esp(const char *str, size_t len)
 {
 	int ret = -1;
-<<<<<<< HEAD
 	unsigned num;
-=======
-	int num;
-	static const char sha2_256_aka[] = "sha2";
-	static const char sha1_aka[] = "sha";
 	static const char null_esp[] = "null";
->>>>>>> b0a613cd
 
 	if (str == NULL || *str == '\0')
 		return ret;
 
-<<<<<<< HEAD
-=======
-	/* handle "sha2" as "sha2_256" */
-	if (len == sizeof(sha2_256_aka)-1 &&
-		strncasecmp(str, sha2_256_aka, sizeof(sha2_256_aka)-1) == 0) {
-		str = "sha2_256";
-		len = strlen(str);
-	}
-
-	/* now "sha" as "sha1" */
-	if (len == sizeof(sha1_aka)-1 &&
-	    strncasecmp(str, sha1_aka, sizeof(sha1_aka)-1) == 0) {
-		str = "sha1";
-		len = strlen(str);
-	}
-
->>>>>>> b0a613cd
 	ret = alg_enum_search(&auth_alg_names, "AUTH_ALGORITHM_HMAC_", "",
 			str, len);
 	if (ret >= 0)
@@ -284,7 +261,6 @@
 	return ret;
 }
 
-<<<<<<< HEAD
 /* if str is a known alias, return the real alg */ 
 static const char *alg_find_alias(const alg_alias *alias, const char *str)
 {
@@ -303,9 +279,9 @@
         return NULL;
 }
 
-static int ealg_getbyname_or_alias_esp(const char *str, int len)
-{
-	int alen = len;
+static int ealg_getbyname_or_alias_esp(const char *str, size_t len)
+{
+	size_t alen = len;
 	const char *astr;
 
 	astr = alg_find_alias(esp_trans_aliases, str);
@@ -317,7 +293,7 @@
 	return ealg_getbyname_esp(astr, alen);
 }
 
-static int aalg_getbyname_or_alias_esp(const char *str, int len)
+static int aalg_getbyname_or_alias_esp(const char *str, size_t len)
 {
 	int alen = len;
 	const char *astr;
@@ -332,10 +308,7 @@
 }
 
 
-static int modp_getbyname_esp(const char *const str, int len)
-=======
 static int modp_getbyname_esp(const char *const str, size_t len)
->>>>>>> b0a613cd
 {
 	int ret;
 
@@ -675,6 +648,7 @@
 	p_ctx->ealg_permit = TRUE;
 	p_ctx->aalg_permit = TRUE;
 	p_ctx->state = ST_INI;
+
 	p_ctx->ealg_getbyname = ealg_getbyname_or_alias_esp;
 	p_ctx->aalg_getbyname = aalg_getbyname_or_alias_esp;
 
@@ -694,12 +668,7 @@
 	p_ctx->modp_str = p_ctx->modp_buf;
 	p_ctx->state = ST_INI_AA;
 
-<<<<<<< HEAD
-	p_ctx->ealg_getbyname = NULL;
 	p_ctx->aalg_getbyname = aalg_getbyname_or_alias_esp;
-=======
-	p_ctx->aalg_getbyname = aalg_getbyname_esp;
->>>>>>> b0a613cd
 
 }
 
