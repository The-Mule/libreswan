--- conflicted
+++ resolved
@@ -134,12 +134,9 @@
 	    !pack_str(wp, &wp->msg->conn_mark_in) ||		/* string 31 */
 	    !pack_str(wp, &wp->msg->conn_mark_out) ||		/* string 32 */
 	    !pack_str(wp, &wp->msg->vti_iface) ||		/* string 33 */
-<<<<<<< HEAD
 	    !pack_str(wp, &wp->msg->internal_domain1) ||                          /* string 34 */
 	    !pack_str(wp, &wp->msg->internal_domain2) ||                          /* string 35 */
-=======
 	    !pack_str(wp, &wp->msg->remote_host) ||		/* string 33 */
->>>>>>> b281dfef
 	    wp->str_roof - wp->str_next < (ptrdiff_t)wp->msg->keyval.len)	/* key */
 	{
 		return "too many bytes of strings or key to fit in message to pluto";
@@ -207,12 +204,9 @@
 	    !unpack_str(wp, &wp->msg->conn_mark_in) ||		/* string 31 */
 	    !unpack_str(wp, &wp->msg->conn_mark_out) ||		/* string 32 */
 	    !unpack_str(wp, &wp->msg->vti_iface) ||		/* string 33 */
-<<<<<<< HEAD
 	    !unpack_str(wp, &wp->msg->internal_domain1) ||      /* string 34 */
 	    !unpack_str(wp, &wp->msg->internal_domain2) ||      /* string 35 */
-=======
 	    !unpack_str(wp, &wp->msg->remote_host) ||		/* string 33 */
->>>>>>> b281dfef
 	    wp->str_roof - wp->str_next != (ptrdiff_t)wp->msg->keyval.len)
 	{
 		ugh = "message from whack contains bad string or key";
