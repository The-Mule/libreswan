/* Libreswan command interface to Pluto
 * Copyright (C) 1997 Angelos D. Keromytis.
 * Copyright (C) 1998-2001  D. Hugh Redelmeier.
 * Copyright (C) 2004-2006  Michael Richardson <mcr@xelerance.com>
 *
 * This program is free software; you can redistribute it and/or modify it
 * under the terms of the GNU General Public License as published by the
 * Free Software Foundation; either version 2 of the License, or (at your
 * option) any later version.  See <https://www.gnu.org/licenses/gpl2.txt>.
 *
 * This program is distributed in the hope that it will be useful, but
 * WITHOUT ANY WARRANTY; without even the implied warranty of MERCHANTABILITY
 * or FITNESS FOR A PARTICULAR PURPOSE.  See the GNU General Public License
 * for more details.
 *
 */

#include <stdbool.h>
#include <stddef.h>

#include "whack.h"
#include "lswlog.h"
#include "ip_info.h"

/*
 * Pack and unpack bytes
 */

static bool pack_bytes(struct whackpacker *wp,
		       const void *bytes, size_t nr_bytes,
		       const char *what,
		       struct logger *logger)
{
	size_t space = wp->str_roof - wp->str_next;
	if (space < nr_bytes) {
		llog(RC_LOG, logger, "buffer overflow for '%s', space for %zu bytes but need %zu",
		     what, space, nr_bytes);
		return false; /* would overflow buffer */
	}
	memcpy(wp->str_next, bytes, nr_bytes);
	wp->str_next += nr_bytes;
	return true;
}

static bool pack_raw(struct whackpacker *wp,
		     void **bytes, size_t nr_bytes,
		     const char *what,
		     struct logger *logger)
{
	if (!pack_bytes(wp, (*bytes), nr_bytes, what, logger)) {
		return false;
	}
	(*bytes) = NULL;
	return true;
}

static bool unpack_raw(struct whackpacker *wp,
		       void **bytes, size_t nr_bytes,
		       const char *what,
		       struct logger *logger)
{
	size_t space = wp->str_roof - wp->str_next;
	if (space < nr_bytes) {
		/* overflow */
		llog(RC_LOG, logger, "buffer overflow for '%s'; have %zu bytes but expecting %zu",
		     what, space, nr_bytes);
		return false;
	}
	(*bytes) = wp->str_next;
	wp->str_next += nr_bytes;
	return true;
}

/*
 * Pack and unpack a memory hunks.
 *
 * Notes:
 *
 * - to prevent the hunk pointer going across the wire, it is set to
 *   NULL after packing
 *
 * - the unpacked pointer points into the whack message do don't free
 *   it
 *
 * - zero length pointers are converted to NULL pointers
 */

#define PACK_HUNK(WP, HUNK, WHAT)					\
	{								\
		if (hunk_isempty(*HUNK)) {				\
			HUNK->ptr = NULL; /* be safe */			\
			return true;					\
		}							\
		if (!pack_raw(WP, (void**)&(HUNK)->ptr,			\
			      HUNK->len, WHAT, logger)) {		\
			return false;					\
		}							\
		HUNK->ptr = NULL; /* kill pointer being sent on wire! */ \
		return true;						\
	}

#define UNPACK_HUNK(WP, HUNK, WHAT)					\
	{								\
		if (HUNK->len == 0) {					\
			/* expect wire-pointer to be NULL */		\
			pexpect(HUNK->ptr == NULL);			\
			HUNK->ptr = NULL;				\
			return true;					\
		}							\
		if (!unpack_raw(WP, (void**)&(HUNK)->ptr,		\
				HUNK->len, WHAT, logger)) {		\
			return false;					\
		}							\
		return true;						\
	}

static bool pack_chunk(struct whackpacker *wp, chunk_t *chunk, const char *what, struct logger *logger)
{
	PACK_HUNK(wp, chunk, what);
}

static bool unpack_chunk(struct whackpacker *wp, chunk_t *chunk, const char *what, struct logger *logger)
{
	UNPACK_HUNK(wp, chunk, what);
}

static bool pack_shunk(struct whackpacker *wp, shunk_t *shunk, const char *what, struct logger *logger)
{
	PACK_HUNK(wp, shunk, what);
}

static bool unpack_shunk(struct whackpacker *wp, shunk_t *shunk, const char *what, struct logger *logger)
{
	UNPACK_HUNK(wp, shunk, what);
}

/*
 * Pack and unpack possibly NULL, NUL-terminated strings.
 *
 * Notes:
 *
 * - On the wire, the pointer contains the number of bytes including
 *   the trailing NUL.  So zero is a NULL pointer, and one is an empty
 *   string.
 *
 * - to prevent the string pointer going across the wire, it is set to
 *   the number of bytes
 *
 * - the unpacked pointer stored in *P points into the whack message
 *   do don't free it
 */

static bool pack_string(struct whackpacker *wp, const char **p, const char *what, struct logger *logger)
{
	if ((*p) == NULL) {
		/* NULL pointer encoded as zero bytes */
		(*p) = NULL;
		return true;
	}

	size_t nr_bytes = strlen((*p)) + 1;
	if (!pack_bytes(wp, (*p), nr_bytes, what, logger)) {
		return false;
	}

	(*p) = (void*)nr_bytes;
	return true;
}

static bool unpack_string(struct whackpacker *wp, const char **p, const char *what, struct logger *logger)
{
	if ((*p) == NULL) {
		/* unpack NULL as NULL */
		return true;
	}

	/* p carries the string length */
	size_t nr_bytes = (ptrdiff_t)(*p);
	void *s = NULL;
	if (!unpack_raw(wp, &s, nr_bytes, what, logger)) {
		return false;
	}

	*p = s;
	if ((*p)[nr_bytes-1] != '\0') {
		llog(RC_LOG, logger, "%s lost its terminating NUL", what);
		return false;
	}

	return true;
}

/*
 * IP pointers.
 */

static bool pack_ip_info(struct whackpacker *wp UNUSED,
			 const struct ip_info **info,
			 const char *what UNUSED,
			 struct logger *logger UNUSED)
{
	/* spell out conversions */
	enum ip_version v = (*info == NULL ? 0 : (*info)->ip_version);
	*info = (const void*)(uintptr_t)(unsigned)v;
	return true;
}

static bool unpack_ip_info(struct whackpacker *wp UNUSED,
			   const struct ip_info **info,
			   const char *what UNUSED,
			   struct logger *logger UNUSED)
{
	/* spell out conversions */
	*info = ip_version_info((unsigned)(uintptr_t)(const void*)*info);
	return true;
}

static bool pack_ip_protocol(struct whackpacker *wp UNUSED,
			     const struct ip_protocol **protocol,
			     const char *what UNUSED,
			     struct logger *logger UNUSED)
{
	/* spell out conversions */
	*protocol = (const void*)(uintptr_t)(unsigned)(*protocol)->ipproto;
	return true;
}

static bool unpack_ip_protocol(struct whackpacker *wp UNUSED,
			       const struct ip_protocol **protocol,
			       const char *what UNUSED,
			       struct logger *logger UNUSED)
{
	/* spell out conversions */
	*protocol = protocol_from_ipproto((unsigned)(uintptr_t)(const void*)*protocol);
	return *protocol != NULL;
}

static bool pack_constant_string(struct whackpacker *wp UNUSED,
				 const char **string,
				 const char *constant,
				 const char *what,
				 struct logger *logger)
{
	if (*string != NULL) {
		ldbgf(DBG_TMI, logger, "%s: '%s' was: %s (%s)", __func__, what, *string, constant);
		passert(streq(*string, constant));
		*string = NULL;
	} else {
		/*
		 * For instance, when whack sends control messages
		 * such as "status" the whack_end .leftright field is
		 * still NULL.
		 *
		 * The unpack will set the field, oops.
		 */
		ldbgf(DBG_TMI, logger, "%s: '%s' was null (%s)", __func__, what, constant);
	}
	return true;
}

static bool unpack_constant_string(struct whackpacker *wp UNUSED,
				   const char **string,
				   const char *constant,
				   const char *what,
				   struct logger *logger)
{
	pexpect(*string == NULL);
	*string = constant;
	ldbgf(DBG_TMI, logger, "%s: '%s' is %s", __func__, what, *string);
	return true;
}

/*
 * in and out/
 */
struct pickler {
	bool (*string)(struct whackpacker *wp, const char **p, const char *what, struct logger *logger);
	bool (*shunk)(struct whackpacker *wp, shunk_t *s, const char *what, struct logger *logger);
	bool (*chunk)(struct whackpacker *wp, chunk_t *s, const char *what, struct logger *logger);
	bool (*raw)(struct whackpacker *wp, void **bytes, size_t nr_bytes, const char *what, struct logger *logger);
	bool (*ip_info)(struct whackpacker *wp, const struct ip_info **info, const char *what, struct logger *logger);
	bool (*ip_protocol)(struct whackpacker *wp, const struct ip_protocol **protocol, const char *what, struct logger *logger);
	bool (*constant_string)(struct whackpacker *wp, const char **p, const char *leftright, const char *what, struct logger *logger);
};

const struct pickler pickle_packer = {
	.string = pack_string,
	.shunk = pack_shunk,
	.chunk = pack_chunk,
	.raw = pack_raw,
	.ip_info = pack_ip_info,
	.ip_protocol = pack_ip_protocol,
	.constant_string = pack_constant_string,
};

const struct pickler pickle_unpacker = {
	.string = unpack_string,
	.shunk = unpack_shunk,
	.chunk = unpack_chunk,
	.raw = unpack_raw,
	.ip_info = unpack_ip_info,
	.ip_protocol = unpack_ip_protocol,
	.constant_string = unpack_constant_string,
};

#define PICKLE_STRING(FIELD) pickle->string(wp, FIELD, #FIELD, logger)
#define PICKLE_CHUNK(FIELD) pickle->chunk(wp, FIELD, #FIELD, logger)
#define PICKLE_SHUNK(FIELD) pickle->shunk(wp, FIELD, #FIELD, logger)
#define PICKLE_THINGS(THINGS, NR) pickle->raw(wp, (void**)(THINGS), NR*sizeof((THINGS)[0][0]), #THINGS, logger)
#define PICKLE_CONSTANT_STRING(FIELD, VALUE) pickle->constant_string(wp, FIELD, VALUE, #FIELD, logger)
#define PICKLE_IP_INFO(FIELD) pickle->ip_info(wp, FIELD, #FIELD, logger)

#if 0
#define PICKLE_CIDR(CIDR) \
	((CIDR)->is_set ? pickle->ip_info(wp, &((CIDR)->info), #CIDR) : true)
#else
#define PICKLE_CIDR(CIDR) true
#endif

static bool pickle_whack_end(struct whackpacker *wp,
			     const char *leftright,
			     struct whack_end *end,
			     const struct pickler *pickle,
			     struct logger *logger)
{
	return (PICKLE_CONSTANT_STRING(&end->leftright, leftright),
		PICKLE_STRING(&end->id) &&
		PICKLE_STRING(&end->cert) &&
		PICKLE_STRING(&end->pubkey) &&
		PICKLE_STRING(&end->ckaid) &&
		PICKLE_STRING(&end->ca) &&
		PICKLE_STRING(&end->groups) &&
		PICKLE_STRING(&end->updown) &&
		PICKLE_STRING(&end->virt) &&
		PICKLE_STRING(&end->xauthusername) &&
		PICKLE_STRING(&end->host_addr_name) &&
		PICKLE_STRING(&end->interface_ip) &&
		PICKLE_STRING(&end->vti) &&
		PICKLE_STRING(&end->addresspool) &&
		PICKLE_STRING(&end->ikeport) &&
		PICKLE_STRING(&end->subnet) &&
		PICKLE_STRING(&end->subnets) &&
		PICKLE_STRING(&end->sourceip) &&
		PICKLE_STRING(&end->sendcert) &&
		true);
}

static bool pickle_whack_message(struct whackpacker *wp,
				 const struct pickler *pickle,
				 struct logger *logger)
{
	struct whack_message *wm = wp->msg;
	return (PICKLE_STRING(&wm->name) && /* first */
		pickle_whack_end(wp, "left", &wm->end[LEFT_END], pickle, logger) &&
		pickle_whack_end(wp, "right",&wm->end[RIGHT_END], pickle, logger) &&
		PICKLE_STRING(&wm->ike) &&
		PICKLE_STRING(&wm->esp) &&
		PICKLE_STRING(&wm->connalias) &&
		PICKLE_STRING(&wm->dnshostname) &&
		PICKLE_STRING(&wm->modecfgdns) &&
		PICKLE_STRING(&wm->modecfgdomains) &&
		PICKLE_STRING(&wm->modecfgbanner) &&
		PICKLE_STRING(&wm->mark) &&
		PICKLE_STRING(&wm->mark_in) &&
		PICKLE_STRING(&wm->mark_out) &&
		PICKLE_STRING(&wm->vti_interface) &&
		PICKLE_STRING(&wm->ipsec_interface) &&
		PICKLE_STRING(&wm->remote_host) &&
		PICKLE_STRING(&wm->ppk_ids) &&
		PICKLE_STRING(&wm->redirect_to) &&
		PICKLE_STRING(&wm->accept_redirect_to) &&
		PICKLE_STRING(&wm->keyid) &&
		PICKLE_STRING(&wm->pubkey) &&
		PICKLE_THINGS(&wm->impairments.list, wm->impairments.len) &&
		PICKLE_STRING(&wm->sec_label) &&
		PICKLE_IP_INFO(&wm->host_afi) &&
		PICKLE_IP_INFO(&wm->child_afi) &&
		PICKLE_STRING(&wm->dpdtimeout) &&
		PICKLE_STRING(&wm->dpddelay) &&
		PICKLE_STRING(&wm->nflog_group) &&
		PICKLE_STRING(&wm->reqid) &&
		PICKLE_STRING(&wm->sendca) &&
		PICKLE_STRING(&wm->remote_peer_type) &&
		PICKLE_STRING(&wm->ipsec_max_bytes) &&
		PICKLE_STRING(&wm->ipsec_max_packets) &&
		PICKLE_STRING(&wm->rekeyfuzz) &&
		PICKLE_STRING(&wm->replay_window) &&
<<<<<<< HEAD
		PICKLE_STRING(&wm->keyexchange) &&
		PICKLE_STRING(&wm->ikev2) &&
=======
		PICKLE_STRING(&wm->nm_configured) &&
		PICKLE_STRING(&wm->cisco_unity) &&
>>>>>>> 38c99dc6
		true);
}

/**
 * Pack a message to be sent to whack
 *
 * @param wp The whack message
 * @return err_t
 */
err_t pack_whack_msg(struct whackpacker *wp, struct logger *logger)
{
	if (wp->msg->basic.magic != 0) {
		ldbg(logger, "whack magic forced to %u", wp->msg->basic.magic);
	} else if (wp->msg->basic.whack_status ||
		   wp->msg->basic.whack_shutdown) {
		wp->msg->basic.magic = WHACK_BASIC_MAGIC;
		ldbg(logger, "whack magic is %u (WHACK_BASIC_MAGIC)", wp->msg->basic.magic);
	} else {
		wp->msg->basic.magic = whack_magic();
		ldbg(logger, "whack magic is %u (WHACK_MAGIC)", wp->msg->basic.magic);
	}

	/* Pack strings */

	wp->str_next = wp->msg->string;
	wp->str_roof = &wp->msg->string[sizeof(wp->msg->string)];
	if (!pickle_whack_message(wp, &pickle_packer, logger)) {
		return "too many bytes of strings or key to fit in message to pluto";
	}
	return NULL;
}

/**
 * Unpack a message whack received
 *
 * @param wp The whack message
 * @return err_t
 */
bool unpack_whack_msg(struct whackpacker *wp, struct logger *logger)
{
	/* sanity check message */
	if (wp->msg->basic.magic == WHACK_BASIC_MAGIC) {
		/* must at least contain .whack_shutdown */
		size_t min_bytes = (offsetof(struct whack_message, basic.whack_shutdown) +
				    sizeof(wp->msg->basic.whack_shutdown));
		if (wp->n < min_bytes) {
			llog(RC_BADWHACKMESSAGE, logger,
			     "ignoring runt message from whack: got %zu bytes", wp->n);
			return false;
		}

		/*
		 * Note: since old libreswans (4.x, 5.0) never set
		 * .magic to WHACK_BASIC_MAGIC, a 5.1+ libreswan will
		 * never see a non-zero .whack_shutdown_legacy[]
		 * except when set by a 5.1+ whack.  Hence, there's no
		 * point in checking its contents.
		 */
#if 0
		FOR_EACH_ELEMENT(b, wp->msg->basic.whack_shutdown_legacy) {
			wp->msg->basic.whack_shutdown |= (*b);
		}
#endif

		/* wipe everything beyond basic values */
		memset((unsigned char*)wp->msg + sizeof(struct whack_basic), 0,
		       sizeof(struct whack_message) - sizeof(struct whack_basic));

		return true;
	}

	if (wp->msg->basic.magic != whack_magic()) {
		llog(RC_BADWHACKMESSAGE, logger,
		     "ignoring message from whack with bad magic %u; should be %u; Mismatched versions of userland tools.",
		     wp->msg->basic.magic, whack_magic());
		return false;
	}

	/*
	 * Determine the bounds of the trailing string array.  Message
	 * must at least extend to strings array.
	 */
	wp->str_next = wp->msg->string;
	wp->str_roof = (unsigned char *)wp->msg + wp->n;
	if (wp->str_next > wp->str_roof) {
		llog(RC_BADWHACKMESSAGE, logger,
		     "ignoring truncated message from whack: got %zu bytes; expected %zu",
		     wp->n, sizeof(wp->msg));
		return false;
	}

	if (!pickle_whack_message(wp, &pickle_unpacker, logger)) {
		llog(RC_BADWHACKMESSAGE, logger,
		     "message from whack contains bad string or key");
		return false;
	}

	return true;
}<|MERGE_RESOLUTION|>--- conflicted
+++ resolved
@@ -385,13 +385,10 @@
 		PICKLE_STRING(&wm->ipsec_max_packets) &&
 		PICKLE_STRING(&wm->rekeyfuzz) &&
 		PICKLE_STRING(&wm->replay_window) &&
-<<<<<<< HEAD
 		PICKLE_STRING(&wm->keyexchange) &&
 		PICKLE_STRING(&wm->ikev2) &&
-=======
 		PICKLE_STRING(&wm->nm_configured) &&
 		PICKLE_STRING(&wm->cisco_unity) &&
->>>>>>> 38c99dc6
 		true);
 }
 
