--- conflicted
+++ resolved
@@ -19,11 +19,7 @@
 
 srcdir?=$(shell pwd)/
 
-<<<<<<< HEAD
-SUBDIRS=libopenswan libcrypto libwhack 
-=======
 SUBDIRS=libopenswan libcrypto libwhack libipsecconf
->>>>>>> 70041b9a
 
 ifeq ($(USE_LWRES),true)
 SUBDIRS+=libisc libdns liblwres
