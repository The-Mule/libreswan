--- conflicted
+++ resolved
@@ -361,18 +361,8 @@
 			return 1;
 		    }
 		    else {
-<<<<<<< HEAD
-<<<<<<< master
-			msg.keyval.ptr = keyspace;
-			ret = send_whack_msg(&msg, cfg->ctlbase);
-=======
-		      msg.keyval.ptr = (unsigned char *)keyspace;
-			ret = send_whack_msg(&msg);
->>>>>>> calcdh
-=======
 			    msg.keyval.ptr = (unsigned char *)keyspace;
 			    ret = send_whack_msg(&msg, cfg->ctlbase);
->>>>>>> 86eff21f
 		    }
 		}
 	}
@@ -403,17 +393,8 @@
 			return 1;
 		    }
 		    else {
-<<<<<<< master
-			msg.keyval.ptr = keyspace;
-			return send_whack_msg(&msg, cfg->ctlbase);
-=======
 		      msg.keyval.ptr = (unsigned char *)keyspace;
-<<<<<<< HEAD
-			return send_whack_msg(&msg);
->>>>>>> calcdh
-=======
 		      return send_whack_msg(&msg, cfg->ctlbase);
->>>>>>> 86eff21f
 		    }
 		}
 	}
