--- conflicted
+++ resolved
@@ -48,11 +48,7 @@
 endif
 
 doinstall:
-<<<<<<< HEAD
-	mkdir -p $(MANTREE)
-=======
 	@for d in $(MANDIR); do mkdir -p $$d; done
->>>>>>> e92554bc
 	@for f in $(MANS) ; \
 	do \
 		$(INSTALL) $(INSTMANFLAGS) $(MANSRCDIR)/$$f $(MANTREE)/ipsec_$$f || exit 1 ; \
